// Copyright 2024 gRPC authors.
//
// Licensed under the Apache License, Version 2.0 (the "License");
// you may not use this file except in compliance with the License.
// You may obtain a copy of the License at
//
//     http://www.apache.org/licenses/LICENSE-2.0
//
// Unless required by applicable law or agreed to in writing, software
// distributed under the License is distributed on an "AS IS" BASIS,
// WITHOUT WARRANTIES OR CONDITIONS OF ANY KIND, either express or implied.
// See the License for the specific language governing permissions and
// limitations under the License.

#ifndef GRPC_SRC_CORE_LIB_TRANSPORT_CALL_FILTERS_H
#define GRPC_SRC_CORE_LIB_TRANSPORT_CALL_FILTERS_H

#include <cstdint>
#include <memory>
#include <ostream>
#include <type_traits>

#include "absl/log/check.h"

#include <grpc/support/port_platform.h>

#include "src/core/lib/gprpp/dump_args.h"
#include "src/core/lib/gprpp/ref_counted.h"
#include "src/core/lib/gprpp/ref_counted_ptr.h"
#include "src/core/lib/promise/if.h"
#include "src/core/lib/promise/latch.h"
#include "src/core/lib/promise/map.h"
#include "src/core/lib/promise/promise.h"
#include "src/core/lib/promise/seq.h"
#include "src/core/lib/promise/status_flag.h"
#include "src/core/lib/promise/try_seq.h"
#include "src/core/lib/transport/call_final_info.h"
#include "src/core/lib/transport/message.h"
#include "src/core/lib/transport/metadata.h"

// CallFilters tracks a list of filters that are attached to a call.
// At a high level, a filter (for the purposes of this module) is a class
// that has a Call member class, and a set of methods that are called
// for each major event in the lifetime of a call.
//
// The Call member class must have the following members:
// - OnClientInitialMetadata  - $VALUE_TYPE = ClientMetadata
// - OnServerInitialMetadata  - $VALUE_TYPE = ServerMetadata
// - OnServerToClientMessage  - $VALUE_TYPE = Message
// - OnClientToServerMessage  - $VALUE_TYPE = Message
// - OnClientToServerHalfClose - no value
// - OnServerTrailingMetadata - $VALUE_TYPE = ServerMetadata
// - OnFinalize               - special, see below
// These members define an interception point for a particular event in
// the call lifecycle.
//
// The type of these members matters, and is selectable by the class
// author. For $INTERCEPTOR_NAME in the above list:
// - static const NoInterceptor $INTERCEPTOR_NAME:
//   defines that this filter does not intercept this event.
//   there is zero runtime cost added to handling that event by this filter.
// - void $INTERCEPTOR_NAME($VALUE_TYPE&):
//   the filter intercepts this event, and can modify the value.
//   it never fails.
// - absl::Status $INTERCEPTOR_NAME($VALUE_TYPE&):
//   the filter intercepts this event, and can modify the value.
//   it can fail, in which case the call will be aborted.
// - ServerMetadataHandle $INTERCEPTOR_NAME($VALUE_TYPE&)
//   the filter intercepts this event, and can modify the value.
//   the filter can return nullptr for success, or a metadata handle for
//   failure (in which case the call will be aborted).
//   useful for cases where the exact metadata returned needs to be customized.
// - void $INTERCEPTOR_NAME($VALUE_TYPE&, FilterType*):
//   the filter intercepts this event, and can modify the value.
//   it can access the channel via the second argument.
//   it never fails.
// - absl::Status $INTERCEPTOR_NAME($VALUE_TYPE&, FilterType*):
//   the filter intercepts this event, and can modify the value.
//   it can access the channel via the second argument.
//   it can fail, in which case the call will be aborted.
// - ServerMetadataHandle $INTERCEPTOR_NAME($VALUE_TYPE&, FilterType*)
//   the filter intercepts this event, and can modify the value.
//   it can access the channel via the second argument.
//   the filter can return nullptr for success, or a metadata handle for
//   failure (in which case the call will be aborted).
//   useful for cases where the exact metadata returned needs to be customized.
// It's also acceptable to return a promise that resolves to the
// relevant return type listed above.
//
// Finally, OnFinalize is added to intecept call finalization.
// It must have one of the signatures:
// - static const NoInterceptor OnFinalize:
//   the filter does not intercept call finalization.
// - void OnFinalize(const grpc_call_final_info*):
//   the filter intercepts call finalization.
// - void OnFinalize(const grpc_call_final_info*, FilterType*):
//   the filter intercepts call finalization.
//
// The constructor of the Call object can either take a pointer to the channel
// object, or not take any arguments.
//
// *THIS MODULE* holds no opinion on what members the channel part of the
// filter should or should not have, but does require that it have a stable
// pointer for the lifetime of a call (ownership is expected to happen
// elsewhere).

namespace grpc_core {

// Tag type to indicate no interception.
// This is used to indicate that a filter does not intercept a particular
// event.
// In C++14 we declare these as (for example):
//   static const NoInterceptor OnClientInitialMetadata;
// and out-of-line provide the definition:
//   const MyFilter::Call::NoInterceptor
//   MyFilter::Call::OnClientInitialMetadata;
// In C++17 and later we can use inline variables instead:
//   inline static const NoInterceptor OnClientInitialMetadata;
struct NoInterceptor {};

namespace filters_detail {

// One call filter constructor
// Contains enough information to allocate and initialize the
// call data for one filter.
struct FilterConstructor {
  // Pointer to corresponding channel data for this filter
  void* channel_data;
  // Offset of the call data for this filter within the call data memory
  // allocation
  size_t call_offset;
  // Initialize the call data for this filter
  void (*call_init)(void* call_data, void* channel_data);
};

// One call filter destructor
struct FilterDestructor {
  // Offset of the call data for this filter within the call data memory
  // allocation
  size_t call_offset;
  // Destroy the call data for this filter
  void (*call_destroy)(void* call_data);
};

template <typename FilterType, typename = void>
struct CallConstructor {
  static void Construct(void* call_data, FilterType*) {
    new (call_data) typename FilterType::Call();
  }
};

template <typename FilterType>
struct CallConstructor<FilterType,
                       absl::void_t<decltype(typename FilterType::Call(
                           static_cast<FilterType*>(nullptr)))>> {
  static void Construct(void* call_data, FilterType* channel) {
    new (call_data) typename FilterType::Call(channel);
  }
};

// Result of a filter operation
// Can be either ok (if ok is non-null) or an error.
// Only one pointer can be set.
template <typename T>
struct ResultOr {
  ResultOr(T ok, ServerMetadataHandle error)
      : ok(std::move(ok)), error(std::move(error)) {
    CHECK((this->ok == nullptr) ^ (this->error == nullptr));
  }
  T ok;
  ServerMetadataHandle error;
};

// One filter operation metadata
// Given a value of type V, produces a promise of type R.
template <typename R, typename V>
struct Operator {
  using Result = R;
  using Arg = V;
  // Pointer to corresponding channel data for this filter
  void* channel_data;
  // Offset of the call data for this filter within the call data memory
  size_t call_offset;
  // Initialize the promise data for this filter, and poll once.
  // Return the result of the poll.
  // If the promise finishes, also destroy the promise data!
  Poll<R> (*promise_init)(void* promise_data, void* call_data,
                          void* channel_data, V value);
  // Poll the promise data for this filter.
  // If the promise finishes, also destroy the promise data!
  // Note that if the promise always finishes on the first poll, then supplying
  // this method is unnecessary (as it will never be called).
  Poll<R> (*poll)(void* promise_data);
  // Destroy the promise data for this filter for an in-progress operation
  // before the promise finishes.
  // Note that if the promise always finishes on the first poll, then supplying
  // this method is unnecessary (as it will never be called).
  void (*early_destroy)(void* promise_data);
};

struct HalfCloseOperator {
  // Pointer to corresponding channel data for this filter
  void* channel_data;
  // Offset of the call data for this filter within the call data memory
  size_t call_offset;
  void (*half_close)(void* call_data, void* channel_data);
};

void RunHalfClose(absl::Span<const HalfCloseOperator> ops, void* call_data);

// We divide operations into fallible and infallible.
// Fallible operations can fail, and that failure terminates the call.
// Infallible operations cannot fail.
// Fallible operations are used for client initial, and server initial metadata,
// and messages.
// Infallible operations are used for server trailing metadata.
// (This is because server trailing metadata occurs when the call is finished -
// and so we couldn't possibly become more finished - and also because it's the
// preferred representation of failure anyway!)

// An operation that could fail: takes a T argument, produces a ResultOr<T>
template <typename T>
using FallibleOperator = Operator<ResultOr<T>, T>;
// And one that cannot: takes a T argument, produces a T
template <typename T>
using InfallibleOperator = Operator<T, T>;

// One call finalizer
struct Finalizer {
  void* channel_data;
  size_t call_offset;
  void (*final)(void* call_data, void* channel_data,
                const grpc_call_final_info* final_info);
};

// A layout of operations for a given filter stack
// This includes which operations, how much memory is required, what alignment.
template <typename Op>
struct Layout {
  size_t promise_size = 0;
  size_t promise_alignment = 0;
  std::vector<Op> ops;

  void Add(size_t filter_promise_size, size_t filter_promise_alignment, Op op) {
    promise_size = std::max(promise_size, filter_promise_size);
    promise_alignment = std::max(promise_alignment, filter_promise_alignment);
    ops.push_back(op);
  }

  void Reverse() { std::reverse(ops.begin(), ops.end()); }
};

// AddOp and friends
// These are helpers to wrap a member function on a class into an operation
// and attach it to a layout.
// There's a generic wrapper function `AddOp` for each of fallible and
// infallible operations.
// There are then specializations of AddOpImpl for each kind of member function
// an operation could have.
// Each specialization has an `Add` member function for the kinds of operations
// it supports: some only support fallible, some only support infallible, some
// support both.

template <typename FilterType, typename T, typename FunctionImpl,
          FunctionImpl impl, typename SfinaeVoid = void>
struct AddOpImpl;

template <typename FunctionImpl, FunctionImpl impl, typename FilterType,
          typename T>
void AddOp(FilterType* channel_data, size_t call_offset,
           Layout<FallibleOperator<T>>& to) {
  AddOpImpl<FilterType, T, FunctionImpl, impl>::Add(channel_data, call_offset,
                                                    to);
}

template <typename FunctionImpl, FunctionImpl impl, typename FilterType,
          typename T>
void AddOp(FilterType* channel_data, size_t call_offset,
           Layout<InfallibleOperator<T>>& to) {
  AddOpImpl<FilterType, T, FunctionImpl, impl>::Add(channel_data, call_offset,
                                                    to);
}

template <typename FilterType>
void AddHalfClose(FilterType* channel_data, size_t call_offset,
                  void (FilterType::Call::*)(),
                  std::vector<HalfCloseOperator>& to) {
  to.push_back(
      HalfCloseOperator{channel_data, call_offset, [](void* call_data, void*) {
                          static_cast<typename FilterType::Call*>(call_data)
                              ->OnClientToServerHalfClose();
                        }});
}

template <typename FilterType>
void AddHalfClose(FilterType* channel_data, size_t call_offset,
                  void (FilterType::Call::*)(FilterType*),
                  std::vector<HalfCloseOperator>& to) {
  to.push_back(HalfCloseOperator{
      channel_data, call_offset, [](void* call_data, void* channel_data) {
        static_cast<typename FilterType::Call*>(call_data)
            ->OnClientToServerHalfClose(static_cast<FilterType*>(channel_data));
      }});
}

template <typename FilterType>
void AddHalfClose(FilterType*, size_t, const NoInterceptor*,
                  std::vector<HalfCloseOperator>&) {}

// const NoInterceptor $EVENT
// These do nothing, and specifically DO NOT add an operation to the layout.
// Supported for fallible & infallible operations.
template <typename FilterType, typename T, const NoInterceptor* which>
struct AddOpImpl<FilterType, T, const NoInterceptor*, which> {
  static void Add(FilterType*, size_t, Layout<FallibleOperator<T>>&) {}
  static void Add(FilterType*, size_t, Layout<InfallibleOperator<T>>&) {}
};

// void $INTERCEPTOR_NAME($VALUE_TYPE&)
template <typename FilterType, typename T,
          void (FilterType::Call::* impl)(typename T::element_type&)>
struct AddOpImpl<FilterType, T,
                 void (FilterType::Call::*)(typename T::element_type&), impl> {
  static void Add(FilterType* channel_data, size_t call_offset,
                  Layout<FallibleOperator<T>>& to) {
    to.Add(0, 0,
           FallibleOperator<T>{
               channel_data,
               call_offset,
               [](void*, void* call_data, void*, T value) -> Poll<ResultOr<T>> {
                 (static_cast<typename FilterType::Call*>(call_data)->*impl)(
                     *value);
                 return ResultOr<T>{std::move(value), nullptr};
               },
               nullptr,
               nullptr,
           });
  }
  static void Add(FilterType* channel_data, size_t call_offset,
                  Layout<InfallibleOperator<T>>& to) {
    to.Add(0, 0,
           InfallibleOperator<T>{
               channel_data,
               call_offset,
               [](void*, void* call_data, void*, T value) -> Poll<T> {
                 (static_cast<typename FilterType::Call*>(call_data)->*impl)(
                     *value);
                 return std::move(value);
               },
               nullptr,
               nullptr,
           });
  }
};

// void $INTERCEPTOR_NAME($VALUE_TYPE&, FilterType*)
template <typename FilterType, typename T,
          void (FilterType::Call::* impl)(typename T::element_type&,
                                          FilterType*)>
struct AddOpImpl<
    FilterType, T,
    void (FilterType::Call::*)(typename T::element_type&, FilterType*), impl> {
  static void Add(FilterType* channel_data, size_t call_offset,
                  Layout<FallibleOperator<T>>& to) {
    to.Add(0, 0,
           FallibleOperator<T>{
               channel_data,
               call_offset,
               [](void*, void* call_data, void* channel_data,
                  T value) -> Poll<ResultOr<T>> {
                 (static_cast<typename FilterType::Call*>(call_data)->*impl)(
                     *value, static_cast<FilterType*>(channel_data));
                 return ResultOr<T>{std::move(value), nullptr};
               },
               nullptr,
               nullptr,
           });
  }
  static void Add(FilterType* channel_data, size_t call_offset,
                  Layout<InfallibleOperator<T>>& to) {
    to.Add(
        0, 0,
        InfallibleOperator<T>{
            channel_data,
            call_offset,
            [](void*, void* call_data, void* channel_data, T value) -> Poll<T> {
              (static_cast<typename FilterType::Call*>(call_data)->*impl)(
                  *value, static_cast<FilterType*>(channel_data));
              return std::move(value);
            },
            nullptr,
            nullptr,
        });
  }
};

// $VALUE_HANDLE $INTERCEPTOR_NAME($VALUE_HANDLE, FilterType*)
template <typename FilterType, typename T,
          T (FilterType::Call::* impl)(T, FilterType*)>
struct AddOpImpl<FilterType, T, T (FilterType::Call::*)(T, FilterType*), impl> {
  static void Add(FilterType* channel_data, size_t call_offset,
                  Layout<FallibleOperator<T>>& to) {
    to.Add(
        0, 0,
        FallibleOperator<T>{
            channel_data,
            call_offset,
            [](void*, void* call_data, void* channel_data,
               T value) -> Poll<ResultOr<T>> {
              return ResultOr<T>{
                  (static_cast<typename FilterType::Call*>(call_data)->*impl)(
                      std::move(value), static_cast<FilterType*>(channel_data)),
                  nullptr};
            },
            nullptr,
            nullptr,
        });
  }
  static void Add(FilterType* channel_data, size_t call_offset,
                  Layout<InfallibleOperator<T>>& to) {
    to.Add(
        0, 0,
        InfallibleOperator<T>{
            channel_data,
            call_offset,
            [](void*, void* call_data, void* channel_data, T value) -> Poll<T> {
              (static_cast<typename FilterType::Call*>(call_data)->*impl)(
                  *value, static_cast<FilterType*>(channel_data));
              return (
                  static_cast<typename FilterType::Call*>(call_data)->*impl)(
                  std::move(value), static_cast<FilterType*>(channel_data));
            },
            nullptr,
            nullptr,
        });
  }
};

// absl::Status $INTERCEPTOR_NAME($VALUE_TYPE&)
template <typename FilterType, typename T,
          absl::Status (FilterType::Call::* impl)(typename T::element_type&)>
struct AddOpImpl<FilterType, T,
                 absl::Status (FilterType::Call::*)(typename T::element_type&),
                 impl> {
  static void Add(FilterType* channel_data, size_t call_offset,
                  Layout<FallibleOperator<T>>& to) {
    to.Add(
        0, 0,
        FallibleOperator<T>{
            channel_data,
            call_offset,
            [](void*, void* call_data, void*, T value) -> Poll<ResultOr<T>> {
              auto r =
                  (static_cast<typename FilterType::Call*>(call_data)->*impl)(
                      *value);
              if (r.ok()) return ResultOr<T>{std::move(value), nullptr};
              return ResultOr<T>{
                  nullptr, StatusCast<ServerMetadataHandle>(std::move(r))};
            },
            nullptr,
            nullptr,
        });
  }
  static void Add(FilterType* channel_data, size_t call_offset,
                  Layout<InfallibleOperator<T>>& to) {
    to.Add(
        0, 0,
        InfallibleOperator<T>{
            channel_data,
            call_offset,
            [](void*, void* call_data, void*, T value) -> Poll<T> {
              auto r =
                  (static_cast<typename FilterType::Call*>(call_data)->*impl)(
                      *value);
              if (r.ok()) return std::move(value);
              return StatusCast<ServerMetadataHandle>(std::move(r));
            },
            nullptr,
            nullptr,
        });
  }
};

// absl::Status $INTERCEPTOR_NAME(const $VALUE_TYPE&)
template <typename FilterType, typename T,
          absl::Status (FilterType::Call::* impl)(
              const typename T::element_type&)>
struct AddOpImpl<
    FilterType, T,
    absl::Status (FilterType::Call::*)(const typename T::element_type&), impl> {
  static void Add(FilterType* channel_data, size_t call_offset,
                  Layout<FallibleOperator<T>>& to) {
    to.Add(
        0, 0,
        FallibleOperator<T>{
            channel_data,
            call_offset,
            [](void*, void* call_data, void*, T value) -> Poll<ResultOr<T>> {
              auto r =
                  (static_cast<typename FilterType::Call*>(call_data)->*impl)(
                      *value);
              if (r.ok()) return ResultOr<T>{std::move(value), nullptr};
              return ResultOr<T>{
                  nullptr, StatusCast<ServerMetadataHandle>(std::move(r))};
            },
            nullptr,
            nullptr,
        });
  }
};

// absl::Status $INTERCEPTOR_NAME($VALUE_TYPE&, FilterType*)
template <typename FilterType, typename T,
          absl::Status (FilterType::Call::* impl)(typename T::element_type&,
                                                  FilterType*)>
struct AddOpImpl<FilterType, T,
                 absl::Status (FilterType::Call::*)(typename T::element_type&,
                                                    FilterType*),
                 impl> {
  static void Add(FilterType* channel_data, size_t call_offset,
                  Layout<FallibleOperator<T>>& to) {
    to.Add(
        0, 0,
        FallibleOperator<T>{
            channel_data,
            call_offset,
            [](void*, void* call_data, void* channel_data,
               T value) -> Poll<ResultOr<T>> {
              auto r =
                  (static_cast<typename FilterType::Call*>(call_data)->*impl)(
                      *value, static_cast<FilterType*>(channel_data));
              if (IsStatusOk(r)) return ResultOr<T>{std::move(value), nullptr};
              return ResultOr<T>{
                  nullptr, StatusCast<ServerMetadataHandle>(std::move(r))};
            },
            nullptr,
            nullptr,
        });
  }
};

// absl::Status $INTERCEPTOR_NAME(const $VALUE_TYPE&, FilterType*)
template <typename FilterType, typename T,
          absl::Status (FilterType::Call::* impl)(
              const typename T::element_type&, FilterType*)>
struct AddOpImpl<FilterType, T,
                 absl::Status (FilterType::Call::*)(
                     const typename T::element_type&, FilterType*),
                 impl> {
  static void Add(FilterType* channel_data, size_t call_offset,
                  Layout<FallibleOperator<T>>& to) {
    to.Add(
        0, 0,
        FallibleOperator<T>{
            channel_data,
            call_offset,
            [](void*, void* call_data, void* channel_data,
               T value) -> Poll<ResultOr<T>> {
              auto r =
                  (static_cast<typename FilterType::Call*>(call_data)->*impl)(
                      *value, static_cast<FilterType*>(channel_data));
              if (IsStatusOk(r)) return ResultOr<T>{std::move(value), nullptr};
              return ResultOr<T>{
                  nullptr, StatusCast<ServerMetadataHandle>(std::move(r))};
            },
            nullptr,
            nullptr,
        });
  }
};

// absl::StatusOr<$VALUE_HANDLE> $INTERCEPTOR_NAME($VALUE_HANDLE, FilterType*)
template <typename FilterType, typename T,
          absl::StatusOr<T> (FilterType::Call::* impl)(T, FilterType*)>
struct AddOpImpl<FilterType, T,
                 absl::StatusOr<T> (FilterType::Call::*)(T, FilterType*),
                 impl> {
  static void Add(FilterType* channel_data, size_t call_offset,
                  Layout<FallibleOperator<T>>& to) {
    to.Add(
        0, 0,
        FallibleOperator<T>{
            channel_data,
            call_offset,
            [](void*, void* call_data, void* channel_data,
               T value) -> Poll<ResultOr<T>> {
              auto r =
                  (static_cast<typename FilterType::Call*>(call_data)->*impl)(
                      std::move(value), static_cast<FilterType*>(channel_data));
              if (IsStatusOk(r)) return ResultOr<T>{std::move(*r), nullptr};
              return ResultOr<T>{
                  nullptr, StatusCast<ServerMetadataHandle>(std::move(r))};
            },
            nullptr,
            nullptr,
        });
  }
};

// ServerMetadataHandle $INTERCEPTOR_NAME($VALUE_TYPE&)
template <typename FilterType, typename T,
          ServerMetadataHandle (FilterType::Call::* impl)(
              typename T::element_type&)>
struct AddOpImpl<FilterType, T,
                 ServerMetadataHandle (FilterType::Call::*)(
                     typename T::element_type&),
                 impl> {
  static void Add(FilterType* channel_data, size_t call_offset,
                  Layout<FallibleOperator<T>>& to) {
    to.Add(
        0, 0,
        FallibleOperator<T>{
            channel_data,
            call_offset,
            [](void*, void* call_data, void*, T value) -> Poll<ResultOr<T>> {
              auto r =
                  (static_cast<typename FilterType::Call*>(call_data)->*impl)(
                      *value);
              if (r == nullptr) return ResultOr<T>{std::move(value), nullptr};
              return ResultOr<T>{
                  nullptr, StatusCast<ServerMetadataHandle>(std::move(r))};
            },
            nullptr,
            nullptr,
        });
  }
};

// ServerMetadataHandle $INTERCEPTOR_NAME(const $VALUE_TYPE&)
template <typename FilterType, typename T,
          ServerMetadataHandle (FilterType::Call::* impl)(
              const typename T::element_type&)>
struct AddOpImpl<FilterType, T,
                 ServerMetadataHandle (FilterType::Call::*)(
                     const typename T::element_type&),
                 impl> {
  static void Add(FilterType* channel_data, size_t call_offset,
                  Layout<FallibleOperator<T>>& to) {
    to.Add(
        0, 0,
        FallibleOperator<T>{
            channel_data,
            call_offset,
            [](void*, void* call_data, void*, T value) -> Poll<ResultOr<T>> {
              auto r =
                  (static_cast<typename FilterType::Call*>(call_data)->*impl)(
                      *value);
              if (r == nullptr) return ResultOr<T>{std::move(value), nullptr};
              return ResultOr<T>{
                  nullptr, StatusCast<ServerMetadataHandle>(std::move(r))};
            },
            nullptr,
            nullptr,
        });
  }
};

// ServerMetadataHandle $INTERCEPTOR_NAME($VALUE_TYPE&, FilterType*)
template <typename FilterType, typename T,
          ServerMetadataHandle (FilterType::Call::* impl)(
              typename T::element_type&, FilterType*)>
struct AddOpImpl<FilterType, T,
                 ServerMetadataHandle (FilterType::Call::*)(
                     typename T::element_type&, FilterType*),
                 impl> {
  static void Add(FilterType* channel_data, size_t call_offset,
                  Layout<FallibleOperator<T>>& to) {
    to.Add(
        0, 0,
        FallibleOperator<T>{
            channel_data,
            call_offset,
            [](void*, void* call_data, void* channel_data,
               T value) -> Poll<ResultOr<T>> {
              auto r =
                  (static_cast<typename FilterType::Call*>(call_data)->*impl)(
                      *value, static_cast<FilterType*>(channel_data));
              if (r == nullptr) return ResultOr<T>{std::move(value), nullptr};
              return ResultOr<T>{
                  nullptr, StatusCast<ServerMetadataHandle>(std::move(r))};
            },
            nullptr,
            nullptr,
        });
  }
};

// ServerMetadataHandle $INTERCEPTOR_NAME(const $VALUE_TYPE&, FilterType*)
template <typename FilterType, typename T,
          ServerMetadataHandle (FilterType::Call::* impl)(
              const typename T::element_type&, FilterType*)>
struct AddOpImpl<FilterType, T,
                 ServerMetadataHandle (FilterType::Call::*)(
                     const typename T::element_type&, FilterType*),
                 impl> {
  static void Add(FilterType* channel_data, size_t call_offset,
                  Layout<FallibleOperator<T>>& to) {
    to.Add(
        0, 0,
        FallibleOperator<T>{
            channel_data,
            call_offset,
            [](void*, void* call_data, void* channel_data,
               T value) -> Poll<ResultOr<T>> {
              auto r =
                  (static_cast<typename FilterType::Call*>(call_data)->*impl)(
                      *value, static_cast<FilterType*>(channel_data));
              if (r == nullptr) return ResultOr<T>{std::move(value), nullptr};
              return ResultOr<T>{
                  nullptr, StatusCast<ServerMetadataHandle>(std::move(r))};
            },
            nullptr,
            nullptr,
        });
  }
};

// PROMISE_RETURNING(absl::Status) $INTERCEPTOR_NAME($VALUE_TYPE&)
template <typename FilterType, typename T, typename R,
          R (FilterType::Call::* impl)(typename T::element_type&)>
struct AddOpImpl<
    FilterType, T, R (FilterType::Call::*)(typename T::element_type&), impl,
    absl::enable_if_t<std::is_same<absl::Status, PromiseResult<R>>::value>> {
  static void Add(FilterType* channel_data, size_t call_offset,
                  Layout<FallibleOperator<T>>& to) {
    class Promise {
     public:
      Promise(T value, typename FilterType::Call* call_data, FilterType*)
          : value_(std::move(value)), impl_((call_data->*impl)(*value_)) {}

      Poll<ResultOr<T>> PollOnce() {
        auto p = impl_();
        auto* r = p.value_if_ready();
        if (r == nullptr) return Pending{};
        T value = std::move(value_);
        this->~Promise();
        if (r->ok()) {
          return ResultOr<T>{std::move(value), nullptr};
        }
        return ResultOr<T>{nullptr, CancelledServerMetadataFromStatus(*r)};
      }

     private:
      GPR_NO_UNIQUE_ADDRESS T value_;
      GPR_NO_UNIQUE_ADDRESS R impl_;
    };
    to.Add(sizeof(Promise), alignof(Promise),
           FallibleOperator<T>{
               channel_data,
               call_offset,
               [](void* promise_data, void* call_data, void* channel_data,
                  T value) -> Poll<ResultOr<T>> {
                 auto* promise = new (promise_data)
                     Promise(std::move(value),
                             static_cast<typename FilterType::Call*>(call_data),
                             static_cast<FilterType*>(channel_data));
                 return promise->PollOnce();
               },
               [](void* promise_data) {
                 return static_cast<Promise*>(promise_data)->PollOnce();
               },
               [](void* promise_data) {
                 static_cast<Promise*>(promise_data)->~Promise();
               },
           });
  }
};

// PROMISE_RETURNING(absl::Status) $INTERCEPTOR_NAME($VALUE_TYPE&, FilterType*)
template <typename FilterType, typename T, typename R,
          R (FilterType::Call::* impl)(typename T::element_type&, FilterType*)>
struct AddOpImpl<
    FilterType, T,
    R (FilterType::Call::*)(typename T::element_type&, FilterType*), impl,
    absl::enable_if_t<!std::is_same<R, absl::Status>::value &&
                      std::is_same<absl::Status, PromiseResult<R>>::value>> {
  static void Add(FilterType* channel_data, size_t call_offset,
                  Layout<FallibleOperator<T>>& to) {
    class Promise {
     public:
      Promise(T value, typename FilterType::Call* call_data,
              FilterType* channel_data)
          : value_(std::move(value)),
            impl_((call_data->*impl)(*value_, channel_data)) {}

      Poll<ResultOr<T>> PollOnce() {
        auto p = impl_();
        auto* r = p.value_if_ready();
        if (r == nullptr) return Pending{};
        T value = std::move(value_);
        this->~Promise();
        if (r->ok()) {
          return ResultOr<T>{std::move(value), nullptr};
        }
        return ResultOr<T>{nullptr, CancelledServerMetadataFromStatus(*r)};
      }

     private:
      GPR_NO_UNIQUE_ADDRESS T value_;
      GPR_NO_UNIQUE_ADDRESS R impl_;
    };
    to.Add(sizeof(Promise), alignof(Promise),
           FallibleOperator<T>{
               channel_data,
               call_offset,
               [](void* promise_data, void* call_data, void* channel_data,
                  T value) -> Poll<ResultOr<T>> {
                 auto* promise = new (promise_data)
                     Promise(std::move(value),
                             static_cast<typename FilterType::Call*>(call_data),
                             static_cast<FilterType*>(channel_data));
                 return promise->PollOnce();
               },
               [](void* promise_data) {
                 return static_cast<Promise*>(promise_data)->PollOnce();
               },
               [](void* promise_data) {
                 static_cast<Promise*>(promise_data)->~Promise();
               },
           });
  }
};

// PROMISE_RETURNING(absl::StatusOr<$VALUE_HANDLE>)
// $INTERCEPTOR_NAME($VALUE_HANDLE, FilterType*)
template <typename FilterType, typename T, typename R,
          R (FilterType::Call::* impl)(T, FilterType*)>
struct AddOpImpl<FilterType, T, R (FilterType::Call::*)(T, FilterType*), impl,
                 absl::enable_if_t<std::is_same<absl::StatusOr<T>,
                                                PromiseResult<R>>::value>> {
  static void Add(FilterType* channel_data, size_t call_offset,
                  Layout<FallibleOperator<T>>& to) {
    class Promise {
     public:
      Promise(T value, typename FilterType::Call* call_data,
              FilterType* channel_data)
          : impl_((call_data->*impl)(std::move(value), channel_data)) {}

      Poll<ResultOr<T>> PollOnce() {
        auto p = impl_();
        auto* r = p.value_if_ready();
        if (r == nullptr) return Pending{};
        this->~Promise();
        if (r->ok()) return ResultOr<T>{std::move(**r), nullptr};
        return ResultOr<T>{nullptr,
                           CancelledServerMetadataFromStatus(r->status())};
      }

     private:
      GPR_NO_UNIQUE_ADDRESS R impl_;
    };
    to.Add(sizeof(Promise), alignof(Promise),
           FallibleOperator<T>{
               channel_data,
               call_offset,
               [](void* promise_data, void* call_data, void* channel_data,
                  T value) -> Poll<ResultOr<T>> {
                 auto* promise = new (promise_data)
                     Promise(std::move(value),
                             static_cast<typename FilterType::Call*>(call_data),
                             static_cast<FilterType*>(channel_data));
                 return promise->PollOnce();
               },
               [](void* promise_data) {
                 return static_cast<Promise*>(promise_data)->PollOnce();
               },
               [](void* promise_data) {
                 static_cast<Promise*>(promise_data)->~Promise();
               },
           });
  }
};

struct ChannelDataDestructor {
  void (*destroy)(void* channel_data);
  void* channel_data;
};

// StackData contains the main datastructures built up by this module.
// It's a complete representation of all the code that needs to be invoked
// to execute a call for a given set of filters.
// This structure is held at the channel layer and is shared between many
// in-flight calls.
struct StackData {
  // Overall size and alignment of the call data for this stack.
  size_t call_data_alignment = 1;
  size_t call_data_size = 0;
  // A complete list of filters for this call, so that we can construct the
  // call data for each filter.
  std::vector<FilterConstructor> filter_constructor;
  std::vector<FilterDestructor> filter_destructor;
  // For each kind of operation, a layout of the operations for this call.
  // (there's some duplicate data here, and that's ok: we want to avoid
  // pointer chasing as much as possible when executing a call)
  Layout<FallibleOperator<ClientMetadataHandle>> client_initial_metadata;
  Layout<FallibleOperator<ServerMetadataHandle>> server_initial_metadata;
  Layout<FallibleOperator<MessageHandle>> client_to_server_messages;
  std::vector<HalfCloseOperator> client_to_server_half_close;
  Layout<FallibleOperator<MessageHandle>> server_to_client_messages;
  Layout<InfallibleOperator<ServerMetadataHandle>> server_trailing_metadata;
  // A list of finalizers for this call.
  // We use a bespoke data structure here because finalizers can never be
  // asynchronous.
  std::vector<Finalizer> finalizers;
  // A list of functions to call when this stack data is destroyed
  // (to capture ownership of channel data)
  std::vector<ChannelDataDestructor> channel_data_destructors;

  // Add one filter to the list of filters, and update alignment.
  // Returns the offset of the call data for this filter.
  // Specifically does not update any of the layouts or finalizers.
  // Callers are expected to do that themselves.
  // This separation enables separation of *testing* of filters, and since
  // this is a detail type it's felt that a slightly harder to hold API that
  // we have exactly one caller for is warranted for a more thorough testing
  // story.
  template <typename FilterType>
  absl::enable_if_t<!std::is_empty<typename FilterType::Call>::value, size_t>
  AddFilterConstructor(FilterType* channel_data) {
    const size_t alignment = alignof(typename FilterType::Call);
    call_data_alignment = std::max(call_data_alignment, alignment);
    if (call_data_size % alignment != 0) {
      call_data_size += alignment - call_data_size % alignment;
    }
    const size_t call_offset = call_data_size;
    call_data_size += sizeof(typename FilterType::Call);
    filter_constructor.push_back(FilterConstructor{
        channel_data,
        call_offset,
        [](void* call_data, void* channel_data) {
          CallConstructor<FilterType>::Construct(
              call_data, static_cast<FilterType*>(channel_data));
        },
    });
    return call_offset;
  }

  template <typename FilterType>
  absl::enable_if_t<
      std::is_empty<typename FilterType::Call>::value &&
          !std::is_trivially_constructible<typename FilterType::Call>::value,
      size_t>
  AddFilterConstructor(FilterType* channel_data) {
    const size_t alignment = alignof(typename FilterType::Call);
    call_data_alignment = std::max(call_data_alignment, alignment);
    filter_constructor.push_back(FilterConstructor{
        channel_data,
        0,
        [](void* call_data, void* channel_data) {
          CallConstructor<FilterType>::Construct(
              call_data, static_cast<FilterType*>(channel_data));
        },
    });
    return 0;
  }

  template <typename FilterType>
  absl::enable_if_t<
      std::is_empty<typename FilterType::Call>::value &&
          std::is_trivially_constructible<typename FilterType::Call>::value,
      size_t>
  AddFilterConstructor(FilterType*) {
    const size_t alignment = alignof(typename FilterType::Call);
    call_data_alignment = std::max(call_data_alignment, alignment);
    return 0;
  }

  template <typename FilterType>
  absl::enable_if_t<
      !std::is_trivially_destructible<typename FilterType::Call>::value>
  AddFilterDestructor(size_t call_offset) {
    filter_destructor.push_back(FilterDestructor{
        call_offset,
        [](void* call_data) {
          Destruct(static_cast<typename FilterType::Call*>(call_data));
        },
    });
  }

  template <typename FilterType>
  absl::enable_if_t<
      std::is_trivially_destructible<typename FilterType::Call>::value>
  AddFilterDestructor(size_t) {}

  template <typename FilterType>
  size_t AddFilter(FilterType* filter) {
    const size_t call_offset = AddFilterConstructor(filter);
    AddFilterDestructor<FilterType>(call_offset);
    return call_offset;
  }

  // Per operation adders - one for each interception point.
  // Delegate to AddOp() above.

  template <typename FilterType>
  void AddClientInitialMetadataOp(FilterType* channel_data,
                                  size_t call_offset) {
    AddOp<decltype(&FilterType::Call::OnClientInitialMetadata),
          &FilterType::Call::OnClientInitialMetadata>(channel_data, call_offset,
                                                      client_initial_metadata);
  }

  template <typename FilterType>
  void AddServerInitialMetadataOp(FilterType* channel_data,
                                  size_t call_offset) {
    AddOp<decltype(&FilterType::Call::OnServerInitialMetadata),
          &FilterType::Call::OnServerInitialMetadata>(channel_data, call_offset,
                                                      server_initial_metadata);
  }

  template <typename FilterType>
  void AddClientToServerMessageOp(FilterType* channel_data,
                                  size_t call_offset) {
    AddOp<decltype(&FilterType::Call::OnClientToServerMessage),
          &FilterType::Call::OnClientToServerMessage>(
        channel_data, call_offset, client_to_server_messages);
  }

  template <typename FilterType>
  void AddClientToServerHalfClose(FilterType* channel_data,
                                  size_t call_offset) {
    AddHalfClose(channel_data, call_offset,
                 &FilterType::Call::OnClientToServerHalfClose,
                 client_to_server_half_close);
  }

  template <typename FilterType>
  void AddServerToClientMessageOp(FilterType* channel_data,
                                  size_t call_offset) {
    AddOp<decltype(&FilterType::Call::OnServerToClientMessage),
          &FilterType::Call::OnServerToClientMessage>(
        channel_data, call_offset, server_to_client_messages);
  }

  template <typename FilterType>
  void AddServerTrailingMetadataOp(FilterType* channel_data,
                                   size_t call_offset) {
    AddOp<decltype(&FilterType::Call::OnServerTrailingMetadata),
          &FilterType::Call::OnServerTrailingMetadata>(
        channel_data, call_offset, server_trailing_metadata);
  }

  // Finalizer interception adders

  template <typename FilterType>
  void AddFinalizer(FilterType*, size_t, const NoInterceptor* p) {
    DCHECK(p == &FilterType::Call::OnFinalize);
  }

  template <typename FilterType>
  void AddFinalizer(FilterType* channel_data, size_t call_offset,
                    void (FilterType::Call::* p)(const grpc_call_final_info*)) {
    DCHECK(p == &FilterType::Call::OnFinalize);
    finalizers.push_back(Finalizer{
        channel_data,
        call_offset,
        [](void* call_data, void*, const grpc_call_final_info* final_info) {
          static_cast<typename FilterType::Call*>(call_data)->OnFinalize(
              final_info);
        },
    });
  }

  template <typename FilterType>
  void AddFinalizer(FilterType* channel_data, size_t call_offset,
                    void (FilterType::Call::* p)(const grpc_call_final_info*,
                                                 FilterType*)) {
    DCHECK(p == &FilterType::Call::OnFinalize);
    finalizers.push_back(Finalizer{
        channel_data,
        call_offset,
        [](void* call_data, void* channel_data,
           const grpc_call_final_info* final_info) {
          static_cast<typename FilterType::Call*>(call_data)->OnFinalize(
              final_info, static_cast<FilterType*>(channel_data));
        },
    });
  }
};

GPR_ATTRIBUTE_ALWAYS_INLINE_FUNCTION inline void* Offset(void* base,
                                                         size_t amt) {
  return static_cast<char*>(base) + amt;
}

// OperationExecutor is a helper class to execute a sequence of operations
// from a layout on one value.
// We instantiate one of these during the *Pull* promise for each operation
// and wait for it to resolve.
// At this layer the filters look like a list of transformations on the
// value pushed.
// An early-failing filter will cause subsequent filters to not execute.
template <typename T>
class OperationExecutor {
 public:
  OperationExecutor() = default;
  ~OperationExecutor();
  OperationExecutor(const OperationExecutor&) = delete;
  OperationExecutor& operator=(const OperationExecutor&) = delete;
  OperationExecutor(OperationExecutor&& other) noexcept
      : ops_(other.ops_), end_ops_(other.end_ops_) {
    // Movable iff we're not running.
    DCHECK_EQ(other.promise_data_, nullptr);
  }
  OperationExecutor& operator=(OperationExecutor&& other) noexcept {
    DCHECK_EQ(other.promise_data_, nullptr);
    DCHECK_EQ(promise_data_, nullptr);
    ops_ = other.ops_;
    end_ops_ = other.end_ops_;
    return *this;
  }
  // IsRunning() is true if we're currently executing a sequence of operations.
  bool IsRunning() const { return promise_data_ != nullptr; }
  // Start executing a layout. May allocate space to store the relevant promise.
  // Returns the result of the first poll.
  // If the promise finishes, also destroy the promise data.
  Poll<ResultOr<T>> Start(const Layout<FallibleOperator<T>>* layout, T input,
                          void* call_data);
  // Continue executing a layout. Returns the result of the next poll.
  // If the promise finishes, also destroy the promise data.
  Poll<ResultOr<T>> Step(void* call_data);

 private:
  // Start polling on the current step of the layout.
  // `input` is the current value (either the input to the first step, or the
  // so far transformed value)
  // `call_data` is the call data for the filter stack.
  // If this op finishes immediately then we iterative move to the next step.
  // If we reach the end up the ops, we return the overall poll result,
  // otherwise we return Pending.
  Poll<ResultOr<T>> InitStep(T input, void* call_data);
  // Continue polling on the current step of the layout.
  // Called on the next poll after InitStep returns pending.
  // If the promise is still pending, returns this.
  // If the promise completes we call into InitStep to continue execution
  // through the filters.
  Poll<ResultOr<T>> ContinueStep(void* call_data);

  void* promise_data_ = nullptr;
  const FallibleOperator<T>* ops_;
  const FallibleOperator<T>* end_ops_;
};

GPR_ATTRIBUTE_ALWAYS_INLINE_FUNCTION inline void RunHalfClose(
    absl::Span<const HalfCloseOperator> ops, void* call_data) {
  for (const auto& op : ops) {
    op.half_close(Offset(call_data, op.call_offset), op.channel_data);
  }
}

template <typename T>
GPR_ATTRIBUTE_ALWAYS_INLINE_FUNCTION
    OperationExecutor<T>::~OperationExecutor() {
  if (promise_data_ != nullptr) {
    ops_->early_destroy(promise_data_);
    gpr_free_aligned(promise_data_);
  }
}

template <typename T>
GPR_ATTRIBUTE_ALWAYS_INLINE_FUNCTION Poll<ResultOr<T>>
OperationExecutor<T>::InitStep(T input, void* call_data) {
  DCHECK(input != nullptr);
  while (true) {
    if (ops_ == end_ops_) {
      return ResultOr<T>{std::move(input), nullptr};
    }
    auto p =
        ops_->promise_init(promise_data_, Offset(call_data, ops_->call_offset),
                           ops_->channel_data, std::move(input));
    if (auto* r = p.value_if_ready()) {
      if (r->ok == nullptr) return std::move(*r);
      input = std::move(r->ok);
      ++ops_;
      continue;
    }
    return Pending{};
  }
}

template <typename T>
GPR_ATTRIBUTE_ALWAYS_INLINE_FUNCTION Poll<ResultOr<T>>
OperationExecutor<T>::Start(const Layout<FallibleOperator<T>>* layout, T input,
                            void* call_data) {
  ops_ = layout->ops.data();
  end_ops_ = ops_ + layout->ops.size();
  if (layout->promise_size == 0) {
    // No call state ==> instantaneously ready
    auto r = InitStep(std::move(input), call_data);
    DCHECK(r.ready());
    return r;
  }
  promise_data_ =
      gpr_malloc_aligned(layout->promise_size, layout->promise_alignment);
  return InitStep(std::move(input), call_data);
}

template <typename T>
GPR_ATTRIBUTE_ALWAYS_INLINE_FUNCTION Poll<ResultOr<T>>
OperationExecutor<T>::Step(void* call_data) {
  DCHECK_NE(promise_data_, nullptr);
  auto p = ContinueStep(call_data);
  if (p.ready()) {
    gpr_free_aligned(promise_data_);
    promise_data_ = nullptr;
  }
  return p;
}

template <typename T>
GPR_ATTRIBUTE_ALWAYS_INLINE_FUNCTION Poll<ResultOr<T>>
OperationExecutor<T>::ContinueStep(void* call_data) {
  auto p = ops_->poll(promise_data_);
  if (auto* r = p.value_if_ready()) {
    if (r->ok == nullptr) return std::move(*r);
    ++ops_;
    return InitStep(std::move(r->ok), call_data);
  }
  return Pending{};
}

// Per OperationExecutor, but for infallible operation sequences.
template <typename T>
class InfallibleOperationExecutor {
 public:
  InfallibleOperationExecutor() = default;
  ~InfallibleOperationExecutor();
  InfallibleOperationExecutor(const InfallibleOperationExecutor&) = delete;
  InfallibleOperationExecutor& operator=(const InfallibleOperationExecutor&) =
      delete;
  InfallibleOperationExecutor(InfallibleOperationExecutor&& other) noexcept
      : ops_(other.ops_), end_ops_(other.end_ops_) {
    // Movable iff we're not running.
    DCHECK_EQ(other.promise_data_, nullptr);
  }
  InfallibleOperationExecutor& operator=(
      InfallibleOperationExecutor&& other) noexcept {
    DCHECK_EQ(other.promise_data_, nullptr);
    DCHECK_EQ(promise_data_, nullptr);
    ops_ = other.ops_;
    end_ops_ = other.end_ops_;
    return *this;
  }

  // IsRunning() is true if we're currently executing a sequence of operations.
  bool IsRunning() const { return promise_data_ != nullptr; }
  // Start executing a layout. May allocate space to store the relevant promise.
  // Returns the result of the first poll.
  // If the promise finishes, also destroy the promise data.
  Poll<T> Start(const Layout<InfallibleOperator<T>>* layout, T input,
                void* call_data);
  // Continue executing a layout. Returns the result of the next poll.
  // If the promise finishes, also destroy the promise data.
  Poll<T> Step(void* call_data);

 private:
  // Start polling on the current step of the layout.
  // `input` is the current value (either the input to the first step, or the
  // so far transformed value)
  // `call_data` is the call data for the filter stack.
  // If this op finishes immediately then we iterative move to the next step.
  // If we reach the end up the ops, we return the overall poll result,
  // otherwise we return Pending.
  Poll<T> InitStep(T input, void* call_data);
  // Continue polling on the current step of the layout.
  // Called on the next poll after InitStep returns pending.
  // If the promise is still pending, returns this.
  // If the promise completes we call into InitStep to continue execution
  // through the filters.
  Poll<T> ContinueStep(void* call_data);

  void* promise_data_ = nullptr;
  const InfallibleOperator<T>* ops_;
  const InfallibleOperator<T>* end_ops_;
};

template <typename T>
GPR_ATTRIBUTE_ALWAYS_INLINE_FUNCTION
    InfallibleOperationExecutor<T>::~InfallibleOperationExecutor() {
  if (promise_data_ != nullptr) {
    ops_->early_destroy(promise_data_);
    gpr_free_aligned(promise_data_);
  }
}

template <typename T>
GPR_ATTRIBUTE_ALWAYS_INLINE_FUNCTION Poll<T>
InfallibleOperationExecutor<T>::Start(
    const Layout<InfallibleOperator<T>>* layout, T input, void* call_data) {
  ops_ = layout->ops.data();
  end_ops_ = ops_ + layout->ops.size();
  if (layout->promise_size == 0) {
    // No call state ==> instantaneously ready
    auto r = InitStep(std::move(input), call_data);
    CHECK(r.ready());
    return r;
  }
  promise_data_ =
      gpr_malloc_aligned(layout->promise_size, layout->promise_alignment);
  return InitStep(std::move(input), call_data);
}

template <typename T>
GPR_ATTRIBUTE_ALWAYS_INLINE_FUNCTION Poll<T>
InfallibleOperationExecutor<T>::InitStep(T input, void* call_data) {
  while (true) {
    if (ops_ == end_ops_) {
      return input;
    }
    auto p =
        ops_->promise_init(promise_data_, Offset(call_data, ops_->call_offset),
                           ops_->channel_data, std::move(input));
    if (auto* r = p.value_if_ready()) {
      input = std::move(*r);
      ++ops_;
      continue;
    }
    return Pending{};
  }
}

template <typename T>
GPR_ATTRIBUTE_ALWAYS_INLINE_FUNCTION Poll<T>
InfallibleOperationExecutor<T>::Step(void* call_data) {
  DCHECK_NE(promise_data_, nullptr);
  auto p = ContinueStep(call_data);
  if (p.ready()) {
    gpr_free_aligned(promise_data_);
    promise_data_ = nullptr;
  }
  return p;
}

template <typename T>
GPR_ATTRIBUTE_ALWAYS_INLINE_FUNCTION Poll<T>
InfallibleOperationExecutor<T>::ContinueStep(void* call_data) {
  auto p = ops_->poll(promise_data_);
  if (auto* r = p.value_if_ready()) {
    ++ops_;
    return InitStep(std::move(*r), call_data);
  }
  return Pending{};
}

class CallState {
 public:
  CallState();
  // Start the call: allows pulls to proceed
  void Start();
  // PUSH: client -> server
  void BeginPushClientToServerMessage();
  Poll<StatusFlag> PollPushClientToServerMessage();
  void ClientToServerHalfClose();
  // PULL: client -> server
  void BeginPullClientInitialMetadata();
  void FinishPullClientInitialMetadata();
  Poll<ValueOrFailure<bool>> PollPullClientToServerMessageAvailable();
  void FinishPullClientToServerMessage();
  // PUSH: server -> client
  StatusFlag PushServerInitialMetadata();
  void BeginPushServerToClientMessage();
  Poll<StatusFlag> PollPushServerToClientMessage();
  bool PushServerTrailingMetadata(bool cancel);
  // PULL: server -> client
  Poll<bool> PollPullServerInitialMetadataAvailable();
  void FinishPullServerInitialMetadata();
  Poll<ValueOrFailure<bool>> PollPullServerToClientMessageAvailable();
  void FinishPullServerToClientMessage();
  Poll<Empty> PollServerTrailingMetadataAvailable();
  void FinishPullServerTrailingMetadata();
  Poll<bool> PollWasCancelled();
  // Debug
  std::string DebugString() const;

  friend std::ostream& operator<<(std::ostream& out,
                                  const CallState& call_state) {
    return out << call_state.DebugString();
  }

 private:
  enum class ClientToServerPullState : uint16_t {
    // Ready to read: client initial metadata is there, but not yet processed
    kBegin,
    // Processing client initial metadata
    kProcessingClientInitialMetadata,
    // Main call loop: not reading
    kIdle,
    // Main call loop: reading but no message available
    kReading,
    // Main call loop: processing one message
    kProcessingClientToServerMessage,
    // Processing complete
    kTerminated,
  };
  static const char* ClientToServerPullStateString(
      ClientToServerPullState state) {
    switch (state) {
      case ClientToServerPullState::kBegin:
        return "Begin";
      case ClientToServerPullState::kProcessingClientInitialMetadata:
        return "ProcessingClientInitialMetadata";
      case ClientToServerPullState::kIdle:
        return "Idle";
      case ClientToServerPullState::kReading:
        return "Reading";
      case ClientToServerPullState::kProcessingClientToServerMessage:
        return "ProcessingClientToServerMessage";
      case ClientToServerPullState::kTerminated:
        return "Terminated";
    }
  }
  friend std::ostream& operator<<(std::ostream& out,
                                  ClientToServerPullState state) {
    return out << ClientToServerPullStateString(state);
  }
  enum class ClientToServerPushState : uint16_t {
    kIdle,
    kPushedMessage,
    kPushedHalfClose,
    kPushedMessageAndHalfClosed,
    kFinished,
  };
  static const char* ClientToServerPushStateString(
      ClientToServerPushState state) {
    switch (state) {
      case ClientToServerPushState::kIdle:
        return "Idle";
      case ClientToServerPushState::kPushedMessage:
        return "PushedMessage";
      case ClientToServerPushState::kPushedHalfClose:
        return "PushedHalfClose";
      case ClientToServerPushState::kPushedMessageAndHalfClosed:
        return "PushedMessageAndHalfClosed";
      case ClientToServerPushState::kFinished:
        return "Finished";
    }
  }
  friend std::ostream& operator<<(std::ostream& out,
                                  ClientToServerPushState state) {
    return out << ClientToServerPushStateString(state);
  }
  enum class ServerToClientPullState : uint16_t {
    // Not yet started: cannot read
    kUnstarted,
    kUnstartedReading,
    kStarted,
    kStartedReading,
    // Processing server initial metadata
    kProcessingServerInitialMetadata,
    kProcessingServerInitialMetadataReading,
    // Main call loop: not reading
    kIdle,
    // Main call loop: reading but no message available
    kReading,
    // Main call loop: processing one message
    kProcessingServerToClientMessage,
    // Processing server trailing metadata
    kProcessingServerTrailingMetadata,
    kTerminated,
  };
  static const char* ServerToClientPullStateString(
      ServerToClientPullState state) {
    switch (state) {
      case ServerToClientPullState::kUnstarted:
        return "Unstarted";
      case ServerToClientPullState::kUnstartedReading:
        return "UnstartedReading";
      case ServerToClientPullState::kStarted:
        return "Started";
      case ServerToClientPullState::kStartedReading:
        return "StartedReading";
      case ServerToClientPullState::kProcessingServerInitialMetadata:
        return "ProcessingServerInitialMetadata";
      case ServerToClientPullState::kProcessingServerInitialMetadataReading:
        return "ProcessingServerInitialMetadataReading";
      case ServerToClientPullState::kIdle:
        return "Idle";
      case ServerToClientPullState::kReading:
        return "Reading";
      case ServerToClientPullState::kProcessingServerToClientMessage:
        return "ProcessingServerToClientMessage";
      case ServerToClientPullState::kProcessingServerTrailingMetadata:
        return "ProcessingServerTrailingMetadata";
      case ServerToClientPullState::kTerminated:
        return "Terminated";
    }
  }
  friend std::ostream& operator<<(std::ostream& out,
                                  ServerToClientPullState state) {
    return out << ServerToClientPullStateString(state);
  }
  enum class ServerToClientPushState : uint16_t {
    kStart,
    kPushedServerInitialMetadata,
    kPushedServerInitialMetadataAndPushedMessage,
    kTrailersOnly,
    kIdle,
    kPushedMessage,
    kFinished,
  };
  static const char* ServerToClientPushStateString(
      ServerToClientPushState state) {
    switch (state) {
      case ServerToClientPushState::kStart:
        return "Start";
      case ServerToClientPushState::kPushedServerInitialMetadata:
        return "PushedServerInitialMetadata";
      case ServerToClientPushState::
          kPushedServerInitialMetadataAndPushedMessage:
        return "PushedServerInitialMetadataAndPushedMessage";
      case ServerToClientPushState::kTrailersOnly:
        return "TrailersOnly";
      case ServerToClientPushState::kIdle:
        return "Idle";
      case ServerToClientPushState::kPushedMessage:
        return "PushedMessage";
      case ServerToClientPushState::kFinished:
        return "Finished";
    }
  }
  friend std::ostream& operator<<(std::ostream& out,
                                  ServerToClientPushState state) {
    return out << ServerToClientPushStateString(state);
  }
  enum class ServerTrailingMetadataState : uint16_t {
    kNotPushed,
    kPushed,
    kPushedCancel,
    kPulled,
    kPulledCancel,
  };
  static const char* ServerTrailingMetadataStateString(
      ServerTrailingMetadataState state) {
    switch (state) {
      case ServerTrailingMetadataState::kNotPushed:
        return "NotPushed";
      case ServerTrailingMetadataState::kPushed:
        return "Pushed";
      case ServerTrailingMetadataState::kPushedCancel:
        return "PushedCancel";
      case ServerTrailingMetadataState::kPulled:
        return "Pulled";
      case ServerTrailingMetadataState::kPulledCancel:
        return "PulledCancel";
    }
  }
  friend std::ostream& operator<<(std::ostream& out,
                                  ServerTrailingMetadataState state) {
    return out << ServerTrailingMetadataStateString(state);
  }
  ClientToServerPullState client_to_server_pull_state_ : 3;
  ClientToServerPushState client_to_server_push_state_ : 3;
  ServerToClientPullState server_to_client_pull_state_ : 4;
  ServerToClientPushState server_to_client_push_state_ : 3;
  ServerTrailingMetadataState server_trailing_metadata_state_ : 3;
  IntraActivityWaiter client_to_server_pull_waiter_;
  IntraActivityWaiter server_to_client_pull_waiter_;
  IntraActivityWaiter client_to_server_push_waiter_;
  IntraActivityWaiter server_to_client_push_waiter_;
  IntraActivityWaiter server_trailing_metadata_waiter_;
};

GPR_ATTRIBUTE_ALWAYS_INLINE_FUNCTION inline CallState::CallState()
    : client_to_server_pull_state_(ClientToServerPullState::kBegin),
      client_to_server_push_state_(ClientToServerPushState::kIdle),
      server_to_client_pull_state_(ServerToClientPullState::kUnstarted),
      server_to_client_push_state_(ServerToClientPushState::kStart),
      server_trailing_metadata_state_(ServerTrailingMetadataState::kNotPushed) {
}

GPR_ATTRIBUTE_ALWAYS_INLINE_FUNCTION inline void CallState::Start() {
  GRPC_TRACE_LOG(call_state, INFO)
      << "[call_state] Start: "
      << GRPC_DUMP_ARGS(this, server_to_client_pull_state_);
  switch (server_to_client_pull_state_) {
    case ServerToClientPullState::kUnstarted:
      server_to_client_pull_state_ = ServerToClientPullState::kStarted;
      server_to_client_pull_waiter_.Wake();
      break;
    case ServerToClientPullState::kStarted:
    case ServerToClientPullState::kProcessingServerInitialMetadata:
    case ServerToClientPullState::kIdle:
    case ServerToClientPullState::kReading:
    case ServerToClientPullState::kProcessingServerToClientMessage:
      LOG(FATAL) << "Start called twice";
    case ServerToClientPullState::kProcessingServerTrailingMetadata:
    case ServerToClientPullState::kTerminated:
      break;
  }
}

GPR_ATTRIBUTE_ALWAYS_INLINE_FUNCTION inline void
CallState::BeginPushClientToServerMessage() {
  GRPC_TRACE_LOG(call_state, INFO)
      << "[call_state] BeginPushClientToServerMessage: "
      << GRPC_DUMP_ARGS(this, client_to_server_push_state_);
  switch (client_to_server_push_state_) {
    case ClientToServerPushState::kIdle:
      client_to_server_push_state_ = ClientToServerPushState::kPushedMessage;
      client_to_server_push_waiter_.Wake();
      break;
    case ClientToServerPushState::kPushedMessage:
    case ClientToServerPushState::kPushedMessageAndHalfClosed:
      LOG(FATAL) << "PushClientToServerMessage called twice concurrently";
      break;
    case ClientToServerPushState::kPushedHalfClose:
      LOG(FATAL) << "PushClientToServerMessage called after half-close";
      break;
    case ClientToServerPushState::kFinished:
      break;
  }
}

GPR_ATTRIBUTE_ALWAYS_INLINE_FUNCTION inline Poll<StatusFlag>
CallState::PollPushClientToServerMessage() {
  GRPC_TRACE_LOG(call_state, INFO)
      << "[call_state] PollPushClientToServerMessage: "
      << GRPC_DUMP_ARGS(this, client_to_server_push_state_);
  switch (client_to_server_push_state_) {
    case ClientToServerPushState::kIdle:
    case ClientToServerPushState::kPushedHalfClose:
      return Success{};
    case ClientToServerPushState::kPushedMessage:
    case ClientToServerPushState::kPushedMessageAndHalfClosed:
      return client_to_server_push_waiter_.pending();
    case ClientToServerPushState::kFinished:
      return Failure{};
  }
}

GPR_ATTRIBUTE_ALWAYS_INLINE_FUNCTION inline void
CallState::ClientToServerHalfClose() {
  GRPC_TRACE_LOG(call_state, INFO)
      << "[call_state] ClientToServerHalfClose: "
      << GRPC_DUMP_ARGS(this, client_to_server_push_state_);
  switch (client_to_server_push_state_) {
    case ClientToServerPushState::kIdle:
      client_to_server_push_state_ = ClientToServerPushState::kPushedHalfClose;
      client_to_server_push_waiter_.Wake();
      break;
    case ClientToServerPushState::kPushedMessage:
      client_to_server_push_state_ =
          ClientToServerPushState::kPushedMessageAndHalfClosed;
      break;
    case ClientToServerPushState::kPushedHalfClose:
    case ClientToServerPushState::kPushedMessageAndHalfClosed:
      LOG(FATAL) << "ClientToServerHalfClose called twice";
      break;
    case ClientToServerPushState::kFinished:
      break;
  }
}

GPR_ATTRIBUTE_ALWAYS_INLINE_FUNCTION inline void
CallState::BeginPullClientInitialMetadata() {
  GRPC_TRACE_LOG(call_state, INFO)
      << "[call_state] BeginPullClientInitialMetadata: "
      << GRPC_DUMP_ARGS(this, client_to_server_pull_state_);
  switch (client_to_server_pull_state_) {
    case ClientToServerPullState::kBegin:
      client_to_server_pull_state_ =
          ClientToServerPullState::kProcessingClientInitialMetadata;
      break;
    case ClientToServerPullState::kProcessingClientInitialMetadata:
    case ClientToServerPullState::kIdle:
    case ClientToServerPullState::kReading:
    case ClientToServerPullState::kProcessingClientToServerMessage:
      LOG(FATAL) << "BeginPullClientInitialMetadata called twice";
      break;
    case ClientToServerPullState::kTerminated:
      break;
  }
}

GPR_ATTRIBUTE_ALWAYS_INLINE_FUNCTION inline void
CallState::FinishPullClientInitialMetadata() {
  GRPC_TRACE_LOG(call_state, INFO)
      << "[call_state] FinishPullClientInitialMetadata: "
      << GRPC_DUMP_ARGS(this, client_to_server_pull_state_);
  switch (client_to_server_pull_state_) {
    case ClientToServerPullState::kBegin:
      LOG(FATAL) << "FinishPullClientInitialMetadata called before Begin";
      break;
    case ClientToServerPullState::kProcessingClientInitialMetadata:
      client_to_server_pull_state_ = ClientToServerPullState::kIdle;
      client_to_server_pull_waiter_.Wake();
      break;
    case ClientToServerPullState::kIdle:
    case ClientToServerPullState::kReading:
    case ClientToServerPullState::kProcessingClientToServerMessage:
      LOG(FATAL) << "Out of order FinishPullClientInitialMetadata";
      break;
    case ClientToServerPullState::kTerminated:
      break;
  }
}

GPR_ATTRIBUTE_ALWAYS_INLINE_FUNCTION inline Poll<ValueOrFailure<bool>>
CallState::PollPullClientToServerMessageAvailable() {
  GRPC_TRACE_LOG(call_state, INFO)
      << "[call_state] PollPullClientToServerMessageAvailable: "
      << GRPC_DUMP_ARGS(this, client_to_server_pull_state_,
                        client_to_server_push_state_);
  switch (client_to_server_pull_state_) {
    case ClientToServerPullState::kBegin:
    case ClientToServerPullState::kProcessingClientInitialMetadata:
      return client_to_server_pull_waiter_.pending();
    case ClientToServerPullState::kIdle:
      client_to_server_pull_state_ = ClientToServerPullState::kReading;
      ABSL_FALLTHROUGH_INTENDED;
    case ClientToServerPullState::kReading:
      break;
    case ClientToServerPullState::kProcessingClientToServerMessage:
      LOG(FATAL) << "PollPullClientToServerMessageAvailable called while "
                    "processing a message";
      break;
    case ClientToServerPullState::kTerminated:
      return Failure{};
  }
  DCHECK_EQ(client_to_server_pull_state_, ClientToServerPullState::kReading);
  switch (client_to_server_push_state_) {
    case ClientToServerPushState::kIdle:
      return client_to_server_push_waiter_.pending();
    case ClientToServerPushState::kPushedMessage:
    case ClientToServerPushState::kPushedMessageAndHalfClosed:
      client_to_server_pull_state_ =
          ClientToServerPullState::kProcessingClientToServerMessage;
      return true;
    case ClientToServerPushState::kPushedHalfClose:
      return false;
    case ClientToServerPushState::kFinished:
      client_to_server_pull_state_ = ClientToServerPullState::kTerminated;
      return Failure{};
  }
}

GPR_ATTRIBUTE_ALWAYS_INLINE_FUNCTION inline void
CallState::FinishPullClientToServerMessage() {
  GRPC_TRACE_LOG(call_state, INFO)
      << "[call_state] FinishPullClientToServerMessage: "
      << GRPC_DUMP_ARGS(this, client_to_server_pull_state_,
                        client_to_server_push_state_);
  switch (client_to_server_pull_state_) {
    case ClientToServerPullState::kBegin:
    case ClientToServerPullState::kProcessingClientInitialMetadata:
      LOG(FATAL) << "FinishPullClientToServerMessage called before Begin";
      break;
    case ClientToServerPullState::kIdle:
      LOG(FATAL) << "FinishPullClientToServerMessage called twice";
      break;
    case ClientToServerPullState::kReading:
      LOG(FATAL) << "FinishPullClientToServerMessage called before "
                    "PollPullClientToServerMessageAvailable";
      break;
    case ClientToServerPullState::kProcessingClientToServerMessage:
      client_to_server_pull_state_ = ClientToServerPullState::kIdle;
      client_to_server_pull_waiter_.Wake();
      break;
    case ClientToServerPullState::kTerminated:
      break;
  }
  switch (client_to_server_push_state_) {
    case ClientToServerPushState::kPushedMessage:
      client_to_server_push_state_ = ClientToServerPushState::kIdle;
      client_to_server_push_waiter_.Wake();
      break;
    case ClientToServerPushState::kIdle:
    case ClientToServerPushState::kPushedHalfClose:
      LOG(FATAL) << "FinishPullClientToServerMessage called without a message";
      break;
    case ClientToServerPushState::kPushedMessageAndHalfClosed:
      client_to_server_push_state_ = ClientToServerPushState::kPushedHalfClose;
      client_to_server_push_waiter_.Wake();
      break;
    case ClientToServerPushState::kFinished:
      break;
  }
}

GPR_ATTRIBUTE_ALWAYS_INLINE_FUNCTION inline StatusFlag
CallState::PushServerInitialMetadata() {
  GRPC_TRACE_LOG(call_state, INFO)
      << "[call_state] PushServerInitialMetadata: "
      << GRPC_DUMP_ARGS(this, server_to_client_push_state_,
                        server_trailing_metadata_state_);
  if (server_trailing_metadata_state_ !=
      ServerTrailingMetadataState::kNotPushed) {
    return Failure{};
  }
  CHECK_EQ(server_to_client_push_state_, ServerToClientPushState::kStart);
  server_to_client_push_state_ =
      ServerToClientPushState::kPushedServerInitialMetadata;
  server_to_client_push_waiter_.Wake();
  return Success{};
}

GPR_ATTRIBUTE_ALWAYS_INLINE_FUNCTION inline void
CallState::BeginPushServerToClientMessage() {
  GRPC_TRACE_LOG(call_state, INFO)
      << "[call_state] BeginPushServerToClientMessage: "
      << GRPC_DUMP_ARGS(this, server_to_client_push_state_);
  switch (server_to_client_push_state_) {
    case ServerToClientPushState::kStart:
      LOG(FATAL) << "BeginPushServerToClientMessage called before "
                    "PushServerInitialMetadata";
      break;
    case ServerToClientPushState::kPushedServerInitialMetadata:
      server_to_client_push_state_ =
          ServerToClientPushState::kPushedServerInitialMetadataAndPushedMessage;
      break;
    case ServerToClientPushState::kPushedServerInitialMetadataAndPushedMessage:
    case ServerToClientPushState::kPushedMessage:
      LOG(FATAL) << "BeginPushServerToClientMessage called twice concurrently";
      break;
    case ServerToClientPushState::kTrailersOnly:
      // Will fail in poll.
      break;
    case ServerToClientPushState::kIdle:
      server_to_client_push_state_ = ServerToClientPushState::kPushedMessage;
      server_to_client_push_waiter_.Wake();
      break;
    case ServerToClientPushState::kFinished:
      break;
  }
}

GPR_ATTRIBUTE_ALWAYS_INLINE_FUNCTION inline Poll<StatusFlag>
CallState::PollPushServerToClientMessage() {
  GRPC_TRACE_LOG(call_state, INFO)
      << "[call_state] PollPushServerToClientMessage: "
      << GRPC_DUMP_ARGS(this, server_to_client_push_state_);
  switch (server_to_client_push_state_) {
    case ServerToClientPushState::kStart:
    case ServerToClientPushState::kPushedServerInitialMetadata:
      LOG(FATAL) << "PollPushServerToClientMessage called before "
                 << "PushServerInitialMetadata";
    case ServerToClientPushState::kTrailersOnly:
      return false;
    case ServerToClientPushState::kPushedMessage:
    case ServerToClientPushState::kPushedServerInitialMetadataAndPushedMessage:
      return server_to_client_push_waiter_.pending();
    case ServerToClientPushState::kIdle:
      return Success{};
    case ServerToClientPushState::kFinished:
      return Failure{};
  }
}

GPR_ATTRIBUTE_ALWAYS_INLINE_FUNCTION inline bool
CallState::PushServerTrailingMetadata(bool cancel) {
  GRPC_TRACE_LOG(call_state, INFO)
      << "[call_state] PushServerTrailingMetadata: "
      << GRPC_DUMP_ARGS(this, cancel, server_trailing_metadata_state_,
                        server_to_client_push_state_,
                        client_to_server_push_state_,
                        server_trailing_metadata_waiter_.DebugString());
  if (server_trailing_metadata_state_ !=
      ServerTrailingMetadataState::kNotPushed) {
    return false;
  }
  server_trailing_metadata_state_ =
      cancel ? ServerTrailingMetadataState::kPushedCancel
             : ServerTrailingMetadataState::kPushed;
  server_trailing_metadata_waiter_.Wake();
  switch (server_to_client_push_state_) {
    case ServerToClientPushState::kStart:
      server_to_client_push_state_ = ServerToClientPushState::kTrailersOnly;
      server_to_client_push_waiter_.Wake();
      break;
    case ServerToClientPushState::kPushedServerInitialMetadata:
    case ServerToClientPushState::kPushedServerInitialMetadataAndPushedMessage:
    case ServerToClientPushState::kPushedMessage:
      if (cancel) {
        server_to_client_push_state_ = ServerToClientPushState::kFinished;
        server_to_client_push_waiter_.Wake();
      }
      break;
    case ServerToClientPushState::kIdle:
      if (cancel) {
        server_to_client_push_state_ = ServerToClientPushState::kFinished;
        server_to_client_push_waiter_.Wake();
      }
      break;
    case ServerToClientPushState::kFinished:
    case ServerToClientPushState::kTrailersOnly:
      break;
  }
  switch (client_to_server_push_state_) {
    case ClientToServerPushState::kIdle:
      client_to_server_push_state_ = ClientToServerPushState::kFinished;
      client_to_server_push_waiter_.Wake();
      break;
    case ClientToServerPushState::kPushedMessage:
    case ClientToServerPushState::kPushedMessageAndHalfClosed:
      client_to_server_push_state_ = ClientToServerPushState::kFinished;
      client_to_server_push_waiter_.Wake();
      break;
    case ClientToServerPushState::kPushedHalfClose:
    case ClientToServerPushState::kFinished:
      break;
  }
  return true;
}

GPR_ATTRIBUTE_ALWAYS_INLINE_FUNCTION inline Poll<bool>
CallState::PollPullServerInitialMetadataAvailable() {
  GRPC_TRACE_LOG(call_state, INFO)
      << "[call_state] PollPullServerInitialMetadataAvailable: "
      << GRPC_DUMP_ARGS(this, server_to_client_pull_state_,
                        server_to_client_push_state_);
  switch (server_to_client_pull_state_) {
    case ServerToClientPullState::kUnstarted:
      if (server_to_client_push_state_ ==
          ServerToClientPushState::kTrailersOnly) {
        server_to_client_pull_state_ = ServerToClientPullState::kTerminated;
        return false;
      }
      server_to_client_push_waiter_.pending();
      return server_to_client_pull_waiter_.pending();
    case ServerToClientPullState::kStarted:
      break;
    case ServerToClientPullState::kProcessingServerInitialMetadata:
    case ServerToClientPullState::kIdle:
    case ServerToClientPullState::kReading:
    case ServerToClientPullState::kProcessingServerToClientMessage:
    case ServerToClientPullState::kProcessingServerTrailingMetadata:
      LOG(FATAL) << "PollPullServerInitialMetadataAvailable called twice";
    case ServerToClientPullState::kTerminated:
      return false;
  }
  DCHECK_EQ(server_to_client_pull_state_, ServerToClientPullState::kStarted);
  switch (server_to_client_push_state_) {
    case ServerToClientPushState::kStart:
      return server_to_client_push_waiter_.pending();
    case ServerToClientPushState::kPushedServerInitialMetadata:
    case ServerToClientPushState::kPushedServerInitialMetadataAndPushedMessage:
      server_to_client_pull_state_ =
          ServerToClientPullState::kProcessingServerInitialMetadata;
      server_to_client_pull_waiter_.Wake();
      return true;
    case ServerToClientPushState::kIdle:
    case ServerToClientPushState::kPushedMessage:
      LOG(FATAL)
          << "PollPullServerInitialMetadataAvailable after metadata processed";
    case ServerToClientPushState::kFinished:
      server_to_client_pull_state_ = ServerToClientPullState::kTerminated;
      server_to_client_pull_waiter_.Wake();
      return false;
    case ServerToClientPushState::kTrailersOnly:
      return false;
  }
}

GPR_ATTRIBUTE_ALWAYS_INLINE_FUNCTION inline void
CallState::FinishPullServerInitialMetadata() {
  GRPC_TRACE_LOG(call_state, INFO)
      << "[call_state] FinishPullServerInitialMetadata: "
      << GRPC_DUMP_ARGS(this, server_to_client_pull_state_);
  switch (server_to_client_pull_state_) {
    case ServerToClientPullState::kUnstarted:
      LOG(FATAL) << "FinishPullServerInitialMetadata called before Start";
    case ServerToClientPullState::kStarted:
      CHECK_EQ(server_to_client_push_state_,
               ServerToClientPushState::kTrailersOnly);
      return;
    case ServerToClientPullState::kProcessingServerInitialMetadata:
      server_to_client_pull_state_ = ServerToClientPullState::kIdle;
      server_to_client_pull_waiter_.Wake();
      break;
    case ServerToClientPullState::kIdle:
    case ServerToClientPullState::kReading:
    case ServerToClientPullState::kProcessingServerToClientMessage:
    case ServerToClientPullState::kProcessingServerTrailingMetadata:
      LOG(FATAL) << "Out of order FinishPullServerInitialMetadata";
    case ServerToClientPullState::kTerminated:
      return;
  }
  DCHECK_EQ(server_to_client_pull_state_, ServerToClientPullState::kIdle);
  switch (server_to_client_push_state_) {
    case ServerToClientPushState::kStart:
      LOG(FATAL) << "FinishPullServerInitialMetadata called before initial "
                    "metadata consumed";
    case ServerToClientPushState::kPushedServerInitialMetadata:
      server_to_client_push_state_ = ServerToClientPushState::kIdle;
      server_to_client_push_waiter_.Wake();
      break;
    case ServerToClientPushState::kPushedServerInitialMetadataAndPushedMessage:
      server_to_client_push_state_ = ServerToClientPushState::kPushedMessage;
      server_to_client_pull_waiter_.Wake();
      break;
    case ServerToClientPushState::kIdle:
    case ServerToClientPushState::kPushedMessage:
    case ServerToClientPushState::kTrailersOnly:
    case ServerToClientPushState::kFinished:
      LOG(FATAL) << "FinishPullServerInitialMetadata called twice";
  }
}

GPR_ATTRIBUTE_ALWAYS_INLINE_FUNCTION inline Poll<ValueOrFailure<bool>>
CallState::PollPullServerToClientMessageAvailable() {
  GRPC_TRACE_LOG(call_state, INFO)
      << "[call_state] PollPullServerToClientMessageAvailable: "
      << GRPC_DUMP_ARGS(this, server_to_client_pull_state_,
                        server_to_client_push_state_,
                        server_trailing_metadata_state_);
  switch (server_to_client_pull_state_) {
    case ServerToClientPullState::kUnstarted:
    case ServerToClientPullState::kProcessingServerInitialMetadata:
      return server_to_client_pull_waiter_.pending();
    case ServerToClientPullState::kStarted:
      if (server_to_client_push_state_ ==
          ServerToClientPushState::kTrailersOnly) {
        return false;
      }
      return server_to_client_pull_waiter_.pending();
    case ServerToClientPullState::kIdle:
      server_to_client_pull_state_ = ServerToClientPullState::kReading;
      ABSL_FALLTHROUGH_INTENDED;
    case ServerToClientPullState::kReading:
      break;
    case ServerToClientPullState::kProcessingServerToClientMessage:
      LOG(FATAL) << "PollPullServerToClientMessageAvailable called while "
                    "processing a message";
    case ServerToClientPullState::kProcessingServerTrailingMetadata:
      LOG(FATAL) << "PollPullServerToClientMessageAvailable called while "
                    "processing trailing metadata";
    case ServerToClientPullState::kTerminated:
      return Failure{};
  }
  DCHECK_EQ(server_to_client_pull_state_, ServerToClientPullState::kReading);
  switch (server_to_client_push_state_) {
    case ServerToClientPushState::kStart:
    case ServerToClientPushState::kPushedServerInitialMetadata:
    case ServerToClientPushState::kPushedServerInitialMetadataAndPushedMessage:
      return server_to_client_push_waiter_.pending();
    case ServerToClientPushState::kIdle:
      if (server_trailing_metadata_state_ !=
          ServerTrailingMetadataState::kNotPushed) {
        return false;
      }
      server_trailing_metadata_waiter_.pending();
      return server_to_client_push_waiter_.pending();
    case ServerToClientPushState::kTrailersOnly:
      DCHECK_NE(server_trailing_metadata_state_,
                ServerTrailingMetadataState::kNotPushed);
      return false;
    case ServerToClientPushState::kPushedMessage:
      server_to_client_pull_state_ =
          ServerToClientPullState::kProcessingServerToClientMessage;
      server_to_client_pull_waiter_.Wake();
      return true;
    case ServerToClientPushState::kFinished:
      server_to_client_pull_state_ = ServerToClientPullState::kTerminated;
      server_to_client_pull_waiter_.Wake();
      return Failure{};
  }
}

GPR_ATTRIBUTE_ALWAYS_INLINE_FUNCTION inline void
CallState::FinishPullServerToClientMessage() {
  GRPC_TRACE_LOG(call_state, INFO)
      << "[call_state] FinishPullServerToClientMessage: "
      << GRPC_DUMP_ARGS(this, server_to_client_pull_state_,
                        server_to_client_push_state_);
  switch (server_to_client_pull_state_) {
    case ServerToClientPullState::kUnstarted:
    case ServerToClientPullState::kStarted:
    case ServerToClientPullState::kProcessingServerInitialMetadata:
      LOG(FATAL)
          << "FinishPullServerToClientMessage called before metadata available";
    case ServerToClientPullState::kIdle:
      LOG(FATAL) << "FinishPullServerToClientMessage called twice";
    case ServerToClientPullState::kReading:
      LOG(FATAL) << "FinishPullServerToClientMessage called before "
                 << "PollPullServerToClientMessageAvailable";
    case ServerToClientPullState::kProcessingServerToClientMessage:
      server_to_client_pull_state_ = ServerToClientPullState::kIdle;
      server_to_client_pull_waiter_.Wake();
      break;
    case ServerToClientPullState::kProcessingServerTrailingMetadata:
      LOG(FATAL) << "FinishPullServerToClientMessage called while processing "
                    "trailing metadata";
    case ServerToClientPullState::kTerminated:
      break;
  }
  switch (server_to_client_push_state_) {
    case ServerToClientPushState::kPushedServerInitialMetadataAndPushedMessage:
    case ServerToClientPushState::kPushedServerInitialMetadata:
    case ServerToClientPushState::kStart:
      LOG(FATAL) << "FinishPullServerToClientMessage called before initial "
                    "metadata consumed";
    case ServerToClientPushState::kTrailersOnly:
      LOG(FATAL) << "FinishPullServerToClientMessage called after "
                    "PushServerTrailingMetadata";
    case ServerToClientPushState::kPushedMessage:
      server_to_client_push_state_ = ServerToClientPushState::kIdle;
      server_to_client_push_waiter_.Wake();
      break;
    case ServerToClientPushState::kIdle:
      LOG(FATAL) << "FinishPullServerToClientMessage called without a message";
    case ServerToClientPushState::kFinished:
      break;
  }
}

GPR_ATTRIBUTE_ALWAYS_INLINE_FUNCTION inline Poll<Empty>
CallState::PollServerTrailingMetadataAvailable() {
  GRPC_TRACE_LOG(call_state, INFO)
      << "[call_state] PollServerTrailingMetadataAvailable: "
      << GRPC_DUMP_ARGS(this, server_to_client_pull_state_,
                        server_trailing_metadata_state_,
                        server_trailing_metadata_waiter_.DebugString());
  switch (server_to_client_pull_state_) {
    case ServerToClientPullState::kProcessingServerInitialMetadata:
    case ServerToClientPullState::kProcessingServerToClientMessage:
      return server_to_client_pull_waiter_.pending();
    case ServerToClientPullState::kStarted:
    case ServerToClientPullState::kUnstarted:
    case ServerToClientPullState::kIdle:
    case ServerToClientPullState::kReading:
      if (server_trailing_metadata_state_ !=
          ServerTrailingMetadataState::kNotPushed) {
        server_to_client_pull_state_ =
            ServerToClientPullState::kProcessingServerTrailingMetadata;
        server_to_client_pull_waiter_.Wake();
        return Empty{};
      }
      return server_trailing_metadata_waiter_.pending();
    case ServerToClientPullState::kProcessingServerTrailingMetadata:
      LOG(FATAL) << "PollServerTrailingMetadataAvailable called twice";
    case ServerToClientPullState::kTerminated:
      return Empty{};
  }
}

GPR_ATTRIBUTE_ALWAYS_INLINE_FUNCTION inline void
CallState::FinishPullServerTrailingMetadata() {
  GRPC_TRACE_LOG(call_state, INFO)
      << "[call_state] FinishPullServerTrailingMetadata: "
      << GRPC_DUMP_ARGS(this, server_trailing_metadata_state_,
                        server_trailing_metadata_waiter_.DebugString());
  switch (server_trailing_metadata_state_) {
    case ServerTrailingMetadataState::kNotPushed:
      LOG(FATAL) << "FinishPullServerTrailingMetadata called before "
                    "PollServerTrailingMetadataAvailable";
    case ServerTrailingMetadataState::kPushed:
      server_trailing_metadata_state_ = ServerTrailingMetadataState::kPulled;
      server_trailing_metadata_waiter_.Wake();
      break;
    case ServerTrailingMetadataState::kPushedCancel:
      server_trailing_metadata_state_ =
          ServerTrailingMetadataState::kPulledCancel;
      server_trailing_metadata_waiter_.Wake();
      break;
    case ServerTrailingMetadataState::kPulled:
    case ServerTrailingMetadataState::kPulledCancel:
      LOG(FATAL) << "FinishPullServerTrailingMetadata called twice";
  }
}

GPR_ATTRIBUTE_ALWAYS_INLINE_FUNCTION inline Poll<bool>
CallState::PollWasCancelled() {
  GRPC_TRACE_LOG(call_state, INFO)
      << "[call_state] PollWasCancelled: "
      << GRPC_DUMP_ARGS(this, server_trailing_metadata_state_);
  switch (server_trailing_metadata_state_) {
    case ServerTrailingMetadataState::kNotPushed:
    case ServerTrailingMetadataState::kPushed:
    case ServerTrailingMetadataState::kPushedCancel: {
      return server_trailing_metadata_waiter_.pending();
    }
    case ServerTrailingMetadataState::kPulled:
      return false;
    case ServerTrailingMetadataState::kPulledCancel:
      return true;
  }
}

template <typename Fn>
class ServerTrailingMetadataInterceptor {
 public:
  class Call {
   public:
    static const NoInterceptor OnClientInitialMetadata;
    static const NoInterceptor OnServerInitialMetadata;
    static const NoInterceptor OnClientToServerMessage;
    static const NoInterceptor OnClientToServerHalfClose;
    static const NoInterceptor OnServerToClientMessage;
    static const NoInterceptor OnFinalize;
    void OnServerTrailingMetadata(ServerMetadata& md,
                                  ServerTrailingMetadataInterceptor* filter) {
      filter->fn_(md);
    }
  };

  explicit ServerTrailingMetadataInterceptor(Fn fn) : fn_(std::move(fn)) {}

 private:
  GPR_NO_UNIQUE_ADDRESS Fn fn_;
};
template <typename Fn>
const NoInterceptor
    ServerTrailingMetadataInterceptor<Fn>::Call::OnClientInitialMetadata;
template <typename Fn>
const NoInterceptor
    ServerTrailingMetadataInterceptor<Fn>::Call::OnServerInitialMetadata;
template <typename Fn>
const NoInterceptor
    ServerTrailingMetadataInterceptor<Fn>::Call::OnClientToServerMessage;
template <typename Fn>
const NoInterceptor
    ServerTrailingMetadataInterceptor<Fn>::Call::OnClientToServerHalfClose;
template <typename Fn>
const NoInterceptor
    ServerTrailingMetadataInterceptor<Fn>::Call::OnServerToClientMessage;
template <typename Fn>
const NoInterceptor ServerTrailingMetadataInterceptor<Fn>::Call::OnFinalize;

template <typename Fn>
class ClientInitialMetadataInterceptor {
 public:
  class Call {
   public:
    auto OnClientInitialMetadata(ClientMetadata& md,
                                 ClientInitialMetadataInterceptor* filter) {
      return filter->fn_(md);
    }
    static const NoInterceptor OnServerInitialMetadata;
    static const NoInterceptor OnClientToServerMessage;
    static const NoInterceptor OnClientToServerHalfClose;
    static const NoInterceptor OnServerToClientMessage;
    static const NoInterceptor OnServerTrailingMetadata;
    static const NoInterceptor OnFinalize;
  };

  explicit ClientInitialMetadataInterceptor(Fn fn) : fn_(std::move(fn)) {}

 private:
  GPR_NO_UNIQUE_ADDRESS Fn fn_;
};
template <typename Fn>
const NoInterceptor
    ClientInitialMetadataInterceptor<Fn>::Call::OnServerInitialMetadata;
template <typename Fn>
const NoInterceptor
    ClientInitialMetadataInterceptor<Fn>::Call::OnClientToServerMessage;
template <typename Fn>
const NoInterceptor
    ClientInitialMetadataInterceptor<Fn>::Call::OnClientToServerHalfClose;
template <typename Fn>
const NoInterceptor
    ClientInitialMetadataInterceptor<Fn>::Call::OnServerToClientMessage;
template <typename Fn>
const NoInterceptor
    ClientInitialMetadataInterceptor<Fn>::Call::OnServerTrailingMetadata;
template <typename Fn>
const NoInterceptor ClientInitialMetadataInterceptor<Fn>::Call::OnFinalize;

}  // namespace filters_detail

// Execution environment for a stack of filters.
// This is a per-call object.
class CallFilters {
 public:
  class StackBuilder;
  class StackTestSpouse;

  // A stack is an opaque, immutable type that contains the data necessary to
  // execute a call through a given set of filters.
  // It's reference counted so that it can be shared between many calls.
  // It contains pointers to the individual filters, yet it does not own those
  // pointers: it's expected that some other object will track that ownership.
  class Stack : public RefCounted<Stack> {
   public:
    ~Stack() override;

   private:
    friend class CallFilters;
    friend class StackBuilder;
    friend class StackTestSpouse;
    explicit Stack(filters_detail::StackData data) : data_(std::move(data)) {}
    const filters_detail::StackData data_;
  };

  // Build stacks... repeatedly call Add with each filter that contributes to
  // the stack, then call Build() to generate a ref counted Stack object.
  class StackBuilder {
   public:
    ~StackBuilder();

    template <typename FilterType>
    void Add(FilterType* filter) {
      const size_t call_offset = data_.AddFilter<FilterType>(filter);
      data_.AddClientInitialMetadataOp(filter, call_offset);
      data_.AddServerInitialMetadataOp(filter, call_offset);
      data_.AddClientToServerMessageOp(filter, call_offset);
      data_.AddClientToServerHalfClose(filter, call_offset);
      data_.AddServerToClientMessageOp(filter, call_offset);
      data_.AddServerTrailingMetadataOp(filter, call_offset);
      data_.AddFinalizer(filter, call_offset, &FilterType::Call::OnFinalize);
    }

    void AddOwnedObject(void (*destroy)(void* p), void* p) {
      data_.channel_data_destructors.push_back({destroy, p});
    }

    template <typename T>
    void AddOwnedObject(RefCountedPtr<T> p) {
      AddOwnedObject([](void* p) { static_cast<T*>(p)->Unref(); }, p.release());
    }

    template <typename T>
    void AddOwnedObject(std::unique_ptr<T> p) {
      AddOwnedObject([](void* p) { delete static_cast<T*>(p); }, p.release());
    }

    template <typename Fn>
    void AddOnClientInitialMetadata(Fn fn) {
      auto filter = std::make_unique<
          filters_detail::ClientInitialMetadataInterceptor<Fn>>(std::move(fn));
      Add(filter.get());
      AddOwnedObject(std::move(filter));
    }

    template <typename Fn>
    void AddOnServerTrailingMetadata(Fn fn) {
      auto filter = std::make_unique<
          filters_detail::ServerTrailingMetadataInterceptor<Fn>>(std::move(fn));
      Add(filter.get());
      AddOwnedObject(std::move(filter));
    }

    RefCountedPtr<Stack> Build();

   private:
    filters_detail::StackData data_;
  };

  explicit CallFilters(ClientMetadataHandle client_initial_metadata);
  ~CallFilters();

  CallFilters(const CallFilters&) = delete;
  CallFilters& operator=(const CallFilters&) = delete;
  CallFilters(CallFilters&&) = delete;
  CallFilters& operator=(CallFilters&&) = delete;

  void SetStack(RefCountedPtr<Stack> stack);

  // Access client initial metadata before it's processed
  ClientMetadata* unprocessed_client_initial_metadata() {
    return push_client_initial_metadata_.get();
  }

 private:
  template <typename Output, void (filters_detail::CallState::* on_done)(),
            typename Input>
  GPR_ATTRIBUTE_ALWAYS_INLINE_FUNCTION Poll<ValueOrFailure<Output>> FinishStep(
      Poll<filters_detail::ResultOr<Input>> p) {
    auto* r = p.value_if_ready();
    if (r == nullptr) return Pending{};
    (call_state_.*on_done)();
    if (r->ok != nullptr) {
      return ValueOrFailure<Output>{std::move(r->ok)};
    }
    PushServerTrailingMetadata(std::move(r->error));
    return Failure{};
  }

  template <typename Output, typename Input,
            Input(CallFilters::* input_location),
            filters_detail::Layout<filters_detail::FallibleOperator<Input>>(
                filters_detail::StackData::* layout),
            void (filters_detail::CallState::* on_done)()>
<<<<<<< HEAD
  GPR_ATTRIBUTE_ALWAYS_INLINE_FUNCTION auto RunExecutor() {
=======
  auto RunExecutor() {
>>>>>>> 069079b5
    DCHECK_NE((this->*input_location).get(), nullptr);
    return [this,
            executor = filters_detail::OperationExecutor<Input>()]() mutable {
      if ((this->*input_location) != nullptr) {
        return FinishStep<Output, on_done>(
            executor.Start(&(stack_->data_.*layout),
                           std::move(this->*input_location), call_data_));
      }
      return FinishStep<Output, on_done>(executor.Step(call_data_));
    };
  }

 public:
  // Client: Fetch client initial metadata
  // Returns a promise that resolves to ValueOrFailure<ClientMetadataHandle>
  GPR_ATTRIBUTE_ALWAYS_INLINE_FUNCTION GRPC_MUST_USE_RESULT auto
  PullClientInitialMetadata() {
    call_state_.BeginPullClientInitialMetadata();
    return RunExecutor<
        ClientMetadataHandle, ClientMetadataHandle,
        &CallFilters::push_client_initial_metadata_,
        &filters_detail::StackData::client_initial_metadata,
        &filters_detail::CallState::FinishPullClientInitialMetadata>();
  }
  // Server: Push server initial metadata
  // Returns a promise that resolves to a StatusFlag indicating success
  GPR_ATTRIBUTE_ALWAYS_INLINE_FUNCTION StatusFlag
  PushServerInitialMetadata(ServerMetadataHandle md) {
    push_server_initial_metadata_ = std::move(md);
    return call_state_.PushServerInitialMetadata();
  }
  // Client: Fetch server initial metadata
  // Returns a promise that resolves to ValueOrFailure<ServerMetadataHandle>
  GPR_ATTRIBUTE_ALWAYS_INLINE_FUNCTION GRPC_MUST_USE_RESULT auto
  PullServerInitialMetadata() {
    return Seq(
        [this]() {
          return call_state_.PollPullServerInitialMetadataAvailable();
        },
        [this](bool has_server_initial_metadata) {
          return If(
              has_server_initial_metadata,
              [this]() {
                return Map(
                    RunExecutor<
                        absl::optional<ServerMetadataHandle>,
                        ServerMetadataHandle,
                        &CallFilters::push_server_initial_metadata_,
                        &filters_detail::StackData::server_initial_metadata,
                        &filters_detail::CallState::
                            FinishPullServerInitialMetadata>(),
                    [](ValueOrFailure<absl::optional<ServerMetadataHandle>> r) {
                      if (r.ok()) return std::move(*r);
                      return absl::optional<ServerMetadataHandle>{};
                    });
              },
              []() {
                return Immediate(absl::optional<ServerMetadataHandle>{});
              });
        });
  }
  // Client: Push client to server message
  // Returns a promise that resolves to a StatusFlag indicating success
  GPR_ATTRIBUTE_ALWAYS_INLINE_FUNCTION GRPC_MUST_USE_RESULT auto
  PushClientToServerMessage(MessageHandle message) {
    call_state_.BeginPushClientToServerMessage();
    DCHECK_NE(message.get(), nullptr);
    DCHECK_EQ(push_client_to_server_message_.get(), nullptr);
    push_client_to_server_message_ = std::move(message);
    return [this]() { return call_state_.PollPushClientToServerMessage(); };
  }
  // Client: Indicate that no more messages will be sent
  GPR_ATTRIBUTE_ALWAYS_INLINE_FUNCTION void FinishClientToServerSends() {
    call_state_.ClientToServerHalfClose();
  }
  // Server: Fetch client to server message
  // Returns a promise that resolves to ValueOrFailure<MessageHandle>
  GPR_ATTRIBUTE_ALWAYS_INLINE_FUNCTION GRPC_MUST_USE_RESULT auto
  PullClientToServerMessage() {
    return TrySeq(
        [this]() {
          return call_state_.PollPullClientToServerMessageAvailable();
        },
        [this](bool message_available) {
          return If(
              message_available,
              [this]() {
                return RunExecutor<
                    absl::optional<MessageHandle>, MessageHandle,
                    &CallFilters::push_client_to_server_message_,
                    &filters_detail::StackData::client_to_server_messages,
                    &filters_detail::CallState::
                        FinishPullClientToServerMessage>();
              },
              []() -> ValueOrFailure<absl::optional<MessageHandle>> {
                return absl::optional<MessageHandle>();
              });
        });
  }
  // Server: Push server to client message
  // Returns a promise that resolves to a StatusFlag indicating success
  GPR_ATTRIBUTE_ALWAYS_INLINE_FUNCTION GRPC_MUST_USE_RESULT auto
  PushServerToClientMessage(MessageHandle message) {
    call_state_.BeginPushServerToClientMessage();
    push_server_to_client_message_ = std::move(message);
    return [this]() { return call_state_.PollPushServerToClientMessage(); };
  }
  // Server: Fetch server to client message
  // Returns a promise that resolves to ValueOrFailure<MessageHandle>
  GPR_ATTRIBUTE_ALWAYS_INLINE_FUNCTION GRPC_MUST_USE_RESULT auto
  PullServerToClientMessage() {
    return TrySeq(
        [this]() {
          return call_state_.PollPullServerToClientMessageAvailable();
        },
        [this](bool message_available) {
          return If(
              message_available,
              [this]() {
                return RunExecutor<
                    absl::optional<MessageHandle>, MessageHandle,
                    &CallFilters::push_server_to_client_message_,
                    &filters_detail::StackData::server_to_client_messages,
                    &filters_detail::CallState::
                        FinishPullServerToClientMessage>();
              },
              []() -> ValueOrFailure<absl::optional<MessageHandle>> {
                return absl::optional<MessageHandle>();
              });
        });
  }
  // Server: Indicate end of response
  // Closes the request entirely - no messages can be sent/received
  // If no server initial metadata has been sent, implies
  // NoServerInitialMetadata() called.
  void PushServerTrailingMetadata(ServerMetadataHandle md);
  // Client: Fetch server trailing metadata
  // Returns a promise that resolves to ServerMetadataHandle
  GPR_ATTRIBUTE_ALWAYS_INLINE_FUNCTION GRPC_MUST_USE_RESULT auto
  PullServerTrailingMetadata() {
    return Seq(
        [this]() { return call_state_.PollServerTrailingMetadataAvailable(); },
        [this](Empty) {
          return [this, executor = filters_detail::InfallibleOperationExecutor<
                            ServerMetadataHandle>()]() mutable
                 -> Poll<ServerMetadataHandle> {
            auto finish_step = [this](Poll<ServerMetadataHandle> p)
                -> Poll<ServerMetadataHandle> {
              auto* r = p.value_if_ready();
              if (r == nullptr) return Pending{};
              call_state_.FinishPullServerTrailingMetadata();
              return std::move(*r);
            };
            if (push_server_trailing_metadata_ != nullptr) {
              // If no stack has been set, we can just return the result of the
              // call
              if (stack_ == nullptr) {
                call_state_.FinishPullServerTrailingMetadata();
                return std::move(push_server_trailing_metadata_);
              }
              return finish_step(executor.Start(
                  &(stack_->data_.server_trailing_metadata),
                  std::move(push_server_trailing_metadata_), call_data_));
            }
            return finish_step(executor.Step(call_data_));
          };
        });
  }
  // Server: Wait for server trailing metadata to have been sent
  // Returns a promise that resolves to a StatusFlag indicating whether the
  // request was cancelled or not -- failure to send trailing metadata is
  // considered a cancellation, as is actual cancellation -- but not application
  // errors.
  GPR_ATTRIBUTE_ALWAYS_INLINE_FUNCTION GRPC_MUST_USE_RESULT auto
  WasCancelled() {
    return [this]() { return call_state_.PollWasCancelled(); };
  }
  // Client & server: fill in final_info with the final status of the call.
  void Finalize(const grpc_call_final_info* final_info);

  std::string DebugString() const;

 private:
  void CancelDueToFailedPipeOperation(SourceLocation but_where = {});

  RefCountedPtr<Stack> stack_;

  filters_detail::CallState call_state_;

  void* call_data_;
  ClientMetadataHandle push_client_initial_metadata_;
  ServerMetadataHandle push_server_initial_metadata_;
  MessageHandle push_client_to_server_message_;
  MessageHandle push_server_to_client_message_;
  ServerMetadataHandle push_server_trailing_metadata_;
};

}  // namespace grpc_core

#endif  // GRPC_SRC_CORE_LIB_TRANSPORT_CALL_FILTERS_H<|MERGE_RESOLUTION|>--- conflicted
+++ resolved
@@ -1577,8 +1577,14 @@
       server_to_client_pull_state_ = ServerToClientPullState::kStarted;
       server_to_client_pull_waiter_.Wake();
       break;
+    case ServerToClientPullState::kUnstartedReading:
+      server_to_client_pull_state_ = ServerToClientPullState::kStartedReading;
+      server_to_client_pull_waiter_.Wake();
+      break;
     case ServerToClientPullState::kStarted:
+    case ServerToClientPullState::kStartedReading:
     case ServerToClientPullState::kProcessingServerInitialMetadata:
+    case ServerToClientPullState::kProcessingServerInitialMetadataReading:
     case ServerToClientPullState::kIdle:
     case ServerToClientPullState::kReading:
     case ServerToClientPullState::kProcessingServerToClientMessage:
@@ -1908,8 +1914,10 @@
       << "[call_state] PollPullServerInitialMetadataAvailable: "
       << GRPC_DUMP_ARGS(this, server_to_client_pull_state_,
                         server_to_client_push_state_);
+  bool reading;
   switch (server_to_client_pull_state_) {
     case ServerToClientPullState::kUnstarted:
+    case ServerToClientPullState::kUnstartedReading:
       if (server_to_client_push_state_ ==
           ServerToClientPushState::kTrailersOnly) {
         server_to_client_pull_state_ = ServerToClientPullState::kTerminated;
@@ -1917,9 +1925,14 @@
       }
       server_to_client_push_waiter_.pending();
       return server_to_client_pull_waiter_.pending();
+    case ServerToClientPullState::kStartedReading:
+      reading = true;
+      break;
     case ServerToClientPullState::kStarted:
+      reading = false;
       break;
     case ServerToClientPullState::kProcessingServerInitialMetadata:
+    case ServerToClientPullState::kProcessingServerInitialMetadataReading:
     case ServerToClientPullState::kIdle:
     case ServerToClientPullState::kReading:
     case ServerToClientPullState::kProcessingServerToClientMessage:
@@ -1928,14 +1941,19 @@
     case ServerToClientPullState::kTerminated:
       return false;
   }
-  DCHECK_EQ(server_to_client_pull_state_, ServerToClientPullState::kStarted);
+  DCHECK(server_to_client_pull_state_ == ServerToClientPullState::kStarted ||
+         server_to_client_pull_state_ ==
+             ServerToClientPullState::kStartedReading)
+      << server_to_client_pull_state_;
   switch (server_to_client_push_state_) {
     case ServerToClientPushState::kStart:
       return server_to_client_push_waiter_.pending();
     case ServerToClientPushState::kPushedServerInitialMetadata:
     case ServerToClientPushState::kPushedServerInitialMetadataAndPushedMessage:
       server_to_client_pull_state_ =
-          ServerToClientPullState::kProcessingServerInitialMetadata;
+          reading
+              ? ServerToClientPullState::kProcessingServerInitialMetadataReading
+              : ServerToClientPullState::kProcessingServerInitialMetadata;
       server_to_client_pull_waiter_.Wake();
       return true;
     case ServerToClientPushState::kIdle:
@@ -1958,13 +1976,19 @@
       << GRPC_DUMP_ARGS(this, server_to_client_pull_state_);
   switch (server_to_client_pull_state_) {
     case ServerToClientPullState::kUnstarted:
+    case ServerToClientPullState::kUnstartedReading:
       LOG(FATAL) << "FinishPullServerInitialMetadata called before Start";
     case ServerToClientPullState::kStarted:
+    case ServerToClientPullState::kStartedReading:
       CHECK_EQ(server_to_client_push_state_,
                ServerToClientPushState::kTrailersOnly);
       return;
     case ServerToClientPullState::kProcessingServerInitialMetadata:
       server_to_client_pull_state_ = ServerToClientPullState::kIdle;
+      server_to_client_pull_waiter_.Wake();
+      break;
+    case ServerToClientPullState::kProcessingServerInitialMetadataReading:
+      server_to_client_pull_state_ = ServerToClientPullState::kReading;
       server_to_client_pull_waiter_.Wake();
       break;
     case ServerToClientPullState::kIdle:
@@ -1975,7 +1999,9 @@
     case ServerToClientPullState::kTerminated:
       return;
   }
-  DCHECK_EQ(server_to_client_pull_state_, ServerToClientPullState::kIdle);
+  DCHECK(server_to_client_pull_state_ == ServerToClientPullState::kIdle ||
+         server_to_client_pull_state_ == ServerToClientPullState::kReading)
+      << server_to_client_pull_state_;
   switch (server_to_client_push_state_) {
     case ServerToClientPushState::kStart:
       LOG(FATAL) << "FinishPullServerInitialMetadata called before initial "
@@ -2005,9 +2031,19 @@
                         server_trailing_metadata_state_);
   switch (server_to_client_pull_state_) {
     case ServerToClientPullState::kUnstarted:
+      server_to_client_pull_state_ = ServerToClientPullState::kUnstartedReading;
+      return server_to_client_pull_waiter_.pending();
     case ServerToClientPullState::kProcessingServerInitialMetadata:
+      server_to_client_pull_state_ =
+          ServerToClientPullState::kProcessingServerInitialMetadataReading;
+      return server_to_client_pull_waiter_.pending();
+    case ServerToClientPullState::kUnstartedReading:
+    case ServerToClientPullState::kProcessingServerInitialMetadataReading:
       return server_to_client_pull_waiter_.pending();
     case ServerToClientPullState::kStarted:
+      server_to_client_pull_state_ = ServerToClientPullState::kStartedReading;
+      ABSL_FALLTHROUGH_INTENDED;
+    case ServerToClientPullState::kStartedReading:
       if (server_to_client_push_state_ ==
           ServerToClientPushState::kTrailersOnly) {
         return false;
@@ -2064,8 +2100,11 @@
                         server_to_client_push_state_);
   switch (server_to_client_pull_state_) {
     case ServerToClientPullState::kUnstarted:
+    case ServerToClientPullState::kUnstartedReading:
     case ServerToClientPullState::kStarted:
+    case ServerToClientPullState::kStartedReading:
     case ServerToClientPullState::kProcessingServerInitialMetadata:
+    case ServerToClientPullState::kProcessingServerInitialMetadataReading:
       LOG(FATAL)
           << "FinishPullServerToClientMessage called before metadata available";
     case ServerToClientPullState::kIdle:
@@ -2112,12 +2151,15 @@
                         server_trailing_metadata_waiter_.DebugString());
   switch (server_to_client_pull_state_) {
     case ServerToClientPullState::kProcessingServerInitialMetadata:
+    case ServerToClientPullState::kProcessingServerInitialMetadataReading:
     case ServerToClientPullState::kProcessingServerToClientMessage:
+    case ServerToClientPullState::kStartedReading:
+    case ServerToClientPullState::kUnstartedReading:
+    case ServerToClientPullState::kReading:
       return server_to_client_pull_waiter_.pending();
     case ServerToClientPullState::kStarted:
     case ServerToClientPullState::kUnstarted:
     case ServerToClientPullState::kIdle:
-    case ServerToClientPullState::kReading:
       if (server_trailing_metadata_state_ !=
           ServerTrailingMetadataState::kNotPushed) {
         server_to_client_pull_state_ =
@@ -2371,11 +2413,7 @@
             filters_detail::Layout<filters_detail::FallibleOperator<Input>>(
                 filters_detail::StackData::* layout),
             void (filters_detail::CallState::* on_done)()>
-<<<<<<< HEAD
   GPR_ATTRIBUTE_ALWAYS_INLINE_FUNCTION auto RunExecutor() {
-=======
-  auto RunExecutor() {
->>>>>>> 069079b5
     DCHECK_NE((this->*input_location).get(), nullptr);
     return [this,
             executor = filters_detail::OperationExecutor<Input>()]() mutable {
