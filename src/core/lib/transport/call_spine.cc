--- conflicted
+++ resolved
@@ -46,11 +46,10 @@
        on_server_trailing_metadata_from_initiator =
            std::move(on_server_trailing_metadata_from_initiator)]() mutable {
         return Seq(
-<<<<<<< HEAD
             call_initiator.CancelIfFails(TrySeq(
                 call_initiator.PullServerInitialMetadata(),
                 [call_handler, call_initiator](
-                    absl::optional<ServerMetadataHandle> md) mutable {
+                    std::optional<ServerMetadataHandle> md) mutable {
                   const bool has_md = md.has_value();
                   return If(
                       has_md,
@@ -67,28 +66,6 @@
                       },
                       []() -> StatusFlag { return Success{}; });
                 })),
-=======
-            call_initiator.CancelIfFails(
-                TrySeq(call_initiator.PullServerInitialMetadata(),
-                       [call_handler, call_initiator](
-                           std::optional<ServerMetadataHandle> md) mutable {
-                         const bool has_md = md.has_value();
-                         return If(
-                             has_md,
-                             [&call_handler, &call_initiator,
-                              md = std::move(md)]() mutable {
-                               call_handler.SpawnPushServerInitialMetadata(
-                                   std::move(*md));
-                               return ForEach(
-                                   MessagesFrom(call_initiator),
-                                   [call_handler](MessageHandle msg) mutable {
-                                     return call_handler.SpawnPushMessage(
-                                         std::move(msg));
-                                   });
-                             },
-                             []() -> StatusFlag { return Success{}; });
-                       })),
->>>>>>> 8a29b15e
             call_initiator.PullServerTrailingMetadata(),
             [call_handler,
              on_server_trailing_metadata_from_initiator =
