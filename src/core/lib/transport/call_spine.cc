--- conflicted
+++ resolved
@@ -19,10 +19,7 @@
 #include <grpc/support/port_platform.h>
 
 #include "src/core/lib/promise/for_each.h"
-<<<<<<< HEAD
 #include "src/core/lib/promise/seq.h"
-=======
->>>>>>> 60f8235a
 #include "src/core/lib/promise/try_seq.h"
 
 namespace grpc_core {
@@ -98,27 +95,7 @@
   });
 }
 
-<<<<<<< HEAD
-ClientMetadata& UnstartedCallHandler::UnprocessedClientInitialMetadata() {
-  return *spine_->call_filters().unprocessed_client_initial_metadata();
-}
-
-CallHandler UnstartedCallHandler::StartCall(
-    RefCountedPtr<CallFilters::Stack> stack) {
-  GPR_DEBUG_ASSERT(GetContext<Activity>() == spine_.get());
-  spine_->call_filters().SetStack(std::move(stack));
-  return CallHandler(std::move(spine_));
-}
-
 CallInitiatorAndUnstartedHandler MakeCallPair(
-    ClientMetadataHandle client_initial_metadata,
-    grpc_event_engine::experimental::EventEngine* event_engine, Arena* arena,
-    CallSizeEstimator* call_size_estimator_if_arena_is_owned) {
-  auto spine =
-      CallSpine::Create(std::move(client_initial_metadata), event_engine, arena,
-                        call_size_estimator_if_arena_is_owned, nullptr);
-=======
-CallInitiatorAndHandler MakeCallPair(
     ClientMetadataHandle client_initial_metadata,
     grpc_event_engine::experimental::EventEngine* event_engine, Arena* arena,
     RefCountedPtr<CallArenaAllocator> call_arena_allocator_if_arena_is_owned,
@@ -126,7 +103,6 @@
   auto spine = CallSpine::Create(
       std::move(client_initial_metadata), event_engine, arena,
       std::move(call_arena_allocator_if_arena_is_owned), legacy_context);
->>>>>>> 60f8235a
   return {CallInitiator(spine), UnstartedCallHandler(spine)};
 }
 
