--- conflicted
+++ resolved
@@ -282,16 +282,10 @@
       ClientMetadataHandle client_initial_metadata,
       grpc_event_engine::experimental::EventEngine* event_engine,
       RefCountedPtr<Arena> arena, grpc_call_context_element* legacy_context) {
-<<<<<<< HEAD
-    return RefCountedPtr<CallSpine>(
-        arena->New<CallSpine>(std::move(client_initial_metadata), event_engine,
-                              arena, legacy_context));
-=======
     auto* arena_ptr = arena.get();
     return RefCountedPtr<CallSpine>(arena_ptr->New<CallSpine>(
         std::move(client_initial_metadata), event_engine, std::move(arena),
         legacy_context));
->>>>>>> 777925e3
   }
 
   ~CallSpine() override {
