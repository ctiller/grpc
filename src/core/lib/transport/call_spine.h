// Copyright 2024 gRPC authors.
//
// Licensed under the Apache License, Version 2.0 (the "License");
// you may not use this file except in compliance with the License.
// You may obtain a copy of the License at
//
//     http://www.apache.org/licenses/LICENSE-2.0
//
// Unless required by applicable law or agreed to in writing, software
// distributed under the License is distributed on an "AS IS" BASIS,
// WITHOUT WARRANTIES OR CONDITIONS OF ANY KIND, either express or implied.
// See the License for the specific language governing permissions and
// limitations under the License.

#ifndef GRPC_SRC_CORE_LIB_TRANSPORT_CALL_SPINE_H
#define GRPC_SRC_CORE_LIB_TRANSPORT_CALL_SPINE_H

#include "absl/log/check.h"

#include <grpc/support/log.h>
#include <grpc/support/port_platform.h>

#include "src/core/lib/gprpp/dual_ref_counted.h"
#include "src/core/lib/promise/detail/status.h"
#include "src/core/lib/promise/if.h"
#include "src/core/lib/promise/latch.h"
#include "src/core/lib/promise/party.h"
#include "src/core/lib/promise/pipe.h"
#include "src/core/lib/promise/prioritized_race.h"
#include "src/core/lib/promise/promise.h"
#include "src/core/lib/promise/status_flag.h"
#include "src/core/lib/promise/try_seq.h"
#include "src/core/lib/transport/call_arena_allocator.h"
#include "src/core/lib/transport/call_filters.h"
#include "src/core/lib/transport/message.h"
#include "src/core/lib/transport/metadata.h"

namespace grpc_core {

// The common middle part of a call - a reference is held by each of
// CallInitiator and CallHandler - which provide interfaces that are appropriate
// for each side of a call.
// The spine will ultimately host the pipes, filters, and context for one part
// of a call: ie top-half client channel, sub channel call, server call.
// TODO(ctiller): eventually drop this when we don't need to reference into
// legacy promise calls anymore
class CallSpineInterface {
 public:
  virtual ~CallSpineInterface() = default;
  // Add a callback to be called when server trailing metadata is received.
  void OnDone(absl::AnyInvocable<void()> fn) {
    if (on_done_ == nullptr) {
      on_done_ = std::move(fn);
      return;
    }
    on_done_ = [first = std::move(fn), next = std::move(on_done_)]() mutable {
      first();
      next();
    };
  }
  void CallOnDone() {
    if (on_done_ != nullptr) std::exchange(on_done_, nullptr)();
  }
  virtual Party& party() = 0;
  virtual Arena* arena() = 0;
  virtual void IncrementRefCount() = 0;
  virtual void Unref() = 0;

  virtual Promise<ValueOrFailure<absl::optional<ServerMetadataHandle>>>
  PullServerInitialMetadata() = 0;
  virtual Promise<ServerMetadataHandle> PullServerTrailingMetadata() = 0;
  virtual Promise<StatusFlag> PushClientToServerMessage(
      MessageHandle message) = 0;
  virtual Promise<ValueOrFailure<absl::optional<MessageHandle>>>
  PullClientToServerMessage() = 0;
  virtual Promise<StatusFlag> PushServerToClientMessage(
      MessageHandle message) = 0;
  virtual Promise<ValueOrFailure<absl::optional<MessageHandle>>>
  PullServerToClientMessage() = 0;
  virtual void PushServerTrailingMetadata(ServerMetadataHandle md) = 0;
  virtual void FinishSends() = 0;
  virtual Promise<ValueOrFailure<ClientMetadataHandle>>
  PullClientInitialMetadata() = 0;
  virtual Promise<StatusFlag> PushServerInitialMetadata(
      absl::optional<ServerMetadataHandle> md) = 0;
  virtual Promise<bool> WasCancelled() = 0;
  virtual ClientMetadata& UnprocessedClientInitialMetadata() = 0;
  virtual void V2HackToStartCallWithoutACallFilterStack() = 0;

  // Wrap a promise so that if it returns failure it automatically cancels
  // the rest of the call.
  // The resulting (returned) promise will resolve to Empty.
  template <typename Promise>
  auto CancelIfFails(Promise promise) {
    DCHECK(GetContext<Activity>() == &party());
    using P = promise_detail::PromiseLike<Promise>;
    using ResultType = typename P::Result;
    return Map(std::move(promise), [this](ResultType r) {
      if (!IsStatusOk(r)) {
        PushServerTrailingMetadata(StatusCast<ServerMetadataHandle>(r));
      }
      return r;
    });
  }

  // Spawn a promise that returns Empty{} and save some boilerplate handling
  // that detail.
  template <typename PromiseFactory>
  void SpawnInfallible(absl::string_view name, PromiseFactory promise_factory) {
    party().Spawn(name, std::move(promise_factory), [](Empty) {});
  }

  // Spawn a promise that returns some status-like type; if the status
  // represents failure automatically cancel the rest of the call.
  template <typename PromiseFactory>
  void SpawnGuarded(absl::string_view name, PromiseFactory promise_factory,
                    DebugLocation whence = {}) {
    using FactoryType =
        promise_detail::OncePromiseFactory<void, PromiseFactory>;
    using PromiseType = typename FactoryType::Promise;
    using ResultType = typename PromiseType::Result;
    static_assert(
        std::is_same<bool,
                     decltype(IsStatusOk(std::declval<ResultType>()))>::value,
        "SpawnGuarded promise must return a status-like object");
    party().Spawn(
        name, std::move(promise_factory), [this, whence](ResultType r) {
          if (!IsStatusOk(r)) {
            if (grpc_trace_promise_primitives.enabled()) {
              gpr_log(GPR_INFO, "SpawnGuarded sees failure: %s (source: %s:%d)",
                      r.ToString().c_str(), whence.file(), whence.line());
            }
            auto status = StatusCast<ServerMetadataHandle>(std::move(r));
            status->Set(GrpcCallWasCancelled(), true);
            PushServerTrailingMetadata(std::move(status));
          }
        });
  }

  // Wrap a promise so that if the call completes that promise is cancelled.
  template <typename Promise>
  auto UntilCallCompletes(Promise promise) {
    using Result = PromiseResult<Promise>;
    return PrioritizedRace(std::move(promise), Map(WasCancelled(), [](bool) {
                             return FailureStatusCast<Result>(Failure{});
                           }));
  }

  template <typename PromiseFactory>
  void SpawnGuardedUntilCallCompletes(absl::string_view name,
                                      PromiseFactory promise_factory) {
    SpawnGuarded(name, [this, promise_factory]() mutable {
      return UntilCallCompletes(promise_factory());
    });
  }

 private:
  absl::AnyInvocable<void()> on_done_{nullptr};
};

// Implementation of CallSpine atop the v2 Pipe based arrangement.
// This implementation will go away in favor of an implementation atop
// CallFilters by the time v3 lands.
class PipeBasedCallSpine : public CallSpineInterface {
 public:
  virtual Pipe<ClientMetadataHandle>& client_initial_metadata() = 0;
  virtual Pipe<ServerMetadataHandle>& server_initial_metadata() = 0;
  virtual Pipe<MessageHandle>& client_to_server_messages() = 0;
  virtual Pipe<MessageHandle>& server_to_client_messages() = 0;
  virtual Latch<ServerMetadataHandle>& cancel_latch() = 0;
  virtual Latch<bool>& was_cancelled_latch() = 0;

  Promise<ValueOrFailure<absl::optional<ServerMetadataHandle>>>
  PullServerInitialMetadata() final {
    DCHECK(GetContext<Activity>() == &party());
    return Map(server_initial_metadata().receiver.Next(),
               [](NextResult<ServerMetadataHandle> md)
                   -> ValueOrFailure<absl::optional<ServerMetadataHandle>> {
                 if (!md.has_value()) {
                   if (md.cancelled()) return Failure{};
                   return absl::optional<ServerMetadataHandle>();
                 }
                 return absl::optional<ServerMetadataHandle>(std::move(*md));
               });
  }

  Promise<ServerMetadataHandle> PullServerTrailingMetadata() final {
    DCHECK(GetContext<Activity>() == &party());
    return cancel_latch().Wait();
  }

  Promise<ValueOrFailure<absl::optional<MessageHandle>>>
  PullServerToClientMessage() final {
    DCHECK(GetContext<Activity>() == &party());
    return Map(server_to_client_messages().receiver.Next(), MapNextMessage);
  }

  Promise<StatusFlag> PushClientToServerMessage(MessageHandle message) final {
    DCHECK(GetContext<Activity>() == &party());
    return Map(client_to_server_messages().sender.Push(std::move(message)),
               [](bool r) { return StatusFlag(r); });
  }

  Promise<ValueOrFailure<absl::optional<MessageHandle>>>
  PullClientToServerMessage() final {
    DCHECK(GetContext<Activity>() == &party());
    return Map(client_to_server_messages().receiver.Next(), MapNextMessage);
  }

  Promise<StatusFlag> PushServerToClientMessage(MessageHandle message) final {
    DCHECK(GetContext<Activity>() == &party());
    return Map(server_to_client_messages().sender.Push(std::move(message)),
               [](bool r) { return StatusFlag(r); });
  }

  void FinishSends() final {
    DCHECK(GetContext<Activity>() == &party());
    client_to_server_messages().sender.Close();
  }

  void PushServerTrailingMetadata(ServerMetadataHandle metadata) final {
    DCHECK(GetContext<Activity>() == &party());
    auto& c = cancel_latch();
    if (c.is_set()) return;
    const bool was_cancelled =
        metadata->get(GrpcCallWasCancelled()).value_or(false);
    c.Set(std::move(metadata));
    CallOnDone();
    was_cancelled_latch().Set(was_cancelled);
    client_initial_metadata().sender.CloseWithError();
    server_initial_metadata().sender.Close();
    client_to_server_messages().sender.CloseWithError();
    server_to_client_messages().sender.Close();
  }

  Promise<bool> WasCancelled() final {
    DCHECK(GetContext<Activity>() == &party());
    return was_cancelled_latch().Wait();
  }

  Promise<ValueOrFailure<ClientMetadataHandle>> PullClientInitialMetadata()
      final {
    DCHECK(GetContext<Activity>() == &party());
    return Map(client_initial_metadata().receiver.Next(),
               [](NextResult<ClientMetadataHandle> md)
                   -> ValueOrFailure<ClientMetadataHandle> {
                 if (!md.has_value()) return Failure{};
                 return std::move(*md);
               });
  }

  Promise<StatusFlag> PushServerInitialMetadata(
      absl::optional<ServerMetadataHandle> md) final {
    DCHECK(GetContext<Activity>() == &party());
    return If(
        md.has_value(),
        [&md, this]() {
          return Map(server_initial_metadata().sender.Push(std::move(*md)),
                     [](bool ok) { return StatusFlag(ok); });
        },
        [this]() {
          server_initial_metadata().sender.Close();
          return []() -> StatusFlag { return Success{}; };
        });
  }

 private:
  static ValueOrFailure<absl::optional<MessageHandle>> MapNextMessage(
      NextResult<MessageHandle> r) {
    if (!r.has_value()) {
      if (r.cancelled()) return Failure{};
      return absl::optional<MessageHandle>();
    }
    return absl::optional<MessageHandle>(std::move(*r));
  }
};

class CallSpine final : public CallSpineInterface, public Party {
 public:
  static RefCountedPtr<CallSpine> Create(
      ClientMetadataHandle client_initial_metadata,
      grpc_event_engine::experimental::EventEngine* event_engine,
<<<<<<< HEAD
      RefCountedPtr<Arena> arena) {
    return RefCountedPtr<CallSpine>(arena->New<CallSpine>(
        std::move(client_initial_metadata), event_engine, arena));
=======
      RefCountedPtr<Arena> arena, grpc_call_context_element* legacy_context) {
    auto* arena_ptr = arena.get();
    return RefCountedPtr<CallSpine>(arena_ptr->New<CallSpine>(
        std::move(client_initial_metadata), event_engine, std::move(arena),
        legacy_context));
>>>>>>> 1dbdad27
  }

  ~CallSpine() override {}

  CallFilters& call_filters() { return call_filters_; }

  Party& party() override { return *this; }

  Arena* arena() override { return arena_.get(); }

  void IncrementRefCount() override { Party::IncrementRefCount(); }

  void Unref() override { Party::Unref(); }

  Promise<ValueOrFailure<absl::optional<ServerMetadataHandle>>>
  PullServerInitialMetadata() override {
    return call_filters().PullServerInitialMetadata();
  }

  Promise<ServerMetadataHandle> PullServerTrailingMetadata() override {
    return call_filters().PullServerTrailingMetadata();
  }

  Promise<StatusFlag> PushClientToServerMessage(
      MessageHandle message) override {
    return call_filters().PushClientToServerMessage(std::move(message));
  }

  Promise<ValueOrFailure<absl::optional<MessageHandle>>>
  PullClientToServerMessage() override {
    return call_filters().PullClientToServerMessage();
  }

  Promise<StatusFlag> PushServerToClientMessage(
      MessageHandle message) override {
    return call_filters().PushServerToClientMessage(std::move(message));
  }

  Promise<ValueOrFailure<absl::optional<MessageHandle>>>
  PullServerToClientMessage() override {
    return call_filters().PullServerToClientMessage();
  }

  void PushServerTrailingMetadata(ServerMetadataHandle md) override {
    call_filters().PushServerTrailingMetadata(std::move(md));
  }

  void FinishSends() override { call_filters().FinishClientToServerSends(); }

  Promise<ValueOrFailure<ClientMetadataHandle>> PullClientInitialMetadata()
      override {
    return call_filters().PullClientInitialMetadata();
  }

  Promise<StatusFlag> PushServerInitialMetadata(
      absl::optional<ServerMetadataHandle> md) override {
    if (md.has_value()) {
      return call_filters().PushServerInitialMetadata(std::move(*md));
    } else {
      call_filters().NoServerInitialMetadata();
      return Immediate<StatusFlag>(Success{});
    }
  }

  Promise<bool> WasCancelled() override {
    return call_filters().WasCancelled();
  }

  ClientMetadata& UnprocessedClientInitialMetadata() override {
    return *call_filters().unprocessed_client_initial_metadata();
  }

  grpc_event_engine::experimental::EventEngine* event_engine() const override {
    return event_engine_;
  }

  void V2HackToStartCallWithoutACallFilterStack() override {
    CallFilters::StackBuilder empty_stack_builder;
    call_filters().SetStack(empty_stack_builder.Build());
  }

 private:
  friend class Arena;
  CallSpine(ClientMetadataHandle client_initial_metadata,
            grpc_event_engine::experimental::EventEngine* event_engine,
            RefCountedPtr<Arena> arena)
      : Party(1),
        arena_(std::move(arena)),
        call_filters_(std::move(client_initial_metadata)),
        event_engine_(event_engine) {}

  class ScopedContext : public ScopedActivity,
                        public promise_detail::Context<Arena>,
                        public promise_detail::Context<
                            grpc_event_engine::experimental::EventEngine> {
   public:
    explicit ScopedContext(CallSpine* spine)
        : ScopedActivity(spine),
          Context<Arena>(spine->arena_.get()),
          Context<grpc_event_engine::experimental::EventEngine>(
              spine->event_engine()) {}
  };

  bool RunParty() override {
    ScopedContext context(this);
    return Party::RunParty();
  }

  void PartyOver() override {
    auto arena = arena_;
    {
      ScopedContext context(this);
      CancelRemainingParticipants();
      arena->DestroyManagedNewObjects();
    }
    this->~CallSpine();
  }

  const RefCountedPtr<Arena> arena_;
  // Call filters/pipes part of the spine
  CallFilters call_filters_;
  // Event engine associated with this call
  grpc_event_engine::experimental::EventEngine* const event_engine_;
};

class CallInitiator {
 public:
  explicit CallInitiator(RefCountedPtr<CallSpineInterface> spine)
      : spine_(std::move(spine)) {}

  template <typename Promise>
  auto CancelIfFails(Promise promise) {
    return spine_->CancelIfFails(std::move(promise));
  }

  auto PullServerInitialMetadata() {
    return spine_->PullServerInitialMetadata();
  }

  auto PushMessage(MessageHandle message) {
    return spine_->PushClientToServerMessage(std::move(message));
  }

  void FinishSends() { spine_->FinishSends(); }

  auto PullMessage() { return spine_->PullServerToClientMessage(); }

  auto PullServerTrailingMetadata() {
    return spine_->PullServerTrailingMetadata();
  }

  void Cancel() {
    auto status = ServerMetadataFromStatus(absl::CancelledError());
    status->Set(GrpcCallWasCancelled(), true);
    spine_->PushServerTrailingMetadata(std::move(status));
  }

  void OnDone(absl::AnyInvocable<void()> fn) { spine_->OnDone(std::move(fn)); }

  template <typename PromiseFactory>
  void SpawnGuarded(absl::string_view name, PromiseFactory promise_factory) {
    spine_->SpawnGuarded(name, std::move(promise_factory));
  }

  template <typename PromiseFactory>
  void SpawnGuardedUntilCallCompletes(absl::string_view name,
                                      PromiseFactory promise_factory) {
    spine_->SpawnGuardedUntilCallCompletes(name, std::move(promise_factory));
  }

  template <typename PromiseFactory>
  void SpawnInfallible(absl::string_view name, PromiseFactory promise_factory) {
    spine_->SpawnInfallible(name, std::move(promise_factory));
  }

  template <typename PromiseFactory>
  auto SpawnWaitable(absl::string_view name, PromiseFactory promise_factory) {
    return spine_->party().SpawnWaitable(name, std::move(promise_factory));
  }

  Arena* arena() { return spine_->arena(); }

 private:
  RefCountedPtr<CallSpineInterface> spine_;
};

class CallHandler {
 public:
  explicit CallHandler(RefCountedPtr<CallSpineInterface> spine)
      : spine_(std::move(spine)) {}

  auto PullClientInitialMetadata() {
    return spine_->PullClientInitialMetadata();
  }

  auto PushServerInitialMetadata(absl::optional<ServerMetadataHandle> md) {
    return spine_->PushServerInitialMetadata(std::move(md));
  }

  void PushServerTrailingMetadata(ServerMetadataHandle status) {
    spine_->PushServerTrailingMetadata(std::move(status));
  }

  void OnDone(absl::AnyInvocable<void()> fn) { spine_->OnDone(std::move(fn)); }

  template <typename Promise>
  auto CancelIfFails(Promise promise) {
    return spine_->CancelIfFails(std::move(promise));
  }

  auto PushMessage(MessageHandle message) {
    return spine_->PushServerToClientMessage(std::move(message));
  }

  auto PullMessage() { return spine_->PullClientToServerMessage(); }

  auto WasCancelled() { return spine_->WasCancelled(); }

  template <typename PromiseFactory>
  void SpawnGuarded(absl::string_view name, PromiseFactory promise_factory,
                    DebugLocation whence = {}) {
    spine_->SpawnGuarded(name, std::move(promise_factory), whence);
  }

  template <typename PromiseFactory>
  void SpawnGuardedUntilCallCompletes(absl::string_view name,
                                      PromiseFactory promise_factory) {
    spine_->SpawnGuardedUntilCallCompletes(name, std::move(promise_factory));
  }

  template <typename PromiseFactory>
  void SpawnInfallible(absl::string_view name, PromiseFactory promise_factory) {
    spine_->SpawnInfallible(name, std::move(promise_factory));
  }

  template <typename PromiseFactory>
  auto SpawnWaitable(absl::string_view name, PromiseFactory promise_factory) {
    return spine_->party().SpawnWaitable(name, std::move(promise_factory));
  }

  Arena* arena() { return spine_->arena(); }

  grpc_event_engine::experimental::EventEngine* event_engine() const {
    return DownCast<CallSpine*>(spine_.get())->event_engine();
  }

 private:
  RefCountedPtr<CallSpineInterface> spine_;
};

class UnstartedCallHandler {
 public:
  explicit UnstartedCallHandler(RefCountedPtr<CallSpineInterface> spine)
      : spine_(std::move(spine)) {}

  void PushServerTrailingMetadata(ServerMetadataHandle status) {
    spine_->PushServerTrailingMetadata(std::move(status));
  }

  void OnDone(absl::AnyInvocable<void()> fn) { spine_->OnDone(std::move(fn)); }

  template <typename Promise>
  auto CancelIfFails(Promise promise) {
    return spine_->CancelIfFails(std::move(promise));
  }

  template <typename PromiseFactory>
  void SpawnGuarded(absl::string_view name, PromiseFactory promise_factory,
                    DebugLocation whence = {}) {
    spine_->SpawnGuarded(name, std::move(promise_factory), whence);
  }

  template <typename PromiseFactory>
  void SpawnGuardedUntilCallCompletes(absl::string_view name,
                                      PromiseFactory promise_factory) {
    spine_->SpawnGuardedUntilCallCompletes(name, std::move(promise_factory));
  }

  template <typename PromiseFactory>
  void SpawnInfallible(absl::string_view name, PromiseFactory promise_factory) {
    spine_->SpawnInfallible(name, std::move(promise_factory));
  }

  template <typename PromiseFactory>
  auto SpawnWaitable(absl::string_view name, PromiseFactory promise_factory) {
    return spine_->party().SpawnWaitable(name, std::move(promise_factory));
  }

  ClientMetadata& UnprocessedClientInitialMetadata() {
    return spine_->UnprocessedClientInitialMetadata();
  }

  CallHandler V2HackToStartCallWithoutACallFilterStack() {
    spine_->V2HackToStartCallWithoutACallFilterStack();
    return CallHandler(std::move(spine_));
  }

  CallHandler StartCall(RefCountedPtr<CallFilters::Stack> call_filters) {
    DownCast<CallSpine*>(spine_.get())
        ->call_filters()
        .SetStack(std::move(call_filters));
    return CallHandler(std::move(spine_));
  }

  Arena* arena() { return spine_->arena(); }

 private:
  RefCountedPtr<CallSpineInterface> spine_;
};

struct CallInitiatorAndHandler {
  CallInitiator initiator;
  UnstartedCallHandler handler;
};

CallInitiatorAndHandler MakeCallPair(
    ClientMetadataHandle client_initial_metadata,
    grpc_event_engine::experimental::EventEngine* event_engine,
    RefCountedPtr<Arena> arena);

template <typename CallHalf>
auto OutgoingMessages(CallHalf h) {
  struct Wrapper {
    CallHalf h;
    auto Next() { return h.PullMessage(); }
  };
  return Wrapper{std::move(h)};
}

// Forward a call from `call_handler` to `call_initiator` (with initial metadata
// `client_initial_metadata`)
void ForwardCall(CallHandler call_handler, CallInitiator call_initiator);

}  // namespace grpc_core

#endif  // GRPC_SRC_CORE_LIB_TRANSPORT_CALL_SPINE_H<|MERGE_RESOLUTION|>--- conflicted
+++ resolved
@@ -280,17 +280,10 @@
   static RefCountedPtr<CallSpine> Create(
       ClientMetadataHandle client_initial_metadata,
       grpc_event_engine::experimental::EventEngine* event_engine,
-<<<<<<< HEAD
       RefCountedPtr<Arena> arena) {
-    return RefCountedPtr<CallSpine>(arena->New<CallSpine>(
-        std::move(client_initial_metadata), event_engine, arena));
-=======
-      RefCountedPtr<Arena> arena, grpc_call_context_element* legacy_context) {
     auto* arena_ptr = arena.get();
     return RefCountedPtr<CallSpine>(arena_ptr->New<CallSpine>(
-        std::move(client_initial_metadata), event_engine, std::move(arena),
-        legacy_context));
->>>>>>> 1dbdad27
+        std::move(client_initial_metadata), event_engine, std::move(arena)));
   }
 
   ~CallSpine() override {}
