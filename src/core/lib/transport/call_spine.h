--- conflicted
+++ resolved
@@ -41,247 +41,8 @@
 // The common middle part of a call - a reference is held by each of
 // CallInitiator and CallHandler - which provide interfaces that are appropriate
 // for each side of a call.
-<<<<<<< HEAD
 // Hosts context, call filters, and the arena.
 class CallSpine final : public Party {
-=======
-// The spine will ultimately host the pipes, filters, and context for one part
-// of a call: ie top-half client channel, sub channel call, server call.
-// TODO(ctiller): eventually drop this when we don't need to reference into
-// legacy promise calls anymore
-class CallSpineInterface {
- public:
-  virtual ~CallSpineInterface() = default;
-  // Add a callback to be called when server trailing metadata is received.
-  void OnDone(absl::AnyInvocable<void()> fn) {
-    if (on_done_ == nullptr) {
-      on_done_ = std::move(fn);
-      return;
-    }
-    on_done_ = [first = std::move(fn), next = std::move(on_done_)]() mutable {
-      first();
-      next();
-    };
-  }
-  void CallOnDone() {
-    if (on_done_ != nullptr) std::exchange(on_done_, nullptr)();
-  }
-  virtual Party& party() = 0;
-  virtual Arena* arena() = 0;
-  virtual void IncrementRefCount() = 0;
-  virtual void Unref() = 0;
-
-  virtual Promise<ValueOrFailure<absl::optional<ServerMetadataHandle>>>
-  PullServerInitialMetadata() = 0;
-  virtual Promise<ServerMetadataHandle> PullServerTrailingMetadata() = 0;
-  virtual Promise<StatusFlag> PushClientToServerMessage(
-      MessageHandle message) = 0;
-  virtual Promise<ValueOrFailure<absl::optional<MessageHandle>>>
-  PullClientToServerMessage() = 0;
-  virtual Promise<StatusFlag> PushServerToClientMessage(
-      MessageHandle message) = 0;
-  virtual Promise<ValueOrFailure<absl::optional<MessageHandle>>>
-  PullServerToClientMessage() = 0;
-  virtual void PushServerTrailingMetadata(ServerMetadataHandle md) = 0;
-  virtual void FinishSends() = 0;
-  virtual Promise<ValueOrFailure<ClientMetadataHandle>>
-  PullClientInitialMetadata() = 0;
-  virtual Promise<StatusFlag> PushServerInitialMetadata(
-      absl::optional<ServerMetadataHandle> md) = 0;
-  virtual Promise<bool> WasCancelled() = 0;
-  virtual ClientMetadata& UnprocessedClientInitialMetadata() = 0;
-  virtual void V2HackToStartCallWithoutACallFilterStack() = 0;
-
-  // Wrap a promise so that if it returns failure it automatically cancels
-  // the rest of the call.
-  // The resulting (returned) promise will resolve to Empty.
-  template <typename Promise>
-  auto CancelIfFails(Promise promise) {
-    DCHECK(GetContext<Activity>() == &party());
-    using P = promise_detail::PromiseLike<Promise>;
-    using ResultType = typename P::Result;
-    return Map(std::move(promise), [this](ResultType r) {
-      if (!IsStatusOk(r)) {
-        PushServerTrailingMetadata(StatusCast<ServerMetadataHandle>(r));
-      }
-      return r;
-    });
-  }
-
-  // Spawn a promise that returns Empty{} and save some boilerplate handling
-  // that detail.
-  template <typename PromiseFactory>
-  void SpawnInfallible(absl::string_view name, PromiseFactory promise_factory) {
-    party().Spawn(name, std::move(promise_factory), [](Empty) {});
-  }
-
-  // Spawn a promise that returns some status-like type; if the status
-  // represents failure automatically cancel the rest of the call.
-  template <typename PromiseFactory>
-  void SpawnGuarded(absl::string_view name, PromiseFactory promise_factory,
-                    DebugLocation whence = {}) {
-    using FactoryType =
-        promise_detail::OncePromiseFactory<void, PromiseFactory>;
-    using PromiseType = typename FactoryType::Promise;
-    using ResultType = typename PromiseType::Result;
-    static_assert(
-        std::is_same<bool,
-                     decltype(IsStatusOk(std::declval<ResultType>()))>::value,
-        "SpawnGuarded promise must return a status-like object");
-    party().Spawn(
-        name, std::move(promise_factory), [this, whence](ResultType r) {
-          if (!IsStatusOk(r)) {
-            if (grpc_trace_promise_primitives.enabled()) {
-              gpr_log(GPR_INFO, "SpawnGuarded sees failure: %s (source: %s:%d)",
-                      r.ToString().c_str(), whence.file(), whence.line());
-            }
-            auto status = StatusCast<ServerMetadataHandle>(std::move(r));
-            status->Set(GrpcCallWasCancelled(), true);
-            PushServerTrailingMetadata(std::move(status));
-          }
-        });
-  }
-
-  // Wrap a promise so that if the call completes that promise is cancelled.
-  template <typename Promise>
-  auto UntilCallCompletes(Promise promise) {
-    using Result = PromiseResult<Promise>;
-    return PrioritizedRace(std::move(promise), Map(WasCancelled(), [](bool) {
-                             return FailureStatusCast<Result>(Failure{});
-                           }));
-  }
-
-  template <typename PromiseFactory>
-  void SpawnGuardedUntilCallCompletes(absl::string_view name,
-                                      PromiseFactory promise_factory) {
-    SpawnGuarded(name, [this, promise_factory]() mutable {
-      return UntilCallCompletes(promise_factory());
-    });
-  }
-
- private:
-  absl::AnyInvocable<void()> on_done_{nullptr};
-};
-
-// Implementation of CallSpine atop the v2 Pipe based arrangement.
-// This implementation will go away in favor of an implementation atop
-// CallFilters by the time v3 lands.
-class PipeBasedCallSpine : public CallSpineInterface {
- public:
-  virtual Pipe<ClientMetadataHandle>& client_initial_metadata() = 0;
-  virtual Pipe<ServerMetadataHandle>& server_initial_metadata() = 0;
-  virtual Pipe<MessageHandle>& client_to_server_messages() = 0;
-  virtual Pipe<MessageHandle>& server_to_client_messages() = 0;
-  virtual Latch<ServerMetadataHandle>& cancel_latch() = 0;
-  virtual Latch<bool>& was_cancelled_latch() = 0;
-
-  Promise<ValueOrFailure<absl::optional<ServerMetadataHandle>>>
-  PullServerInitialMetadata() final {
-    DCHECK(GetContext<Activity>() == &party());
-    return Map(server_initial_metadata().receiver.Next(),
-               [](NextResult<ServerMetadataHandle> md)
-                   -> ValueOrFailure<absl::optional<ServerMetadataHandle>> {
-                 if (!md.has_value()) {
-                   if (md.cancelled()) return Failure{};
-                   return absl::optional<ServerMetadataHandle>();
-                 }
-                 return absl::optional<ServerMetadataHandle>(std::move(*md));
-               });
-  }
-
-  Promise<ServerMetadataHandle> PullServerTrailingMetadata() final {
-    DCHECK(GetContext<Activity>() == &party());
-    return cancel_latch().Wait();
-  }
-
-  Promise<ValueOrFailure<absl::optional<MessageHandle>>>
-  PullServerToClientMessage() final {
-    DCHECK(GetContext<Activity>() == &party());
-    return Map(server_to_client_messages().receiver.Next(), MapNextMessage);
-  }
-
-  Promise<StatusFlag> PushClientToServerMessage(MessageHandle message) final {
-    DCHECK(GetContext<Activity>() == &party());
-    return Map(client_to_server_messages().sender.Push(std::move(message)),
-               [](bool r) { return StatusFlag(r); });
-  }
-
-  Promise<ValueOrFailure<absl::optional<MessageHandle>>>
-  PullClientToServerMessage() final {
-    DCHECK(GetContext<Activity>() == &party());
-    return Map(client_to_server_messages().receiver.Next(), MapNextMessage);
-  }
-
-  Promise<StatusFlag> PushServerToClientMessage(MessageHandle message) final {
-    DCHECK(GetContext<Activity>() == &party());
-    return Map(server_to_client_messages().sender.Push(std::move(message)),
-               [](bool r) { return StatusFlag(r); });
-  }
-
-  void FinishSends() final {
-    DCHECK(GetContext<Activity>() == &party());
-    client_to_server_messages().sender.Close();
-  }
-
-  void PushServerTrailingMetadata(ServerMetadataHandle metadata) final {
-    DCHECK(GetContext<Activity>() == &party());
-    auto& c = cancel_latch();
-    if (c.is_set()) return;
-    const bool was_cancelled =
-        metadata->get(GrpcCallWasCancelled()).value_or(false);
-    c.Set(std::move(metadata));
-    CallOnDone();
-    was_cancelled_latch().Set(was_cancelled);
-    client_initial_metadata().sender.CloseWithError();
-    server_initial_metadata().sender.Close();
-    client_to_server_messages().sender.CloseWithError();
-    server_to_client_messages().sender.Close();
-  }
-
-  Promise<bool> WasCancelled() final {
-    DCHECK(GetContext<Activity>() == &party());
-    return was_cancelled_latch().Wait();
-  }
-
-  Promise<ValueOrFailure<ClientMetadataHandle>> PullClientInitialMetadata()
-      final {
-    DCHECK(GetContext<Activity>() == &party());
-    return Map(client_initial_metadata().receiver.Next(),
-               [](NextResult<ClientMetadataHandle> md)
-                   -> ValueOrFailure<ClientMetadataHandle> {
-                 if (!md.has_value()) return Failure{};
-                 return std::move(*md);
-               });
-  }
-
-  Promise<StatusFlag> PushServerInitialMetadata(
-      absl::optional<ServerMetadataHandle> md) final {
-    DCHECK(GetContext<Activity>() == &party());
-    return If(
-        md.has_value(),
-        [&md, this]() {
-          return Map(server_initial_metadata().sender.Push(std::move(*md)),
-                     [](bool ok) { return StatusFlag(ok); });
-        },
-        [this]() {
-          server_initial_metadata().sender.Close();
-          return []() -> StatusFlag { return Success{}; };
-        });
-  }
-
- private:
-  static ValueOrFailure<absl::optional<MessageHandle>> MapNextMessage(
-      NextResult<MessageHandle> r) {
-    if (!r.has_value()) {
-      if (r.cancelled()) return Failure{};
-      return absl::optional<MessageHandle>();
-    }
-    return absl::optional<MessageHandle>(std::move(*r));
-  }
-};
-
-class CallSpine final : public CallSpineInterface, public Party {
->>>>>>> 4ec198da
  public:
   static RefCountedPtr<CallSpine> Create(
       ClientMetadataHandle client_initial_metadata,
@@ -436,6 +197,23 @@
     });
   }
 
+  // Wrap a promise so that if the call completes that promise is cancelled.
+  template <typename Promise>
+  auto UntilCallCompletes(Promise promise) {
+    using Result = PromiseResult<Promise>;
+    return PrioritizedRace(std::move(promise), Map(WasCancelled(), [](bool) {
+                             return FailureStatusCast<Result>(Failure{});
+                           }));
+  }
+
+  template <typename PromiseFactory>
+  void SpawnGuardedUntilCallCompletes(absl::string_view name,
+                                      PromiseFactory promise_factory) {
+    SpawnGuarded(name, [this, promise_factory]() mutable {
+      return UntilCallCompletes(promise_factory());
+    });
+  }
+
  private:
   friend class Arena;
   CallSpine(ClientMetadataHandle client_initial_metadata,
