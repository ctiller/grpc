// Copyright 2024 gRPC authors.
//
// Licensed under the Apache License, Version 2.0 (the "License");
// you may not use this file except in compliance with the License.
// You may obtain a copy of the License at
//
//     http://www.apache.org/licenses/LICENSE-2.0
//
// Unless required by applicable law or agreed to in writing, software
// distributed under the License is distributed on an "AS IS" BASIS,
// WITHOUT WARRANTIES OR CONDITIONS OF ANY KIND, either express or implied.
// See the License for the specific language governing permissions and
// limitations under the License.

#ifndef GRPC_SRC_CORE_LIB_TRANSPORT_CALL_SPINE_H
#define GRPC_SRC_CORE_LIB_TRANSPORT_CALL_SPINE_H

<<<<<<< HEAD
#include <grpc/event_engine/event_engine.h>
=======
#include "absl/log/check.h"

>>>>>>> 87c42aab
#include <grpc/support/log.h>
#include <grpc/support/port_platform.h>

#include "src/core/lib/channel/context.h"
#include "src/core/lib/gprpp/dual_ref_counted.h"
#include "src/core/lib/promise/detail/status.h"
#include "src/core/lib/promise/if.h"
#include "src/core/lib/promise/latch.h"
#include "src/core/lib/promise/party.h"
#include "src/core/lib/promise/pipe.h"
#include "src/core/lib/promise/promise.h"
#include "src/core/lib/promise/status_flag.h"
#include "src/core/lib/promise/try_seq.h"

namespace grpc_core {

class CallSpine final : public Party {
 public:
  static RefCountedPtr<CallSpine> Create(
      ClientMetadataHandle client_initial_metadata,
      grpc_event_engine::experimental::EventEngine* event_engine, Arena* arena,
      CallSizeEstimator* call_size_estimator_if_arena_is_owned,
      grpc_call_context_element* legacy_context) {
    return RefCountedPtr<CallSpine>(arena->New<CallSpine>(
        std::move(client_initial_metadata), event_engine, arena,
        call_size_estimator_if_arena_is_owned, legacy_context));
  }

  ~CallSpine() override {
    if (legacy_context_is_owned_) {
      for (size_t i = 0; i < GRPC_CONTEXT_COUNT; i++) {
        grpc_call_context_element& elem = legacy_context_[i];
        if (elem.destroy != nullptr) elem.destroy(&elem);
      }
    }
  }

  CallFilters& call_filters() { return call_filters_; }

  // Wrap a promise so that if it returns failure it automatically cancels
  // the rest of the call.
  // The resulting (returned) promise will resolve to Empty.
  template <typename Promise>
  auto CancelIfFails(Promise promise) {
<<<<<<< HEAD
    GPR_DEBUG_ASSERT(GetContext<Activity>() == this);
=======
    DCHECK(GetContext<Activity>() == &party());
>>>>>>> 87c42aab
    using P = promise_detail::PromiseLike<Promise>;
    using ResultType = typename P::Result;
    return Map(std::move(promise), [this](ResultType r) {
      if (!IsStatusOk(r)) {
        call_filters_.PushServerTrailingMetadata(
            StatusCast<ServerMetadataHandle>(r));
      }
      return r;
    });
  }

  // Spawn a promise that returns Empty{} and save some boilerplate handling
  // that detail.
  template <typename PromiseFactory>
  void SpawnInfallible(absl::string_view name, PromiseFactory promise_factory) {
    Spawn(name, std::move(promise_factory), [](Empty) {});
  }

  // Spawn a promise that returns some status-like type; if the status
  // represents failure automatically cancel the rest of the call.
  template <typename PromiseFactory>
  void SpawnGuarded(absl::string_view name, PromiseFactory promise_factory,
                    DebugLocation whence = {}) {
    using FactoryType =
        promise_detail::OncePromiseFactory<void, PromiseFactory>;
    using PromiseType = typename FactoryType::Promise;
    using ResultType = typename PromiseType::Result;
    static_assert(
        std::is_same<bool,
                     decltype(IsStatusOk(std::declval<ResultType>()))>::value,
        "SpawnGuarded promise must return a status-like object");
<<<<<<< HEAD
    Spawn(name, std::move(promise_factory), [this](ResultType r) {
      if (!IsStatusOk(r)) {
        if (grpc_trace_promise_primitives.enabled()) {
          gpr_log(GPR_DEBUG, "SpawnGuarded sees failure: %s",
                  r.ToString().c_str());
        }
        call_filters_.PushServerTrailingMetadata(
            StatusCast<ServerMetadataHandle>(std::move(r)));
=======
    party().Spawn(
        name, std::move(promise_factory), [this, whence](ResultType r) {
          if (!IsStatusOk(r)) {
            if (grpc_trace_promise_primitives.enabled()) {
              gpr_log(GPR_INFO, "SpawnGuarded sees failure: %s (source: %s:%d)",
                      r.ToString().c_str(), whence.file(), whence.line());
            }
            auto status = StatusCast<ServerMetadataHandle>(std::move(r));
            status->Set(GrpcCallWasCancelled(), true);
            PushServerTrailingMetadata(std::move(status));
          }
        });
  }

 private:
  absl::AnyInvocable<void()> on_done_{nullptr};
};

// Implementation of CallSpine atop the v2 Pipe based arrangement.
// This implementation will go away in favor of an implementation atop
// CallFilters by the time v3 lands.
class PipeBasedCallSpine : public CallSpineInterface {
 public:
  virtual Pipe<ClientMetadataHandle>& client_initial_metadata() = 0;
  virtual Pipe<ServerMetadataHandle>& server_initial_metadata() = 0;
  virtual Pipe<MessageHandle>& client_to_server_messages() = 0;
  virtual Pipe<MessageHandle>& server_to_client_messages() = 0;
  virtual Latch<ServerMetadataHandle>& cancel_latch() = 0;
  virtual Latch<bool>& was_cancelled_latch() = 0;

  Promise<ValueOrFailure<absl::optional<ServerMetadataHandle>>>
  PullServerInitialMetadata() final {
    DCHECK(GetContext<Activity>() == &party());
    return Map(server_initial_metadata().receiver.Next(),
               [](NextResult<ServerMetadataHandle> md)
                   -> ValueOrFailure<absl::optional<ServerMetadataHandle>> {
                 if (!md.has_value()) {
                   if (md.cancelled()) return Failure{};
                   return absl::optional<ServerMetadataHandle>();
                 }
                 return absl::optional<ServerMetadataHandle>(std::move(*md));
               });
  }

  Promise<ServerMetadataHandle> PullServerTrailingMetadata() final {
    DCHECK(GetContext<Activity>() == &party());
    return cancel_latch().Wait();
  }

  Promise<ValueOrFailure<absl::optional<MessageHandle>>>
  PullServerToClientMessage() final {
    DCHECK(GetContext<Activity>() == &party());
    return Map(server_to_client_messages().receiver.Next(), MapNextMessage);
  }

  Promise<StatusFlag> PushClientToServerMessage(MessageHandle message) final {
    DCHECK(GetContext<Activity>() == &party());
    return Map(client_to_server_messages().sender.Push(std::move(message)),
               [](bool r) { return StatusFlag(r); });
  }

  Promise<ValueOrFailure<absl::optional<MessageHandle>>>
  PullClientToServerMessage() final {
    DCHECK(GetContext<Activity>() == &party());
    return Map(client_to_server_messages().receiver.Next(), MapNextMessage);
  }

  Promise<StatusFlag> PushServerToClientMessage(MessageHandle message) final {
    DCHECK(GetContext<Activity>() == &party());
    return Map(server_to_client_messages().sender.Push(std::move(message)),
               [](bool r) { return StatusFlag(r); });
  }

  void FinishSends() final {
    DCHECK(GetContext<Activity>() == &party());
    client_to_server_messages().sender.Close();
  }

  void PushServerTrailingMetadata(ServerMetadataHandle metadata) final {
    DCHECK(GetContext<Activity>() == &party());
    auto& c = cancel_latch();
    if (c.is_set()) return;
    const bool was_cancelled =
        metadata->get(GrpcCallWasCancelled()).value_or(false);
    c.Set(std::move(metadata));
    CallOnDone();
    was_cancelled_latch().Set(was_cancelled);
    client_initial_metadata().sender.CloseWithError();
    server_initial_metadata().sender.Close();
    client_to_server_messages().sender.CloseWithError();
    server_to_client_messages().sender.Close();
  }

  Promise<bool> WasCancelled() final {
    DCHECK(GetContext<Activity>() == &party());
    return was_cancelled_latch().Wait();
  }

  Promise<ValueOrFailure<ClientMetadataHandle>> PullClientInitialMetadata()
      final {
    DCHECK(GetContext<Activity>() == &party());
    return Map(client_initial_metadata().receiver.Next(),
               [](NextResult<ClientMetadataHandle> md)
                   -> ValueOrFailure<ClientMetadataHandle> {
                 if (!md.has_value()) return Failure{};
                 return std::move(*md);
               });
  }

  Promise<StatusFlag> PushServerInitialMetadata(
      absl::optional<ServerMetadataHandle> md) final {
    DCHECK(GetContext<Activity>() == &party());
    return If(
        md.has_value(),
        [&md, this]() {
          return Map(server_initial_metadata().sender.Push(std::move(*md)),
                     [](bool ok) { return StatusFlag(ok); });
        },
        [this]() {
          server_initial_metadata().sender.Close();
          return []() -> StatusFlag { return Success{}; };
        });
  }

 private:
  static ValueOrFailure<absl::optional<MessageHandle>> MapNextMessage(
      NextResult<MessageHandle> r) {
    if (!r.has_value()) {
      if (r.cancelled()) return Failure{};
      return absl::optional<MessageHandle>();
    }
    return absl::optional<MessageHandle>(std::move(*r));
  }
};

class CallSpine final : public CallSpineInterface, public Party {
 public:
  static RefCountedPtr<CallSpine> Create(
      ClientMetadataHandle client_initial_metadata,
      grpc_event_engine::experimental::EventEngine* event_engine, Arena* arena,
      RefCountedPtr<CallArenaAllocator> call_arena_allocator_if_arena_is_owned,
      grpc_call_context_element* legacy_context) {
    return RefCountedPtr<CallSpine>(arena->New<CallSpine>(
        std::move(client_initial_metadata), event_engine, arena,
        std::move(call_arena_allocator_if_arena_is_owned), legacy_context));
  }

  ~CallSpine() override {
    if (legacy_context_is_owned_) {
      for (size_t i = 0; i < GRPC_CONTEXT_COUNT; i++) {
        grpc_call_context_element& elem = legacy_context_[i];
        if (elem.destroy != nullptr) elem.destroy(&elem);
>>>>>>> 87c42aab
      }
    });
  }

  grpc_call_context_element& legacy_context(grpc_context_index index) const {
    return legacy_context_[index];
  }

  grpc_event_engine::experimental::EventEngine* event_engine() const override {
    return event_engine_;
  }

  Arena* arena() const { return arena_; }

 private:
  friend class Arena;
  CallSpine(ClientMetadataHandle client_initial_metadata,
            grpc_event_engine::experimental::EventEngine* event_engine,
            Arena* arena,
            CallSizeEstimator* call_size_estimator_if_arena_is_owned,
            grpc_call_context_element* legacy_context)
      : Party(1),
        call_filters_(std::move(client_initial_metadata)),
        arena_(arena),
        event_engine_(event_engine),
        call_size_estimator_if_arena_is_owned_(
            call_size_estimator_if_arena_is_owned) {
    if (legacy_context == nullptr) {
      legacy_context_ = static_cast<grpc_call_context_element*>(
          arena->Alloc(sizeof(grpc_call_context_element) * GRPC_CONTEXT_COUNT));
      memset(legacy_context_, 0,
             sizeof(grpc_call_context_element) * GRPC_CONTEXT_COUNT);
      legacy_context_is_owned_ = true;
    } else {
      legacy_context_ = legacy_context;
      legacy_context_is_owned_ = false;
    }
  }

  class ScopedContext
      : public ScopedActivity,
        public promise_detail::Context<Arena>,
        public promise_detail::Context<
            grpc_event_engine::experimental::EventEngine>,
        public promise_detail::Context<grpc_call_context_element> {
   public:
    explicit ScopedContext(CallSpine* spine)
        : ScopedActivity(spine),
          Context<Arena>(spine->arena_),
          Context<grpc_event_engine::experimental::EventEngine>(
              spine->event_engine()),
          Context<grpc_call_context_element>(spine->legacy_context_) {}
  };

  bool RunParty() override {
    ScopedContext context(this);
    return Party::RunParty();
  }

  void PartyOver() override {
    Arena* a = arena_;
    CallSizeEstimator* call_size_estimator_if_arena_is_owned =
        call_size_estimator_if_arena_is_owned_;
    {
      ScopedContext context(this);
      CancelRemainingParticipants();
      a->DestroyManagedNewObjects();
    }
    this->~CallSpine();
    if (call_size_estimator_if_arena_is_owned != nullptr) {
      call_size_estimator_if_arena_is_owned->UpdateCallSizeEstimate(
          a->TotalUsedBytes());
      a->Destroy();
    }
  }

  // Call filters/pipes part of the spine
  CallFilters call_filters_;
  Arena* const arena_;
  // Event engine associated with this call
  grpc_event_engine::experimental::EventEngine* const event_engine_;
  // Legacy context
  // TODO(ctiller): remove
  grpc_call_context_element* legacy_context_;
  CallSizeEstimator* const call_size_estimator_if_arena_is_owned_;
  bool legacy_context_is_owned_;
};

class CallInitiator {
 public:
  explicit CallInitiator(RefCountedPtr<CallSpine> spine)
      : spine_(std::move(spine)) {}

  auto PullServerInitialMetadata() {
    GPR_DEBUG_ASSERT(GetContext<Activity>() == spine_.get());
    return spine_->call_filters().PullServerInitialMetadata();
  }

  auto PullServerTrailingMetadata() {
    GPR_DEBUG_ASSERT(GetContext<Activity>() == spine_.get());
    return spine_->call_filters().PullServerTrailingMetadata();
  }

  auto PullMessage() {
    GPR_DEBUG_ASSERT(GetContext<Activity>() == spine_.get());
    return spine_->call_filters().PullServerToClientMessage();
  }

  auto PushMessage(MessageHandle message) {
    GPR_DEBUG_ASSERT(GetContext<Activity>() == spine_.get());
    GPR_DEBUG_ASSERT(message != nullptr);
    return spine_->call_filters().PushClientToServerMessage(std::move(message));
  }

  void FinishSends() {
    GPR_DEBUG_ASSERT(GetContext<Activity>() == spine_.get());
    spine_->call_filters().FinishClientToServerSends();
  }

  template <typename Promise>
  auto CancelIfFails(Promise promise) {
    return spine_->CancelIfFails(std::move(promise));
  }

  void Cancel() {
    auto status = ServerMetadataFromStatus(absl::CancelledError());
    status->Set(GrpcCallWasCancelled(), true);
    spine_->call_filters().PushServerTrailingMetadata(std::move(status));
  }

  template <typename PromiseFactory>
  void SpawnGuarded(absl::string_view name, PromiseFactory promise_factory) {
    spine_->SpawnGuarded(name, std::move(promise_factory));
  }

  template <typename PromiseFactory>
  void SpawnInfallible(absl::string_view name, PromiseFactory promise_factory) {
    spine_->SpawnInfallible(name, std::move(promise_factory));
  }

  template <typename PromiseFactory>
  auto SpawnWaitable(absl::string_view name, PromiseFactory promise_factory) {
    return spine_->SpawnWaitable(name, std::move(promise_factory));
  }

  Arena* arena() { return spine_->arena(); }

 private:
  RefCountedPtr<CallSpine> spine_;
};

class CallHandler {
 public:
  explicit CallHandler(RefCountedPtr<CallSpine> spine)
      : spine_(std::move(spine)) {}

  template <typename ContextType>
  void SetContext(ContextType context) {
    // FIXME: implement
  }

  auto PullClientInitialMetadata() {
    GPR_DEBUG_ASSERT(GetContext<Activity>() == spine_.get());
    return spine_->call_filters().PullClientInitialMetadata();
  }

  auto PushServerInitialMetadata(absl::optional<ServerMetadataHandle> md) {
    GPR_DEBUG_ASSERT(GetContext<Activity>() == spine_.get());
    return If(
        md.has_value(),
        [&md, this]() {
          return spine_->call_filters().PushServerInitialMetadata(
              std::move(md.value()));
        },
        [this]() {
          spine_->call_filters().NoServerInitialMetadata();
          return []() -> StatusFlag { return Success{}; };
        });
  }

  auto PushServerTrailingMetadata(ServerMetadataHandle md) {
    GPR_DEBUG_ASSERT(GetContext<Activity>() == spine_.get());
    spine_->call_filters().PushServerTrailingMetadata(std::move(md));
    return Map(spine_->call_filters().WasCancelled(),
               [](bool was_cancelled) { return StatusFlag(!was_cancelled); });
  }

  auto PullMessage() {
    GPR_DEBUG_ASSERT(GetContext<Activity>() == spine_.get());
    return spine_->call_filters().PullClientToServerMessage();
  }

  auto PushMessage(MessageHandle message) {
    GPR_DEBUG_ASSERT(GetContext<Activity>() == spine_.get());
    return spine_->call_filters().PushServerToClientMessage(std::move(message));
  }

  void Cancel(ServerMetadataHandle status) {
    GPR_DEBUG_ASSERT(GetContext<Activity>() == spine_.get());
    spine_->call_filters().PushServerTrailingMetadata(std::move(status));
  }

  template <typename Promise>
  auto CancelIfFails(Promise promise) {
    return spine_->CancelIfFails(std::move(promise));
  }

  auto WasCancelled() {
    GPR_DEBUG_ASSERT(GetContext<Activity>() == spine_.get());
    return spine_->call_filters().WasCancelled();
  }

  template <typename PromiseFactory>
  void SpawnGuarded(absl::string_view name, PromiseFactory promise_factory) {
    spine_->SpawnGuarded(name, std::move(promise_factory));
  }

  template <typename PromiseFactory>
  void SpawnInfallible(absl::string_view name, PromiseFactory promise_factory) {
    spine_->SpawnInfallible(name, std::move(promise_factory));
  }

  template <typename PromiseFactory>
  auto SpawnWaitable(absl::string_view name, PromiseFactory promise_factory) {
    return spine_->SpawnWaitable(name, std::move(promise_factory));
  }

  Arena* arena() { return spine_->arena(); }

  grpc_event_engine::experimental::EventEngine* event_engine() {
    return spine_->event_engine();
  }

  grpc_call_context_element& legacy_context(grpc_context_index index) const {
    return spine_->legacy_context(index);
  }

  std::string DebugTag() { return spine_->DebugTag(); }

 private:
  RefCountedPtr<CallSpine> spine_;
};

class UnstartedCallHandler {
 public:
  explicit UnstartedCallHandler(RefCountedPtr<CallSpine> spine)
      : spine_(std::move(spine)) {}

  // Returns the client initial metadata, which has not yet been
  // processed by the stack that will ultimately be used for this call.
  ClientMetadata& UnprocessedClientInitialMetadata();

  // Starts the call using the specified stack.
  // This must be called only once, and the UnstartedCallHandler object
  // may not be used after this is called.
  CallHandler StartCall(RefCountedPtr<CallFilters::Stack> stack);

  void Cancel(ServerMetadataHandle status) {
    spine_->call_filters().PushServerTrailingMetadata(std::move(status));
  }

  template <typename ContextType>
  void SetContext(ContextType context) {
    // FIXME: implement
  }

  Arena* arena() { return spine_->arena(); }

  Party* party() { return spine_.get(); }

  template <typename Promise>
  auto CancelIfFails(Promise promise) {
    return spine_->CancelIfFails(std::move(promise));
  }

  template <typename PromiseFactory>
  void SpawnGuarded(absl::string_view name, PromiseFactory promise_factory,
                    DebugLocation whence = {}) {
    spine_->SpawnGuarded(name, std::move(promise_factory), whence);
  }

  template <typename PromiseFactory>
  void SpawnInfallible(absl::string_view name, PromiseFactory promise_factory) {
    spine_->SpawnInfallible(name, std::move(promise_factory));
  }

  template <typename PromiseFactory>
  auto SpawnWaitable(absl::string_view name, PromiseFactory promise_factory) {
    return spine_->SpawnWaitable(name, std::move(promise_factory));
  }

 private:
  RefCountedPtr<CallSpine> spine_;
};

struct CallInitiatorAndUnstartedHandler {
  CallInitiator initiator;
  UnstartedCallHandler unstarted_handler;
};

CallInitiatorAndUnstartedHandler MakeCallPair(
    ClientMetadataHandle client_initial_metadata,
    grpc_event_engine::experimental::EventEngine* event_engine, Arena* arena,
    CallSizeEstimator* call_size_estimator_if_arena_is_owned);

template <typename CallHalf>
auto OutgoingMessages(CallHalf h) {
  struct Wrapper {
    CallHalf h;
    auto Next() { return h.PullMessage(); }
  };
  return Wrapper{std::move(h)};
}

// Forward a call from `call_handler` to `call_initiator`
void ForwardCall(CallHandler call_handler, CallInitiator call_initiator);

CallInitiator MakeFailedCall(absl::Status status);

}  // namespace grpc_core

#endif  // GRPC_SRC_CORE_LIB_TRANSPORT_CALL_SPINE_H<|MERGE_RESOLUTION|>--- conflicted
+++ resolved
@@ -15,12 +15,9 @@
 #ifndef GRPC_SRC_CORE_LIB_TRANSPORT_CALL_SPINE_H
 #define GRPC_SRC_CORE_LIB_TRANSPORT_CALL_SPINE_H
 
-<<<<<<< HEAD
+#include "absl/log/check.h"
+
 #include <grpc/event_engine/event_engine.h>
-=======
-#include "absl/log/check.h"
-
->>>>>>> 87c42aab
 #include <grpc/support/log.h>
 #include <grpc/support/port_platform.h>
 
@@ -65,11 +62,7 @@
   // The resulting (returned) promise will resolve to Empty.
   template <typename Promise>
   auto CancelIfFails(Promise promise) {
-<<<<<<< HEAD
-    GPR_DEBUG_ASSERT(GetContext<Activity>() == this);
-=======
-    DCHECK(GetContext<Activity>() == &party());
->>>>>>> 87c42aab
+    DCHECK(GetContext<Activity>() == this);
     using P = promise_detail::PromiseLike<Promise>;
     using ResultType = typename P::Result;
     return Map(std::move(promise), [this](ResultType r) {
@@ -101,7 +94,6 @@
         std::is_same<bool,
                      decltype(IsStatusOk(std::declval<ResultType>()))>::value,
         "SpawnGuarded promise must return a status-like object");
-<<<<<<< HEAD
     Spawn(name, std::move(promise_factory), [this](ResultType r) {
       if (!IsStatusOk(r)) {
         if (grpc_trace_promise_primitives.enabled()) {
@@ -110,160 +102,6 @@
         }
         call_filters_.PushServerTrailingMetadata(
             StatusCast<ServerMetadataHandle>(std::move(r)));
-=======
-    party().Spawn(
-        name, std::move(promise_factory), [this, whence](ResultType r) {
-          if (!IsStatusOk(r)) {
-            if (grpc_trace_promise_primitives.enabled()) {
-              gpr_log(GPR_INFO, "SpawnGuarded sees failure: %s (source: %s:%d)",
-                      r.ToString().c_str(), whence.file(), whence.line());
-            }
-            auto status = StatusCast<ServerMetadataHandle>(std::move(r));
-            status->Set(GrpcCallWasCancelled(), true);
-            PushServerTrailingMetadata(std::move(status));
-          }
-        });
-  }
-
- private:
-  absl::AnyInvocable<void()> on_done_{nullptr};
-};
-
-// Implementation of CallSpine atop the v2 Pipe based arrangement.
-// This implementation will go away in favor of an implementation atop
-// CallFilters by the time v3 lands.
-class PipeBasedCallSpine : public CallSpineInterface {
- public:
-  virtual Pipe<ClientMetadataHandle>& client_initial_metadata() = 0;
-  virtual Pipe<ServerMetadataHandle>& server_initial_metadata() = 0;
-  virtual Pipe<MessageHandle>& client_to_server_messages() = 0;
-  virtual Pipe<MessageHandle>& server_to_client_messages() = 0;
-  virtual Latch<ServerMetadataHandle>& cancel_latch() = 0;
-  virtual Latch<bool>& was_cancelled_latch() = 0;
-
-  Promise<ValueOrFailure<absl::optional<ServerMetadataHandle>>>
-  PullServerInitialMetadata() final {
-    DCHECK(GetContext<Activity>() == &party());
-    return Map(server_initial_metadata().receiver.Next(),
-               [](NextResult<ServerMetadataHandle> md)
-                   -> ValueOrFailure<absl::optional<ServerMetadataHandle>> {
-                 if (!md.has_value()) {
-                   if (md.cancelled()) return Failure{};
-                   return absl::optional<ServerMetadataHandle>();
-                 }
-                 return absl::optional<ServerMetadataHandle>(std::move(*md));
-               });
-  }
-
-  Promise<ServerMetadataHandle> PullServerTrailingMetadata() final {
-    DCHECK(GetContext<Activity>() == &party());
-    return cancel_latch().Wait();
-  }
-
-  Promise<ValueOrFailure<absl::optional<MessageHandle>>>
-  PullServerToClientMessage() final {
-    DCHECK(GetContext<Activity>() == &party());
-    return Map(server_to_client_messages().receiver.Next(), MapNextMessage);
-  }
-
-  Promise<StatusFlag> PushClientToServerMessage(MessageHandle message) final {
-    DCHECK(GetContext<Activity>() == &party());
-    return Map(client_to_server_messages().sender.Push(std::move(message)),
-               [](bool r) { return StatusFlag(r); });
-  }
-
-  Promise<ValueOrFailure<absl::optional<MessageHandle>>>
-  PullClientToServerMessage() final {
-    DCHECK(GetContext<Activity>() == &party());
-    return Map(client_to_server_messages().receiver.Next(), MapNextMessage);
-  }
-
-  Promise<StatusFlag> PushServerToClientMessage(MessageHandle message) final {
-    DCHECK(GetContext<Activity>() == &party());
-    return Map(server_to_client_messages().sender.Push(std::move(message)),
-               [](bool r) { return StatusFlag(r); });
-  }
-
-  void FinishSends() final {
-    DCHECK(GetContext<Activity>() == &party());
-    client_to_server_messages().sender.Close();
-  }
-
-  void PushServerTrailingMetadata(ServerMetadataHandle metadata) final {
-    DCHECK(GetContext<Activity>() == &party());
-    auto& c = cancel_latch();
-    if (c.is_set()) return;
-    const bool was_cancelled =
-        metadata->get(GrpcCallWasCancelled()).value_or(false);
-    c.Set(std::move(metadata));
-    CallOnDone();
-    was_cancelled_latch().Set(was_cancelled);
-    client_initial_metadata().sender.CloseWithError();
-    server_initial_metadata().sender.Close();
-    client_to_server_messages().sender.CloseWithError();
-    server_to_client_messages().sender.Close();
-  }
-
-  Promise<bool> WasCancelled() final {
-    DCHECK(GetContext<Activity>() == &party());
-    return was_cancelled_latch().Wait();
-  }
-
-  Promise<ValueOrFailure<ClientMetadataHandle>> PullClientInitialMetadata()
-      final {
-    DCHECK(GetContext<Activity>() == &party());
-    return Map(client_initial_metadata().receiver.Next(),
-               [](NextResult<ClientMetadataHandle> md)
-                   -> ValueOrFailure<ClientMetadataHandle> {
-                 if (!md.has_value()) return Failure{};
-                 return std::move(*md);
-               });
-  }
-
-  Promise<StatusFlag> PushServerInitialMetadata(
-      absl::optional<ServerMetadataHandle> md) final {
-    DCHECK(GetContext<Activity>() == &party());
-    return If(
-        md.has_value(),
-        [&md, this]() {
-          return Map(server_initial_metadata().sender.Push(std::move(*md)),
-                     [](bool ok) { return StatusFlag(ok); });
-        },
-        [this]() {
-          server_initial_metadata().sender.Close();
-          return []() -> StatusFlag { return Success{}; };
-        });
-  }
-
- private:
-  static ValueOrFailure<absl::optional<MessageHandle>> MapNextMessage(
-      NextResult<MessageHandle> r) {
-    if (!r.has_value()) {
-      if (r.cancelled()) return Failure{};
-      return absl::optional<MessageHandle>();
-    }
-    return absl::optional<MessageHandle>(std::move(*r));
-  }
-};
-
-class CallSpine final : public CallSpineInterface, public Party {
- public:
-  static RefCountedPtr<CallSpine> Create(
-      ClientMetadataHandle client_initial_metadata,
-      grpc_event_engine::experimental::EventEngine* event_engine, Arena* arena,
-      RefCountedPtr<CallArenaAllocator> call_arena_allocator_if_arena_is_owned,
-      grpc_call_context_element* legacy_context) {
-    return RefCountedPtr<CallSpine>(arena->New<CallSpine>(
-        std::move(client_initial_metadata), event_engine, arena,
-        std::move(call_arena_allocator_if_arena_is_owned), legacy_context));
-  }
-
-  ~CallSpine() override {
-    if (legacy_context_is_owned_) {
-      for (size_t i = 0; i < GRPC_CONTEXT_COUNT; i++) {
-        grpc_call_context_element& elem = legacy_context_[i];
-        if (elem.destroy != nullptr) elem.destroy(&elem);
->>>>>>> 87c42aab
       }
     });
   }
