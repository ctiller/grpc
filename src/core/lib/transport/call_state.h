--- conflicted
+++ resolved
@@ -660,15 +660,9 @@
       << GRPC_DUMP_ARGS(this, server_to_client_push_state_);
   switch (server_to_client_push_state_) {
     case ServerToClientPushState::kStart:
-<<<<<<< HEAD
-      LOG(FATAL) << "PollReadyForPushServerToClientMessage called before "
-                 << "PushServerInitialMetadata";
-=======
-    case ServerToClientPushState::kPushedServerInitialMetadata:
       LOG(FATAL) << "PollPushServerToClientMessage called before "
                  << "PushServerInitialMetadata; "
                  << GRPC_DUMP_ARGS(server_to_client_push_state_);
->>>>>>> c1f10f78
     case ServerToClientPushState::kTrailersOnly:
       return false;
     case ServerToClientPushState::kPushedMessageWithoutInitialMetadata:
