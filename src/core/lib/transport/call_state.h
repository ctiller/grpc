--- conflicted
+++ resolved
@@ -52,13 +52,10 @@
   Poll<ValueOrFailure<bool>> PollPullServerToClientMessageAvailable();
   void FinishPullServerToClientMessage();
   Poll<Empty> PollServerTrailingMetadataAvailable();
-<<<<<<< HEAD
   void FinishPullServerTrailingMetadata();
+  bool WasServerTrailingMetadataPulled() const;
   // Resolves after server trailing metadata has been pulled, to true if the
   // call was cancelled, and false otherwise.
-=======
-  bool WasServerTrailingMetadataPulled() const;
->>>>>>> 6ba3b4a7
   Poll<bool> PollWasCancelled();
   // Return true if server trailing metadata has been pushed *and* that push was
   // a cancellation.
