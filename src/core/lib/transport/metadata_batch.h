--- conflicted
+++ resolved
@@ -336,7 +336,6 @@
   static absl::string_view key() { return "grpc-tags-bin"; }
 };
 
-<<<<<<< HEAD
 // :authority metadata trait.
 struct AuthorityMetadata : public SimpleSliceBasedMetadata {
   static absl::string_view key() { return ":authority"; }
@@ -347,25 +346,15 @@
   static absl::string_view key() { return ":path"; }
 };
 
-=======
 // We separate SimpleIntBasedMetadata into two pieces: one that does not depend
 // on the invalid value, and one that does. This allows the compiler to easily
 // see the functions that are shared, and helps reduce code bloat here.
->>>>>>> 85b8e311
 template <typename Int>
 struct SimpleIntBasedMetadataBase {
   using ValueType = Int;
   using MementoType = Int;
   static ValueType MementoToValue(MementoType value) { return value; }
-<<<<<<< HEAD
-  static Slice Encode(ValueType x) {
-    char tmp[GPR_LTOA_MIN_BUFSIZE];
-    gpr_ltoa(x, tmp);
-    return Slice::FromCopiedString(tmp);
-  }
-=======
   static Slice Encode(ValueType x) { return Slice::FromInt64(x); }
->>>>>>> 85b8e311
   static Int DisplayValue(MementoType x) { return x; }
 };
 
@@ -399,15 +388,12 @@
   static absl::string_view key() { return "grpc-retry-pushback-ms"; }
 };
 
-<<<<<<< HEAD
 // :status metadata trait.
 // TODO(ctiller): consider moving to uint16_t
 struct StatusMetadata : public SimpleIntBasedMetadata<uint32_t, 0> {
   static absl::string_view key() { return ":status"; }
 };
 
-=======
->>>>>>> 85b8e311
 namespace metadata_detail {
 
 // Helper type - maps a string name to a trait.
@@ -1229,7 +1215,6 @@
 }  // namespace grpc_core
 
 using grpc_metadata_batch = grpc_core::MetadataMap<
-<<<<<<< HEAD
     // Colon prefixed headers first
     grpc_core::PathMetadata, grpc_core::AuthorityMetadata,
     grpc_core::MethodMetadata, grpc_core::StatusMetadata,
@@ -1241,13 +1226,6 @@
     grpc_core::GrpcRetryPushbackMsMetadata, grpc_core::UserAgentMetadata,
     grpc_core::GrpcMessageMetadata, grpc_core::HostMetadata,
     grpc_core::XEndpointLoadMetricsBinMetadata,
-=======
-    grpc_core::GrpcStatusMetadata, grpc_core::GrpcTimeoutMetadata,
-    grpc_core::GrpcPreviousRpcAttemptsMetadata,
-    grpc_core::GrpcRetryPushbackMsMetadata, grpc_core::TeMetadata,
-    grpc_core::UserAgentMetadata, grpc_core::GrpcMessageMetadata,
-    grpc_core::HostMetadata, grpc_core::XEndpointLoadMetricsBinMetadata,
->>>>>>> 85b8e311
     grpc_core::GrpcServerStatsBinMetadata, grpc_core::GrpcTraceBinMetadata,
     grpc_core::GrpcTagsBinMetadata>;
 
