/*
 *
 * Copyright 2015 gRPC authors.
 *
 * Licensed under the Apache License, Version 2.0 (the "License");
 * you may not use this file except in compliance with the License.
 * You may obtain a copy of the License at
 *
 *     http://www.apache.org/licenses/LICENSE-2.0
 *
 * Unless required by applicable law or agreed to in writing, software
 * distributed under the License is distributed on an "AS IS" BASIS,
 * WITHOUT WARRANTIES OR CONDITIONS OF ANY KIND, either express or implied.
 * See the License for the specific language governing permissions and
 * limitations under the License.
 *
 */

#ifndef GRPC_CORE_LIB_TRANSPORT_METADATA_BATCH_H
#define GRPC_CORE_LIB_TRANSPORT_METADATA_BATCH_H

#include <grpc/support/port_platform.h>

#include <stdbool.h>

#include "absl/strings/match.h"
#include "absl/strings/str_join.h"
#include "absl/types/optional.h"

#include <grpc/grpc.h>
#include <grpc/slice.h>
#include <grpc/support/time.h>

#include "src/core/lib/gprpp/chunked_vector.h"
#include "src/core/lib/gprpp/table.h"
#include "src/core/lib/iomgr/exec_ctx.h"
#include "src/core/lib/slice/slice.h"
#include "src/core/lib/surface/validate_metadata.h"
#include "src/core/lib/transport/metadata.h"
#include "src/core/lib/transport/parsed_metadata.h"
#include "src/core/lib/transport/static_metadata.h"
#include "src/core/lib/transport/timeout_encoding.h"

typedef struct grpc_linked_mdelem {
  grpc_linked_mdelem() {}

  grpc_mdelem md;
  struct grpc_linked_mdelem* next = nullptr;
  struct grpc_linked_mdelem* prev = nullptr;
  void* reserved;
} grpc_linked_mdelem;

typedef struct grpc_mdelem_list {
  size_t count;
  size_t default_count;  // Number of default keys.
  grpc_linked_mdelem* head;
  grpc_linked_mdelem* tail;
} grpc_mdelem_list;

struct grpc_filtered_mdelem {
  grpc_error_handle error;
  grpc_mdelem md;
};
#define GRPC_FILTERED_ERROR(error) \
  { (error), GRPC_MDNULL }
#define GRPC_FILTERED_MDELEM(md) \
  { GRPC_ERROR_NONE, (md) }
#define GRPC_FILTERED_REMOVE() \
  { GRPC_ERROR_NONE, GRPC_MDNULL }

grpc_error_handle grpc_attach_md_to_error(grpc_error_handle src,
                                          grpc_mdelem md);

namespace grpc_core {

// grpc-timeout metadata trait.
// ValueType is defined as Timestamp - an absolute timestamp (i.e. a
// deadline!), that is converted to a duration by transports before being
// sent.
// TODO(ctiller): Move this elsewhere. During the transition we need to be able
// to name this in MetadataMap, but ultimately once the transition is done we
// should not need to.
struct GrpcTimeoutMetadata {
<<<<<<< HEAD
  using ValueType = Timestamp;
  using MementoType = Timestamp;
  static const char* key() { return "grpc-timeout"; }
  static MementoType ParseMemento(const grpc_slice& value) {
    Timestamp timeout;
    if (GPR_UNLIKELY(!grpc_http2_decode_timeout(value, &timeout))) {
      timeout = Timestamp::InfFuture();
=======
  using ValueType = grpc_millis;
  using MementoType = grpc_millis;
  static absl::string_view key() { return "grpc-timeout"; }
  static MementoType ParseMemento(Slice value) {
    grpc_millis timeout;
    if (GPR_UNLIKELY(!grpc_http2_decode_timeout(value.c_slice(), &timeout))) {
      timeout = GRPC_MILLIS_INF_FUTURE;
>>>>>>> f6a88e54
    }
    return timeout;
  }
  static ValueType MementoToValue(MementoType timeout) {
    if (timeout == Timestamp::InfFuture()) {
      return Timestamp::InfFuture();
    }
    return ExecCtx::Get()->Now() + timeout;
  }
  static Slice Encode(ValueType x) {
    char timeout[GRPC_HTTP2_TIMEOUT_ENCODE_MIN_BUFSIZE];
    grpc_http2_encode_timeout(x, timeout);
    return Slice::FromCopiedString(timeout);
  }
  static MementoType DisplayValue(MementoType x) { return x; }
};

// TE metadata trait.
struct TeMetadata {
  // HTTP2 says that TE can either be empty or "trailers".
  // Empty means this trait is not included, "trailers" means kTrailers, and
  // kInvalid is used to remember an invalid value.
  enum ValueType : uint8_t {
    kTrailers,
    kInvalid,
  };
  using MementoType = ValueType;
  static absl::string_view key() { return "te"; }
  static MementoType ParseMemento(Slice value) {
    auto out = kInvalid;
    if (value == "trailers") {
      out = kTrailers;
    }
    return out;
  }
  static ValueType MementoToValue(MementoType te) { return te; }
  static StaticSlice Encode(ValueType x) {
    GPR_ASSERT(x == kTrailers);
    return StaticSlice(GRPC_MDSTR_TRAILERS);
  }
  static const char* DisplayValue(MementoType te) {
    switch (te) {
      case ValueType::kTrailers:
        return "trailers";
      default:
        return "<discarded-invalid-value>";
    }
  }
};

// user-agent metadata trait.
struct UserAgentMetadata {
  using ValueType = Slice;
  using MementoType = Slice;
  static absl::string_view key() { return "user-agent"; }
  static MementoType ParseMemento(Slice value) { return value.TakeOwned(); }
  static ValueType MementoToValue(MementoType value) { return value; }
  static Slice Encode(const ValueType& x) { return x.Ref(); }
  static absl::string_view DisplayValue(const MementoType& value) {
    return value.as_string_view();
  }
};

namespace metadata_detail {

// Inner implementation of MetadataMap<Container>::Parse()
// Recursive in terms of metadata trait, tries each known type in order by doing
// a string comparison on key, and if that key is found parses it. If not found,
// calls not_found to generate the result value.
template <typename Container, typename... Traits>
struct ParseHelper;

template <typename Container, typename Trait, typename... Traits>
struct ParseHelper<Container, Trait, Traits...> {
  template <typename NotFound>
  static ParsedMetadata<Container> Parse(absl::string_view key, Slice value,
                                         uint32_t transport_size,
                                         NotFound not_found) {
    if (key == Trait::key()) {
      return ParsedMetadata<Container>(
          Trait(), Trait::ParseMemento(value.TakeOwned()), transport_size);
    }
    return ParseHelper<Container, Traits...>::Parse(key, std::move(value),
                                                    transport_size, not_found);
  }
};

template <typename Container>
struct ParseHelper<Container> {
  template <typename NotFound>
  static ParsedMetadata<Container> Parse(absl::string_view, Slice value,
                                         uint32_t, NotFound not_found) {
    return not_found(std::move(value));
  }
};

// Inner implementation of MetadataMap<Container>::Append()
// Recursive in terms of metadata trait, tries each known type in order by doing
// a string comparison on key, and if that key is found sets it. If not found,
// calls not_found to append generically.
template <typename Container, typename... Traits>
struct AppendHelper;

template <typename Container, typename Trait, typename... Traits>
struct AppendHelper<Container, Trait, Traits...> {
  template <typename NotFound>
  static void Append(Container* container, absl::string_view key, Slice value,
                     NotFound not_found) {
    if (key == Trait::key()) {
      container->Set(Trait(), Trait::MementoToValue(
                                  Trait::ParseMemento(value.TakeOwned())));
      return;
    }
    AppendHelper<Container, Traits...>::Append(container, key, std::move(value),
                                               not_found);
  }
};

template <typename Container>
struct AppendHelper<Container> {
  template <typename NotFound>
  static void Append(Container*, absl::string_view, Slice value,
                     NotFound not_found) {
    not_found(std::move(value));
  }
};

}  // namespace metadata_detail

// MetadataMap encodes the mapping of metadata keys to metadata values.
// Right now the API presented is the minimal one that will allow us to
// substitute this type for grpc_metadata_batch in a relatively easy fashion. At
// that point we'll start iterating this API into something that's ergonomic
// again, whilst minimally holding the performance bar already set (and
// hopefully improving some things).
// In the meantime, we're not going to invest much time in ephemeral API
// documentation, so if you must use one of these APIs and it's not obvious
// how, reach out to ctiller.
//
// MetadataMap takes a list of traits. Each of these trait objects defines
// one metadata field that is used by core, and so should have more specialized
// handling than just using the generic APIs.
//
// Each trait object has the following signature:
// // Traits for the grpc-xyz metadata field:
// struct GrpcXyzMetadata {
//   // The type that's stored on MetadataBatch
//   using ValueType = ...;
//   // The type that's stored in compression/decompression tables
//   using MementoType = ...;
//   // The string key for this metadata type (for transports that require it)
//   static constexpr absl::string_view key() { return "grpc-xyz"; }
//   // Parse a memento from a slice
//   // Takes ownership of value
//   static MementoType ParseMemento(Slice value) { ... }
//   // Convert a memento to a value
//   static ValueType MementoToValue(MementoType memento) { ... }
//   // Convert a value to its canonical text wire format (the format that
//   // ParseMemento will accept!)
//   static Slice Encode(const ValueType& value);
//   // Convert a value to something that can be passed to StrCat and displayed
//   // for debugging
//   static SomeStrCatableType DisplayValue(MementoType value) { ... }
// };
//
// About parsing and mementos:
//
// Many gRPC transports exchange metadata as key/value strings, but also allow
// for a more efficient representation as a single integer. We can use this
// integer representation to avoid reparsing too, by storing the parsed value
// in the compression table. This is what mementos are used for.
//
// A trait offers the capability to turn a slice into a memento via
// ParseMemento. This is exposed to users of MetadataMap via the Parse() method,
// that returns a ParsedMetadata object. That ParsedMetadata object can in turn
// be used to set the same value on many different MetadataMaps without having
// to reparse.
//
// Implementation wise, ParsedMetadata is a type erased wrapper around
// MementoType. When we set a value on MetadataMap, we first turn that memento
// into a value. For most types, this is going to be a no-op, but for example
// for grpc-timeout we make the memento the timeout expressed on the wire, but
// we make the value the timestamp of when the timeout will expire (i.e. the
// deadline).
template <typename... Traits>
class MetadataMap {
 public:
  explicit MetadataMap(Arena* arena);
  ~MetadataMap();

  MetadataMap(const MetadataMap&) = delete;
  MetadataMap& operator=(const MetadataMap&) = delete;
  MetadataMap(MetadataMap&&) noexcept;
  MetadataMap& operator=(MetadataMap&&) noexcept;

  // Encode this metadata map into some encoder.
  // For each field that is set in the MetadataMap, call
  // encoder->Encode.
  //
  // For fields for which we have traits, this will be a method with
  // the signature:
  //    void Encode(TraitsType, typename TraitsType::ValueType value);
  // For fields for which we do not have traits, this will be a method
  // with the signature:
  //    void Encode(grpc_mdelem md);
  // TODO(ctiller): It's expected that the latter Encode method will
  // become Encode(Slice, Slice) by the end of the current metadata API
  // transitions.
  template <typename Encoder>
  void Encode(Encoder* encoder) const {
    for (auto* l = list_.head; l; l = l->next) {
      encoder->Encode(l->md);
    }
    table_.ForEach(EncodeWrapper<Encoder>{encoder});
  }

  // Get the pointer to the value of some known metadata.
  // Returns nullptr if the metadata is not present.
  // Causes a compilation error if Which is not an element of Traits.
  template <typename Which>
  const typename Which::ValueType* get_pointer(Which) const {
    if (auto* p = table_.template get<Value<Which>>()) return &p->value;
    return nullptr;
  }

  // Get the pointer to the value of some known metadata.
  // Returns nullptr if the metadata is not present.
  // Causes a compilation error if Which is not an element of Traits.
  template <typename Which>
  typename Which::ValueType* get_pointer(Which) {
    if (auto* p = table_.template get<Value<Which>>()) return &p->value;
    return nullptr;
  }

  // Get the value of some known metadata.
  // Returns nullopt if the metadata is not present.
  // Causes a compilation error if Which is not an element of Traits.
  template <typename Which>
  absl::optional<typename Which::ValueType> get(Which) const {
    if (auto* p = table_.template get<Value<Which>>()) return p->value;
    return absl::nullopt;
  }

  // Set the value of some known metadata.
  // Returns a pointer to the new value.
  template <typename Which, typename... Args>
  typename Which::ValueType* Set(Which, Args&&... args) {
    return &table_.template set<Value<Which>>(std::forward<Args>(args)...)
                ->value;
  }

  // Remove a specific piece of known metadata.
  template <typename Which>
  void Remove(Which) {
    table_.template clear<Value<Which>>();
  }

  // Extract a piece of known metadata.
  // Returns nullopt if the metadata was not present, or the value if it was.
  // The same as:
  //  auto value = m.get(T());
  //  m.Remove(T());
  template <typename Which>
  absl::optional<typename Which::ValueType> Take(Which which) {
    auto value = get(which);
    Remove(which);
    return value;
  }

  // Parse metadata from a key/value pair, and return an object representing
  // that result.
  // TODO(ctiller): key should probably be an absl::string_view.
  // Once we don't care about interning anymore, make that change!
  static ParsedMetadata<MetadataMap> Parse(absl::string_view key, Slice value,
                                           uint32_t transport_size) {
    bool parsed = true;
    auto out = metadata_detail::ParseHelper<MetadataMap, Traits...>::Parse(
        key, std::move(value), transport_size, [&](Slice value) {
          parsed = false;
          return ParsedMetadata<MetadataMap>(grpc_mdelem_from_slices(
              grpc_slice_intern(
                  grpc_slice_from_static_buffer(key.data(), key.size())),
              value.TakeCSlice()));
        });
    return out;
  }

  // Set a value from a parsed metadata object.
  GRPC_MUST_USE_RESULT grpc_error_handle
  Set(const ParsedMetadata<MetadataMap>& m) {
    return m.SetOnContainer(this);
  }

  // Append a key/value pair - takes ownership of value
  void Append(absl::string_view key, Slice value) {
    metadata_detail::AppendHelper<MetadataMap, Traits...>::Append(
        this, key, std::move(value), [this, key](Slice value) {
          GPR_ASSERT(GRPC_ERROR_NONE ==
                     Append(grpc_mdelem_from_slices(
                         grpc_slice_intern(grpc_slice_from_static_buffer(
                             key.data(), key.length())),
                         value.TakeCSlice())));
        });
  }

  //
  // All APIs below this point are subject to change.
  //

  template <typename F>
  void ForEach(F f) const {
    for (auto* l = list_.head; l; l = l->next) {
      f(l->md);
    }
  }

  template <typename F>
  grpc_error_handle Filter(F f, const char* composite_error_string) {
    grpc_linked_mdelem* l = list_.head;
    grpc_error_handle error = GRPC_ERROR_NONE;
    auto add_error = [&](grpc_error_handle new_error) {
      if (new_error == GRPC_ERROR_NONE) return;
      if (error == GRPC_ERROR_NONE) {
        error = GRPC_ERROR_CREATE_FROM_COPIED_STRING(composite_error_string);
      }
      error = grpc_error_add_child(error, new_error);
    };
    while (l) {
      grpc_linked_mdelem* next = l->next;
      grpc_filtered_mdelem new_mdelem = f(l->md);
      add_error(new_mdelem.error);
      if (GRPC_MDISNULL(new_mdelem.md)) {
        Remove(l);
      } else if (new_mdelem.md.payload != l->md.payload) {
        add_error(Substitute(l, new_mdelem.md));
      }
      l = next;
    }
    return error;
  }

  GRPC_MUST_USE_RESULT grpc_error_handle Append(grpc_mdelem md) {
    return AddTail(elem_storage_.EmplaceBack(), md);
  }

  GRPC_MUST_USE_RESULT grpc_error_handle ReplaceOrAppend(grpc_slice key,
                                                         grpc_slice value) {
    if (ReplaceIfExists(key, value)) return GRPC_ERROR_NONE;
    return Append(grpc_mdelem_from_slices(key, value));
  }

  // Set key to value if it exists and return true, otherwise return false.
  // If this function returns true, it takes ownership of key and value.
  // If this function returns false, it does not take ownership of key nor
  // value.
  bool ReplaceIfExists(grpc_slice key, grpc_slice value);

  void Clear();
  bool empty() const { return count() == 0; }

  size_t count() const { return list_.count + table_.count(); }
  size_t non_deadline_count() const { return list_.count; }
  size_t default_count() const { return list_.default_count; }

  size_t TransportSize() const;

  void Remove(grpc_linked_mdelem* storage);
  void Remove(grpc_metadata_batch_callouts_index idx);

  absl::optional<grpc_slice> Remove(grpc_slice key);

  grpc_error_handle Substitute(grpc_linked_mdelem* storage,
                               grpc_mdelem new_mdelem);

  absl::optional<absl::string_view> GetValue(
      absl::string_view target_key, std::string* concatenated_value) const;

  grpc_error_handle LinkHead(grpc_linked_mdelem* storage) GRPC_MUST_USE_RESULT;
  grpc_error_handle LinkHead(grpc_linked_mdelem* storage,
                             grpc_metadata_batch_callouts_index idx)
      GRPC_MUST_USE_RESULT;
  grpc_error_handle LinkTail(grpc_linked_mdelem* storage) GRPC_MUST_USE_RESULT;
  grpc_error_handle LinkTail(grpc_linked_mdelem* storage,
                             grpc_metadata_batch_callouts_index idx)
      GRPC_MUST_USE_RESULT;

  grpc_error_handle AddHead(grpc_linked_mdelem* storage) GRPC_MUST_USE_RESULT;
  grpc_error_handle AddHead(grpc_linked_mdelem* storage,
                            grpc_mdelem elem_to_add) GRPC_MUST_USE_RESULT;
  grpc_error_handle AddTail(grpc_linked_mdelem* storage) GRPC_MUST_USE_RESULT;
  grpc_error_handle AddTail(grpc_linked_mdelem* storage,
                            grpc_mdelem elem_to_add) GRPC_MUST_USE_RESULT;

  void CopyFrom(MetadataMap* src, grpc_linked_mdelem* storage);

#ifndef NDEBUG
  void AssertOk();
#else
  void AssertOk() {}
#endif

  // TODO(ctiller): the following explicit deadline handling methods are
  // deprecated in terms of the traits based APIs.
  Timestamp deadline() const {
    return get(GrpcTimeoutMetadata()).value_or(Timestamp::InfFuture());
  };

  const grpc_metadata_batch_callouts* legacy_index() const { return &idx_; }

 private:
  // Generate a strong type for metadata values per trait.
  template <typename Which>
  struct Value {
    Value() = default;
    explicit Value(const typename Which::ValueType& value) : value(value) {}
    explicit Value(typename Which::ValueType&& value)
        : value(std::forward<typename Which::ValueType>(value)) {}
    Value(const Value&) = delete;
    Value& operator=(const Value&) = delete;
    Value(Value&&) noexcept = default;
    Value& operator=(Value&& other) noexcept {
      value = std::move(other.value);
      return *this;
    }
    GPR_NO_UNIQUE_ADDRESS typename Which::ValueType value;
  };
  // Callable for the ForEach in Encode() -- for each value, call the
  // appropriate encoder method.
  template <typename Encoder>
  struct EncodeWrapper {
    Encoder* encoder;
    template <typename Which>
    void operator()(const Value<Which>& which) {
      encoder->Encode(Which(), which.value);
    }
  };

  void AssertValidCallouts();
  grpc_error_handle LinkCallout(grpc_linked_mdelem* storage,
                                grpc_metadata_batch_callouts_index idx)
      GRPC_MUST_USE_RESULT;
  grpc_error_handle MaybeLinkCallout(grpc_linked_mdelem* storage)
      GRPC_MUST_USE_RESULT;
  void MaybeUnlinkCallout(grpc_linked_mdelem* storage);

  static void assert_valid_list(grpc_mdelem_list* list) {
#ifndef NDEBUG
    grpc_linked_mdelem* l;

    GPR_ASSERT((list->head == nullptr) == (list->tail == nullptr));
    if (!list->head) return;
    GPR_ASSERT(list->head->prev == nullptr);
    GPR_ASSERT(list->tail->next == nullptr);
    GPR_ASSERT((list->head == list->tail) == (list->head->next == nullptr));

    size_t verified_count = 0;
    for (l = list->head; l; l = l->next) {
      GPR_ASSERT(!GRPC_MDISNULL(l->md));
      GPR_ASSERT((l->prev == nullptr) == (l == list->head));
      GPR_ASSERT((l->next == nullptr) == (l == list->tail));
      if (l->next) GPR_ASSERT(l->next->prev == l);
      if (l->prev) GPR_ASSERT(l->prev->next == l);
      verified_count++;
    }
    GPR_ASSERT(list->count == verified_count);
#else
    // Avoid unused-parameter warning for debug-only parameter
    (void)list;
#endif /* NDEBUG */
  }

  static grpc_error_handle GPR_ATTRIBUTE_NOINLINE
  error_with_md(grpc_mdelem md) {
    return grpc_attach_md_to_error(
        GRPC_ERROR_CREATE_FROM_STATIC_STRING("Unallowed duplicate metadata"),
        md);
  }

  static void link_head(grpc_mdelem_list* list, grpc_linked_mdelem* storage) {
    assert_valid_list(list);
    GPR_DEBUG_ASSERT(!GRPC_MDISNULL(storage->md));
    storage->prev = nullptr;
    storage->next = list->head;
    storage->reserved = nullptr;
    if (list->head != nullptr) {
      list->head->prev = storage;
    } else {
      list->tail = storage;
    }
    list->head = storage;
    list->count++;
    assert_valid_list(list);
  }

  static void link_tail(grpc_mdelem_list* list, grpc_linked_mdelem* storage) {
    assert_valid_list(list);
    GPR_DEBUG_ASSERT(!GRPC_MDISNULL(storage->md));
    storage->prev = list->tail;
    storage->next = nullptr;
    storage->reserved = nullptr;
    if (list->tail != nullptr) {
      list->tail->next = storage;
    } else {
      list->head = storage;
    }
    list->tail = storage;
    list->count++;
    assert_valid_list(list);
  }

  static void unlink_storage(grpc_mdelem_list* list,
                             grpc_linked_mdelem* storage) {
    assert_valid_list(list);
    if (storage->prev != nullptr) {
      storage->prev->next = storage->next;
    } else {
      list->head = storage->next;
    }
    if (storage->next != nullptr) {
      storage->next->prev = storage->prev;
    } else {
      list->tail = storage->prev;
    }
    list->count--;
    assert_valid_list(list);
  }

  // Table of known metadata types.
  Table<Value<Traits>...> table_;
  /** Metadata elements in this batch */
  grpc_mdelem_list list_;
  grpc_metadata_batch_callouts idx_;
  // Backing store for added metadata.
  ChunkedVector<grpc_linked_mdelem, 10> elem_storage_;
};

template <typename... Traits>
void MetadataMap<Traits...>::AssertValidCallouts() {
#ifndef NDEBUG
  for (grpc_linked_mdelem* l = list_.head; l != nullptr; l = l->next) {
    grpc_slice key_interned = grpc_slice_intern(GRPC_MDKEY(l->md));
    grpc_metadata_batch_callouts_index callout_idx =
        GRPC_BATCH_INDEX_OF(key_interned);
    if (callout_idx != GRPC_BATCH_CALLOUTS_COUNT) {
      GPR_ASSERT(idx_.array[callout_idx] == l);
    }
    grpc_slice_unref_internal(key_interned);
  }
#endif
}

#ifndef NDEBUG
template <typename... Traits>
void MetadataMap<Traits...>::AssertOk() {
  assert_valid_list(&list_);
}
#endif /* NDEBUG */

template <typename... Traits>
MetadataMap<Traits...>::MetadataMap(Arena* arena) : elem_storage_(arena) {
  memset(&list_, 0, sizeof(list_));
  memset(&idx_, 0, sizeof(idx_));
}

template <typename... Traits>
MetadataMap<Traits...>::MetadataMap(MetadataMap&& other) noexcept
    : table_(std::move(other.table_)) {
  list_ = other.list_;
  idx_ = other.idx_;
  memset(&other.list_, 0, sizeof(list_));
  memset(&other.idx_, 0, sizeof(idx_));
}

template <typename... Traits>
MetadataMap<Traits...>& MetadataMap<Traits...>::operator=(
    MetadataMap&& other) noexcept {
  Clear();
  table_ = std::move(other.table_);
  list_ = other.list_;
  idx_ = other.idx_;
  memset(&other.list_, 0, sizeof(list_));
  memset(&other.idx_, 0, sizeof(idx_));
  return *this;
}

template <typename... Traits>
MetadataMap<Traits...>::~MetadataMap() {
  AssertValidCallouts();
  for (auto* l = list_.head; l; l = l->next) {
    GRPC_MDELEM_UNREF(l->md);
  }
}

template <typename... Traits>
absl::optional<grpc_slice> MetadataMap<Traits...>::Remove(grpc_slice key) {
  for (auto* l = list_.head; l; l = l->next) {
    if (grpc_slice_eq(GRPC_MDKEY(l->md), key)) {
      auto out = grpc_slice_ref_internal(GRPC_MDVALUE(l->md));
      Remove(l);
      return out;
    }
  }
  return {};
}

template <typename... Traits>
grpc_error_handle MetadataMap<Traits...>::LinkCallout(
    grpc_linked_mdelem* storage, grpc_metadata_batch_callouts_index idx) {
  AssertValidCallouts();
  GPR_DEBUG_ASSERT(idx >= 0 && idx < GRPC_BATCH_CALLOUTS_COUNT);
  if (GPR_LIKELY(idx_.array[idx] == nullptr)) {
    ++list_.default_count;
    idx_.array[idx] = storage;
    AssertValidCallouts();
    return GRPC_ERROR_NONE;
  }
  AssertValidCallouts();
  return error_with_md(storage->md);
}

template <typename... Traits>
grpc_error_handle MetadataMap<Traits...>::MaybeLinkCallout(
    grpc_linked_mdelem* storage) {
  grpc_metadata_batch_callouts_index idx =
      GRPC_BATCH_INDEX_OF(GRPC_MDKEY(storage->md));
  if (idx == GRPC_BATCH_CALLOUTS_COUNT) {
    return GRPC_ERROR_NONE;
  }
  return LinkCallout(storage, idx);
}

template <typename... Traits>
void MetadataMap<Traits...>::MaybeUnlinkCallout(grpc_linked_mdelem* storage) {
  grpc_metadata_batch_callouts_index idx =
      GRPC_BATCH_INDEX_OF(GRPC_MDKEY(storage->md));
  if (idx == GRPC_BATCH_CALLOUTS_COUNT) {
    return;
  }
  --list_.default_count;
  GPR_DEBUG_ASSERT(idx_.array[idx] != nullptr);
  idx_.array[idx] = nullptr;
}

template <typename... Traits>
grpc_error_handle MetadataMap<Traits...>::AddHead(grpc_linked_mdelem* storage,
                                                  grpc_mdelem elem_to_add) {
  GPR_DEBUG_ASSERT(!GRPC_MDISNULL(elem_to_add));
  storage->md = elem_to_add;
  return LinkHead(storage);
}

template <typename... Traits>
grpc_error_handle MetadataMap<Traits...>::LinkHead(
    grpc_linked_mdelem* storage) {
  AssertValidCallouts();
  grpc_error_handle err = MaybeLinkCallout(storage);
  if (err != GRPC_ERROR_NONE) {
    AssertValidCallouts();
    return err;
  }
  link_head(&list_, storage);
  AssertValidCallouts();
  return GRPC_ERROR_NONE;
}

// TODO(arjunroy): Need to revisit this and see what guarantees exist between
// C-core and the internal-metadata subsystem. E.g. can we ensure a particular
// metadata is never added twice, even in the presence of user supplied data?
template <typename... Traits>
grpc_error_handle MetadataMap<Traits...>::LinkHead(
    grpc_linked_mdelem* storage, grpc_metadata_batch_callouts_index idx) {
  GPR_DEBUG_ASSERT(GRPC_BATCH_INDEX_OF(GRPC_MDKEY(storage->md)) == idx);
  AssertValidCallouts();
  grpc_error_handle err = LinkCallout(storage, idx);
  if (GPR_UNLIKELY(err != GRPC_ERROR_NONE)) {
    AssertValidCallouts();
    return err;
  }
  link_head(&list_, storage);
  AssertValidCallouts();
  return GRPC_ERROR_NONE;
}

template <typename... Traits>
grpc_error_handle MetadataMap<Traits...>::AddTail(grpc_linked_mdelem* storage,
                                                  grpc_mdelem elem_to_add) {
  GPR_DEBUG_ASSERT(!GRPC_MDISNULL(elem_to_add));
  storage->md = elem_to_add;
  return LinkTail(storage);
}

template <typename... Traits>
grpc_error_handle MetadataMap<Traits...>::LinkTail(
    grpc_linked_mdelem* storage) {
  AssertValidCallouts();
  grpc_error_handle err = MaybeLinkCallout(storage);
  if (err != GRPC_ERROR_NONE) {
    AssertValidCallouts();
    return err;
  }
  link_tail(&list_, storage);
  AssertValidCallouts();
  return GRPC_ERROR_NONE;
}

template <typename... Traits>
grpc_error_handle MetadataMap<Traits...>::LinkTail(
    grpc_linked_mdelem* storage, grpc_metadata_batch_callouts_index idx) {
  GPR_DEBUG_ASSERT(GRPC_BATCH_INDEX_OF(GRPC_MDKEY(storage->md)) == idx);
  AssertValidCallouts();
  grpc_error_handle err = LinkCallout(storage, idx);
  if (GPR_UNLIKELY(err != GRPC_ERROR_NONE)) {
    AssertValidCallouts();
    return err;
  }
  link_tail(&list_, storage);
  AssertValidCallouts();
  return GRPC_ERROR_NONE;
}

template <typename... Traits>
void MetadataMap<Traits...>::Remove(grpc_linked_mdelem* storage) {
  AssertValidCallouts();
  MaybeUnlinkCallout(storage);
  unlink_storage(&list_, storage);
  GRPC_MDELEM_UNREF(storage->md);
  AssertValidCallouts();
}

template <typename... Traits>
void MetadataMap<Traits...>::Remove(grpc_metadata_batch_callouts_index idx) {
  AssertValidCallouts();
  if (idx_.array[idx] == nullptr) return;
  --list_.default_count;
  unlink_storage(&list_, idx_.array[idx]);
  GRPC_MDELEM_UNREF(idx_.array[idx]->md);
  idx_.array[idx] = nullptr;
  AssertValidCallouts();
}

template <typename... Traits>
absl::optional<absl::string_view> MetadataMap<Traits...>::GetValue(
    absl::string_view target_key, std::string* concatenated_value) const {
  // Find all values for the specified key.
  absl::InlinedVector<absl::string_view, 1> values;
  for (grpc_linked_mdelem* md = list_.head; md != nullptr; md = md->next) {
    absl::string_view key = StringViewFromSlice(GRPC_MDKEY(md->md));
    absl::string_view value = StringViewFromSlice(GRPC_MDVALUE(md->md));
    if (target_key == key) values.push_back(value);
  }
  // If none found, no match.
  if (values.empty()) return absl::nullopt;
  // If exactly one found, return it as-is.
  if (values.size() == 1) return values.front();
  // If more than one found, concatenate the values, using
  // *concatenated_values as a temporary holding place for the
  // concatenated string.
  *concatenated_value = absl::StrJoin(values, ",");
  return *concatenated_value;
}

template <typename... Traits>
grpc_error_handle MetadataMap<Traits...>::Substitute(
    grpc_linked_mdelem* storage, grpc_mdelem new_mdelem) {
  AssertValidCallouts();
  grpc_error_handle error = GRPC_ERROR_NONE;
  grpc_mdelem old_mdelem = storage->md;
  if (!grpc_slice_eq(GRPC_MDKEY(new_mdelem), GRPC_MDKEY(old_mdelem))) {
    MaybeUnlinkCallout(storage);
    storage->md = new_mdelem;
    error = MaybeLinkCallout(storage);
    if (error != GRPC_ERROR_NONE) {
      unlink_storage(&list_, storage);
      GRPC_MDELEM_UNREF(storage->md);
    }
  } else {
    storage->md = new_mdelem;
  }
  GRPC_MDELEM_UNREF(old_mdelem);
  AssertValidCallouts();
  return error;
}

template <typename... Traits>
void MetadataMap<Traits...>::Clear() {
  // TODO(ctiller): implement this without deconstructing/reconstructing once
  // linked_mdelem is no longer a thing.
  auto* arena = elem_storage_.arena();
  this->~MetadataMap();
  new (this) MetadataMap(arena);
}

template <typename... Traits>
size_t MetadataMap<Traits...>::TransportSize() const {
  size_t size = 0;
  for (grpc_linked_mdelem* elem = list_.head; elem != nullptr;
       elem = elem->next) {
    size += GRPC_MDELEM_LENGTH(elem->md);
  }
  return size;
}

template <typename... Traits>
bool MetadataMap<Traits...>::ReplaceIfExists(grpc_slice key, grpc_slice value) {
  AssertValidCallouts();
  for (grpc_linked_mdelem* l = list_.head; l != nullptr; l = l->next) {
    if (grpc_slice_eq(GRPC_MDKEY(l->md), key)) {
      auto new_mdelem = grpc_mdelem_from_slices(key, value);
      GRPC_MDELEM_UNREF(l->md);
      l->md = new_mdelem;
      AssertValidCallouts();
      return true;
    }
  }
  AssertValidCallouts();
  return false;
}

}  // namespace grpc_core

using grpc_metadata_batch =
    grpc_core::MetadataMap<grpc_core::GrpcTimeoutMetadata,
                           grpc_core::TeMetadata, grpc_core::UserAgentMetadata>;

inline void grpc_metadata_batch_clear(grpc_metadata_batch* batch) {
  batch->Clear();
}
inline bool grpc_metadata_batch_is_empty(grpc_metadata_batch* batch) {
  return batch->empty();
}

/* Returns the transport size of the batch. */
inline size_t grpc_metadata_batch_size(grpc_metadata_batch* batch) {
  return batch->TransportSize();
}

/** Remove \a storage from the batch, unreffing the mdelem contained */
inline void grpc_metadata_batch_remove(grpc_metadata_batch* batch,
                                       grpc_linked_mdelem* storage) {
  batch->Remove(storage);
}
inline void grpc_metadata_batch_remove(grpc_metadata_batch* batch,
                                       grpc_metadata_batch_callouts_index idx) {
  batch->Remove(idx);
}

/** Substitute a new mdelem for an old value */
inline grpc_error_handle grpc_metadata_batch_substitute(
    grpc_metadata_batch* batch, grpc_linked_mdelem* storage,
    grpc_mdelem new_mdelem) {
  return batch->Substitute(storage, new_mdelem);
}

void grpc_metadata_batch_set_value(grpc_linked_mdelem* storage,
                                   const grpc_slice& value);

/** Returns metadata value(s) for the specified key.
    If the key is not present in the batch, returns absl::nullopt.
    If the key is present exactly once in the batch, returns a string_view of
    that value.
    If the key is present more than once in the batch, constructs a
    comma-concatenated string of all values in concatenated_value and returns a
    string_view of that string. */
inline absl::optional<absl::string_view> grpc_metadata_batch_get_value(
    grpc_metadata_batch* batch, absl::string_view target_key,
    std::string* concatenated_value) {
  return batch->GetValue(target_key, concatenated_value);
}

/** Add \a storage to the beginning of \a batch. storage->md is
    assumed to be valid.
    \a storage is owned by the caller and must survive for the
    lifetime of batch. This usually means it should be around
    for the lifetime of the call. */
inline GRPC_MUST_USE_RESULT grpc_error_handle grpc_metadata_batch_link_head(
    grpc_metadata_batch* batch, grpc_linked_mdelem* storage) {
  return batch->LinkHead(storage);
}

inline GRPC_MUST_USE_RESULT grpc_error_handle grpc_metadata_batch_link_head(
    grpc_metadata_batch* batch, grpc_linked_mdelem* storage,
    grpc_metadata_batch_callouts_index idx) {
  return batch->LinkHead(storage, idx);
}

/** Add \a storage to the end of \a batch. storage->md is
    assumed to be valid.
    \a storage is owned by the caller and must survive for the
    lifetime of batch. This usually means it should be around
    for the lifetime of the call. */
inline GRPC_MUST_USE_RESULT grpc_error_handle grpc_metadata_batch_link_tail(
    grpc_metadata_batch* batch, grpc_linked_mdelem* storage) {
  return batch->LinkTail(storage);
}

inline GRPC_MUST_USE_RESULT grpc_error_handle grpc_metadata_batch_link_tail(
    grpc_metadata_batch* batch, grpc_linked_mdelem* storage,
    grpc_metadata_batch_callouts_index idx) {
  return batch->LinkTail(storage, idx);
}

/** Add \a elem_to_add as the first element in \a batch, using
    \a storage as backing storage for the linked list element.
    \a storage is owned by the caller and must survive for the
    lifetime of batch. This usually means it should be around
    for the lifetime of the call.
    Takes ownership of \a elem_to_add */
inline grpc_error_handle grpc_metadata_batch_add_head(
    grpc_metadata_batch* batch, grpc_linked_mdelem* storage,
    grpc_mdelem elem_to_add) {
  return batch->AddHead(storage, elem_to_add);
}

// TODO(arjunroy, roth): Remove redundant methods.
// add/link_head/tail are almost identical.
inline grpc_error_handle GRPC_MUST_USE_RESULT grpc_metadata_batch_add_head(
    grpc_metadata_batch* batch, grpc_linked_mdelem* storage,
    grpc_metadata_batch_callouts_index idx) {
  return grpc_metadata_batch_link_head(batch, storage, idx);
}

inline grpc_error_handle GRPC_MUST_USE_RESULT grpc_metadata_batch_add_head(
    grpc_metadata_batch* batch, grpc_linked_mdelem* storage,
    grpc_mdelem elem_to_add, grpc_metadata_batch_callouts_index idx) {
  GPR_DEBUG_ASSERT(!GRPC_MDISNULL(elem_to_add));
  storage->md = elem_to_add;
  return grpc_metadata_batch_add_head(batch, storage, idx);
}

/** Add \a elem_to_add as the last element in \a batch, using
    \a storage as backing storage for the linked list element.
    \a storage is owned by the caller and must survive for the
    lifetime of batch. This usually means it should be around
    for the lifetime of the call.
    Takes ownership of \a elem_to_add */
inline GRPC_MUST_USE_RESULT grpc_error_handle grpc_metadata_batch_add_tail(
    grpc_metadata_batch* batch, grpc_linked_mdelem* storage,
    grpc_mdelem elem_to_add) {
  return batch->AddTail(storage, elem_to_add);
}

inline grpc_error_handle GRPC_MUST_USE_RESULT grpc_metadata_batch_add_tail(
    grpc_metadata_batch* batch, grpc_linked_mdelem* storage,
    grpc_metadata_batch_callouts_index idx) {
  return grpc_metadata_batch_link_tail(batch, storage, idx);
}

inline grpc_error_handle GRPC_MUST_USE_RESULT grpc_metadata_batch_add_tail(
    grpc_metadata_batch* batch, grpc_linked_mdelem* storage,
    grpc_mdelem elem_to_add, grpc_metadata_batch_callouts_index idx) {
  GPR_DEBUG_ASSERT(!GRPC_MDISNULL(elem_to_add));
  storage->md = elem_to_add;
  return grpc_metadata_batch_add_tail(batch, storage, idx);
}

typedef grpc_filtered_mdelem (*grpc_metadata_batch_filter_func)(
    void* user_data, grpc_mdelem elem);
inline GRPC_MUST_USE_RESULT grpc_error_handle grpc_metadata_batch_filter(
    grpc_metadata_batch* batch, grpc_metadata_batch_filter_func func,
    void* user_data, const char* composite_error_string) {
  return batch->Filter([=](grpc_mdelem elem) { return func(user_data, elem); },
                       composite_error_string);
}

inline void grpc_metadata_batch_assert_ok(grpc_metadata_batch* batch) {
  batch->AssertOk();
}

/// Copies \a src to \a dst.
///
/// For each mdelem in \a src, if the mdelem is of storage types
/// GRPC_MDELEM_STORAGE_INTERNED or GRPC_MDELEM_STORAGE_ALLOCATED,
/// refs the original mdelem for the copy.  Otherwise, makes a new
/// mdelem that will hold its own refs to the key and value slices.
void grpc_metadata_batch_copy(const grpc_metadata_batch* src,
                              grpc_metadata_batch* dst);

#endif /* GRPC_CORE_LIB_TRANSPORT_METADATA_BATCH_H */<|MERGE_RESOLUTION|>--- conflicted
+++ resolved
@@ -81,23 +81,13 @@
 // to name this in MetadataMap, but ultimately once the transition is done we
 // should not need to.
 struct GrpcTimeoutMetadata {
-<<<<<<< HEAD
   using ValueType = Timestamp;
   using MementoType = Timestamp;
   static const char* key() { return "grpc-timeout"; }
-  static MementoType ParseMemento(const grpc_slice& value) {
+  static MementoType ParseMemento(Slice value) {
     Timestamp timeout;
-    if (GPR_UNLIKELY(!grpc_http2_decode_timeout(value, &timeout))) {
+    if (GPR_UNLIKELY(!grpc_http2_decode_timeout(value.c_slice(), &timeout))) {
       timeout = Timestamp::InfFuture();
-=======
-  using ValueType = grpc_millis;
-  using MementoType = grpc_millis;
-  static absl::string_view key() { return "grpc-timeout"; }
-  static MementoType ParseMemento(Slice value) {
-    grpc_millis timeout;
-    if (GPR_UNLIKELY(!grpc_http2_decode_timeout(value.c_slice(), &timeout))) {
-      timeout = GRPC_MILLIS_INF_FUTURE;
->>>>>>> f6a88e54
     }
     return timeout;
   }
