--- conflicted
+++ resolved
@@ -54,14 +54,9 @@
 // to name this in MetadataMap, but ultimately once the transition is done we
 // should not need to.
 struct GrpcTimeoutMetadata {
-<<<<<<< HEAD
+  static constexpr bool kRepeatable = false;
   using ValueType = Timestamp;
   using MementoType = Duration;
-=======
-  static constexpr bool kRepeatable = false;
-  using ValueType = grpc_millis;
-  using MementoType = grpc_millis;
->>>>>>> 10b2b505
   static absl::string_view key() { return "grpc-timeout"; }
   static MementoType ParseMemento(Slice value, MetadataParseErrorFn on_error) {
     auto timeout = ParseTimeout(value);
@@ -80,7 +75,7 @@
   static Slice Encode(ValueType x) {
     return Timeout::FromDuration(x - ExecCtx::Get()->Now()).Encode();
   }
-  static int64_t DisplayValue(MementoType x) { return x.millis(); }
+  static std::string DisplayValue(MementoType x) { return x.ToString(); }
 };
 
 // TE metadata trait.
@@ -437,13 +432,8 @@
 };
 
 // grpc-retry-pushback-ms metadata trait.
-<<<<<<< HEAD
 struct GrpcRetryPushbackMsMetadata {
-=======
-struct GrpcRetryPushbackMsMetadata
-    : public SimpleIntBasedMetadata<grpc_millis, GRPC_MILLIS_INF_PAST> {
-  static constexpr bool kRepeatable = false;
->>>>>>> 10b2b505
+  static constexpr bool kRepeatable = false;
   static absl::string_view key() { return "grpc-retry-pushback-ms"; }
   using ValueType = Duration;
   using MementoType = Duration;
@@ -1002,46 +992,9 @@
 
   void Clear();
   size_t TransportSize() const;
-<<<<<<< HEAD
-
-  void Remove(grpc_linked_mdelem* storage);
-
-  absl::optional<grpc_slice> Remove(grpc_slice key);
-
-  grpc_error_handle Substitute(grpc_linked_mdelem* storage,
-                               grpc_mdelem new_mdelem);
-
-  absl::optional<absl::string_view> GetValue(
-      absl::string_view target_key, std::string* concatenated_value) const;
-
-  grpc_error_handle LinkHead(grpc_linked_mdelem* storage) GRPC_MUST_USE_RESULT;
-  grpc_error_handle LinkTail(grpc_linked_mdelem* storage) GRPC_MUST_USE_RESULT;
-
-  grpc_error_handle AddHead(grpc_linked_mdelem* storage) GRPC_MUST_USE_RESULT;
-  grpc_error_handle AddHead(grpc_linked_mdelem* storage,
-                            grpc_mdelem elem_to_add) GRPC_MUST_USE_RESULT;
-  grpc_error_handle AddTail(grpc_linked_mdelem* storage) GRPC_MUST_USE_RESULT;
-  grpc_error_handle AddTail(grpc_linked_mdelem* storage,
-                            grpc_mdelem elem_to_add) GRPC_MUST_USE_RESULT;
-
-  void CopyFrom(MetadataMap* src, grpc_linked_mdelem* storage);
-
-#ifndef NDEBUG
-  void AssertOk();
-#else
-  void AssertOk() {}
-#endif
-
-  // TODO(ctiller): the following explicit deadline handling methods are
-  // deprecated in terms of the traits based APIs.
-  Timestamp deadline() const {
-    return get(GrpcTimeoutMetadata()).value_or(Timestamp::InfFuture());
-  };
-=======
   MetadataMap Copy() const;
   bool empty() const { return table_.empty() && unknown_.empty(); }
   size_t count() const { return table_.count() + unknown_.size(); }
->>>>>>> 10b2b505
 
  private:
   friend class metadata_detail::AppendHelper<MetadataMap>;
@@ -1124,7 +1077,8 @@
 
     template <typename Which>
     void Encode(Which, const typename Which::ValueType& value) {
-      log_fn_(Which::key(), absl::StrCat(Which::DisplayValue(value)));
+      log_fn_(Which::key(),
+              absl::StrCat(Which::Encode(value).as_string_view()));
     }
 
     void Encode(const Slice& key, const Slice& value) {
