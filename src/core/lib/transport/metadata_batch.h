//
//
// Copyright 2015 gRPC authors.
//
// Licensed under the Apache License, Version 2.0 (the "License");
// you may not use this file except in compliance with the License.
// You may obtain a copy of the License at
//
//     http://www.apache.org/licenses/LICENSE-2.0
//
// Unless required by applicable law or agreed to in writing, software
// distributed under the License is distributed on an "AS IS" BASIS,
// WITHOUT WARRANTIES OR CONDITIONS OF ANY KIND, either express or implied.
// See the License for the specific language governing permissions and
// limitations under the License.
//
//

#ifndef GRPC_SRC_CORE_LIB_TRANSPORT_METADATA_BATCH_H
#define GRPC_SRC_CORE_LIB_TRANSPORT_METADATA_BATCH_H

#include <grpc/support/port_platform.h>

#include <stdlib.h>

#include <cstdint>
#include <string>
#include <type_traits>
#include <utility>

#include "absl/container/inlined_vector.h"
#include "absl/functional/function_ref.h"
#include "absl/meta/type_traits.h"
#include "absl/strings/numbers.h"
#include "absl/strings/string_view.h"
#include "absl/types/optional.h"

#include <grpc/impl/compression_types.h>
#include <grpc/status.h>
#include <grpc/support/log.h>

#include "src/core/lib/compression/compression_internal.h"
#include "src/core/lib/gprpp/chunked_vector.h"
#include "src/core/lib/gprpp/if_list.h"
#include "src/core/lib/gprpp/packed_table.h"
#include "src/core/lib/gprpp/time.h"
#include "src/core/lib/gprpp/type_list.h"
#include "src/core/lib/resource_quota/arena.h"
#include "src/core/lib/slice/slice.h"
#include "src/core/lib/transport/custom_metadata.h"
#include "src/core/lib/transport/metadata_compression_traits.h"
#include "src/core/lib/transport/parsed_metadata.h"
#include "src/core/lib/transport/simple_slice_based_metadata.h"

namespace grpc_core {

///////////////////////////////////////////////////////////////////////////////
// Metadata traits

// Given a metadata key and a value, return the encoded size.
// Defaults to calling the key's Encode() method and then calculating the size
// of that, but can be overridden for specific keys if there's a better way of
// doing this.
// May return 0 if the size is unknown/unknowable.
template <typename Key>
size_t EncodedSizeOfKey(Key, const typename Key::ValueType& value) {
  return Key::Encode(value).size();
}

// grpc-timeout metadata trait.
// ValueType is defined as Timestamp - an absolute timestamp (i.e. a
// deadline!), that is converted to a duration by transports before being
// sent.
// TODO(ctiller): Move this elsewhere. During the transition we need to be able
// to name this in MetadataMap, but ultimately once the transition is done we
// should not need to.
struct GrpcTimeoutMetadata {
  static constexpr bool kRepeatable = false;
  using ValueType = Timestamp;
  using MementoType = Duration;
  using CompressionTraits = TimeoutCompressor;
  static absl::string_view key() { return "grpc-timeout"; }
  static MementoType ParseMemento(Slice value,
                                  bool will_keep_past_request_lifetime,
                                  MetadataParseErrorFn on_error);
  static ValueType MementoToValue(MementoType timeout);
  static Slice Encode(ValueType x);
  static std::string DisplayValue(ValueType x) { return x.ToString(); }
  static std::string DisplayMemento(MementoType x) { return x.ToString(); }
};

// TE metadata trait.
struct TeMetadata {
  static constexpr bool kRepeatable = false;
  // HTTP2 says that TE can either be empty or "trailers".
  // Empty means this trait is not included, "trailers" means kTrailers, and
  // kInvalid is used to remember an invalid value.
  enum ValueType : uint8_t {
    kTrailers,
    kInvalid,
  };
  using MementoType = ValueType;
  using CompressionTraits = KnownValueCompressor<ValueType, kTrailers>;
  static absl::string_view key() { return "te"; }
  static MementoType ParseMemento(Slice value,
                                  bool will_keep_past_request_lifetime,
                                  MetadataParseErrorFn on_error);
  static ValueType MementoToValue(MementoType te) { return te; }
  static StaticSlice Encode(ValueType x) {
    GPR_ASSERT(x == kTrailers);
    return StaticSlice::FromStaticString("trailers");
  }
  static const char* DisplayValue(ValueType te);
  static const char* DisplayMemento(MementoType te) { return DisplayValue(te); }
};

inline size_t EncodedSizeOfKey(TeMetadata, TeMetadata::ValueType x) {
  return x == TeMetadata::kTrailers ? 8 : 0;
}

// content-type metadata trait.
struct ContentTypeMetadata {
  static constexpr bool kRepeatable = false;
  // gRPC says that content-type can be application/grpc[;something]
  // Core has only ever verified the prefix.
  // IF we want to start verifying more, we can expand this type.
  enum ValueType : uint8_t {
    kApplicationGrpc,
    kEmpty,
    kInvalid,
  };
  using MementoType = ValueType;
  using CompressionTraits = KnownValueCompressor<ValueType, kApplicationGrpc>;
  static absl::string_view key() { return "content-type"; }
  static MementoType ParseMemento(Slice value,
                                  bool will_keep_past_request_lifetime,
                                  MetadataParseErrorFn on_error);
  static ValueType MementoToValue(MementoType content_type) {
    return content_type;
  }

  static StaticSlice Encode(ValueType x);
  static const char* DisplayValue(ValueType content_type);
  static const char* DisplayMemento(ValueType content_type) {
    return DisplayValue(content_type);
  }
};

// scheme metadata trait.
struct HttpSchemeMetadata {
  static constexpr bool kRepeatable = false;
  enum ValueType : uint8_t {
    kHttp,
    kHttps,
    kInvalid,
  };
  using MementoType = ValueType;
  using CompressionTraits = HttpSchemeCompressor;
  static absl::string_view key() { return ":scheme"; }
  static MementoType ParseMemento(Slice value, bool,
                                  MetadataParseErrorFn on_error) {
    return Parse(value.as_string_view(), on_error);
  }
  static ValueType Parse(absl::string_view value,
                         MetadataParseErrorFn on_error);
  static ValueType MementoToValue(MementoType content_type) {
    return content_type;
  }
  static StaticSlice Encode(ValueType x);
  static const char* DisplayValue(ValueType content_type);
  static const char* DisplayMemento(MementoType content_type) {
    return DisplayValue(content_type);
  }
};

size_t EncodedSizeOfKey(HttpSchemeMetadata, HttpSchemeMetadata::ValueType x);

// method metadata trait.
struct HttpMethodMetadata {
  static constexpr bool kRepeatable = false;
  enum ValueType : uint8_t {
    kPost,
    kGet,
    kPut,
    kInvalid,
  };
  using MementoType = ValueType;
  using CompressionTraits = HttpMethodCompressor;
  static absl::string_view key() { return ":method"; }
  static MementoType ParseMemento(Slice value,
                                  bool will_keep_past_request_lifetime,
                                  MetadataParseErrorFn on_error);
  static ValueType MementoToValue(MementoType content_type) {
    return content_type;
  }
  static StaticSlice Encode(ValueType x);
  static const char* DisplayValue(ValueType content_type);
  static const char* DisplayMemento(MementoType content_type) {
    return DisplayValue(content_type);
  }
};

// Base type for metadata pertaining to a single compression algorithm
// (e.g., "grpc-encoding").
struct CompressionAlgorithmBasedMetadata {
  using ValueType = grpc_compression_algorithm;
  using MementoType = ValueType;
  static MementoType ParseMemento(Slice value,
                                  bool will_keep_past_request_lifetime,
                                  MetadataParseErrorFn on_error);
  static ValueType MementoToValue(MementoType x) { return x; }
  static Slice Encode(ValueType x) {
    GPR_ASSERT(x != GRPC_COMPRESS_ALGORITHMS_COUNT);
    return Slice::FromStaticString(CompressionAlgorithmAsString(x));
  }
  static const char* DisplayValue(ValueType x) {
    if (const char* p = CompressionAlgorithmAsString(x)) {
      return p;
    } else {
      return "<discarded-invalid-value>";
    }
  }
  static const char* DisplayMemento(MementoType x) { return DisplayValue(x); }
};

// grpc-encoding metadata trait.
struct GrpcEncodingMetadata : public CompressionAlgorithmBasedMetadata {
  static constexpr bool kRepeatable = false;
  using CompressionTraits =
      SmallIntegralValuesCompressor<GRPC_COMPRESS_ALGORITHMS_COUNT>;
  static absl::string_view key() { return "grpc-encoding"; }
};

// grpc-internal-encoding-request metadata trait.
struct GrpcInternalEncodingRequest : public CompressionAlgorithmBasedMetadata {
  static constexpr bool kRepeatable = false;
  using CompressionTraits = NoCompressionCompressor;
  static absl::string_view key() { return "grpc-internal-encoding-request"; }
};

// grpc-accept-encoding metadata trait.
struct GrpcAcceptEncodingMetadata {
  static constexpr bool kRepeatable = false;
  static absl::string_view key() { return "grpc-accept-encoding"; }
  using ValueType = CompressionAlgorithmSet;
  using MementoType = ValueType;
  using CompressionTraits = StableValueCompressor;
  static MementoType ParseMemento(Slice value, bool, MetadataParseErrorFn) {
    return CompressionAlgorithmSet::FromString(value.as_string_view());
  }
  static ValueType MementoToValue(MementoType x) { return x; }
  static Slice Encode(ValueType x) { return x.ToSlice(); }
  static absl::string_view DisplayValue(ValueType x) { return x.ToString(); }
  static absl::string_view DisplayMemento(MementoType x) {
    return DisplayValue(x);
  }
};

// user-agent metadata trait.
struct UserAgentMetadata : public SimpleSliceBasedMetadata {
  static constexpr bool kRepeatable = false;
  using CompressionTraits = StableValueCompressor;
  static absl::string_view key() { return "user-agent"; }
};

// grpc-message metadata trait.
struct GrpcMessageMetadata : public SimpleSliceBasedMetadata {
  static constexpr bool kRepeatable = false;
  using CompressionTraits = NoCompressionCompressor;
  static absl::string_view key() { return "grpc-message"; }
};

// host metadata trait.
struct HostMetadata : public SimpleSliceBasedMetadata {
  static constexpr bool kRepeatable = false;
  using CompressionTraits = NoCompressionCompressor;
  static absl::string_view key() { return "host"; }
};

// endpoint-load-metrics-bin metadata trait.
struct EndpointLoadMetricsBinMetadata : public SimpleSliceBasedMetadata {
  static constexpr bool kRepeatable = false;
  using CompressionTraits = NoCompressionCompressor;
  static absl::string_view key() { return "endpoint-load-metrics-bin"; }
};

// grpc-server-stats-bin metadata trait.
struct GrpcServerStatsBinMetadata : public SimpleSliceBasedMetadata {
  static constexpr bool kRepeatable = false;
  using CompressionTraits = NoCompressionCompressor;
  static absl::string_view key() { return "grpc-server-stats-bin"; }
};

// grpc-trace-bin metadata trait.
struct GrpcTraceBinMetadata : public SimpleSliceBasedMetadata {
  static constexpr bool kRepeatable = false;
  using CompressionTraits = FrequentKeyWithNoValueCompressionCompressor;
  static absl::string_view key() { return "grpc-trace-bin"; }
};

// grpc-tags-bin metadata trait.
struct GrpcTagsBinMetadata : public SimpleSliceBasedMetadata {
  static constexpr bool kRepeatable = false;
  using CompressionTraits = FrequentKeyWithNoValueCompressionCompressor;
  static absl::string_view key() { return "grpc-tags-bin"; }
};

// XEnvoyPeerMetadata
struct XEnvoyPeerMetadata : public SimpleSliceBasedMetadata {
  static constexpr bool kRepeatable = false;
  using CompressionTraits = StableValueCompressor;
  static absl::string_view key() { return "x-envoy-peer-metadata"; }
};

// :authority metadata trait.
struct HttpAuthorityMetadata : public SimpleSliceBasedMetadata {
  static constexpr bool kRepeatable = false;
  using CompressionTraits = SmallSetOfValuesCompressor;
  static absl::string_view key() { return ":authority"; }
};

// :path metadata trait.
struct HttpPathMetadata : public SimpleSliceBasedMetadata {
  static constexpr bool kRepeatable = false;
  using CompressionTraits = SmallSetOfValuesCompressor;
  static absl::string_view key() { return ":path"; }
};

// We separate SimpleIntBasedMetadata into two pieces: one that does not
// depend on the invalid value, and one that does. This allows the compiler to
// easily see the functions that are shared, and helps reduce code bloat here.
template <typename Int>
struct SimpleIntBasedMetadataBase {
  using ValueType = Int;
  using MementoType = Int;
  static ValueType MementoToValue(MementoType value) { return value; }
  static Slice Encode(ValueType x) { return Slice::FromInt64(x); }
  static Int DisplayValue(ValueType x) { return x; }
  static Int DisplayMemento(MementoType x) { return x; }
};

template <typename Int, Int kInvalidValue>
struct SimpleIntBasedMetadata : public SimpleIntBasedMetadataBase<Int> {
  static constexpr Int invalid_value() { return kInvalidValue; }
  static Int ParseMemento(Slice value, bool, MetadataParseErrorFn on_error) {
    Int out;
    if (!absl::SimpleAtoi(value.as_string_view(), &out)) {
      on_error("not an integer", value);
      out = kInvalidValue;
    }
    return out;
  }
};

// grpc-status metadata trait.
struct GrpcStatusMetadata
    : public SimpleIntBasedMetadata<grpc_status_code, GRPC_STATUS_UNKNOWN> {
  static constexpr bool kRepeatable = false;
  using CompressionTraits = SmallIntegralValuesCompressor<16>;
  static absl::string_view key() { return "grpc-status"; }
};

// grpc-previous-rpc-attempts metadata trait.
struct GrpcPreviousRpcAttemptsMetadata
    : public SimpleIntBasedMetadata<uint32_t, 0> {
  static constexpr bool kRepeatable = false;
  using CompressionTraits = NoCompressionCompressor;
  static absl::string_view key() { return "grpc-previous-rpc-attempts"; }
};

// grpc-retry-pushback-ms metadata trait.
struct GrpcRetryPushbackMsMetadata {
  static constexpr bool kRepeatable = false;
  static absl::string_view key() { return "grpc-retry-pushback-ms"; }
  using ValueType = Duration;
  using MementoType = Duration;
  using CompressionTraits = NoCompressionCompressor;
  static ValueType MementoToValue(MementoType x) { return x; }
  static Slice Encode(Duration x) { return Slice::FromInt64(x.millis()); }
  static int64_t DisplayValue(Duration x) { return x.millis(); }
  static int64_t DisplayMemento(Duration x) { return DisplayValue(x); }
  static Duration ParseMemento(Slice value,
                               bool will_keep_past_request_lifetime,
                               MetadataParseErrorFn on_error);
};

// :status metadata trait.
// TODO(ctiller): consider moving to uint16_t
struct HttpStatusMetadata : public SimpleIntBasedMetadata<uint32_t, 0> {
  static constexpr bool kRepeatable = false;
  using CompressionTraits = HttpStatusCompressor;
  static absl::string_view key() { return ":status"; }
};

// "secret" metadata trait used to pass load balancing token between filters.
// This should not be exposed outside of gRPC core.
class GrpcLbClientStats;

struct GrpcLbClientStatsMetadata {
  static constexpr bool kRepeatable = false;
  static absl::string_view key() { return "grpclb_client_stats"; }
  using ValueType = GrpcLbClientStats*;
  using MementoType = ValueType;
  using CompressionTraits = NoCompressionCompressor;
  static ValueType MementoToValue(MementoType value) { return value; }
  static Slice Encode(ValueType) { abort(); }
  static const char* DisplayValue(ValueType) { return "<internal-lb-stats>"; }
  static const char* DisplayMemento(MementoType) {
    return "<internal-lb-stats>";
  }
  static MementoType ParseMemento(Slice, bool, MetadataParseErrorFn) {
    return nullptr;
  }
};

inline size_t EncodedSizeOfKey(GrpcLbClientStatsMetadata,
                               GrpcLbClientStatsMetadata::ValueType) {
  return 0;
}

// lb-token metadata
struct LbTokenMetadata : public SimpleSliceBasedMetadata {
  static constexpr bool kRepeatable = false;
  using CompressionTraits = NoCompressionCompressor;
  static absl::string_view key() { return "lb-token"; }
};

// lb-cost-bin metadata
struct LbCostBinMetadata {
  static constexpr bool kRepeatable = true;
  static absl::string_view key() { return "lb-cost-bin"; }
  struct ValueType {
    double cost;
    std::string name;
  };
  using MementoType = ValueType;
  using CompressionTraits = NoCompressionCompressor;
  static ValueType MementoToValue(MementoType value) { return value; }
  static Slice Encode(const ValueType& x);
  static std::string DisplayValue(ValueType x);
  static std::string DisplayMemento(MementoType x) { return DisplayValue(x); }
  static MementoType ParseMemento(Slice value,
                                  bool will_keep_past_request_lifetime,
                                  MetadataParseErrorFn on_error);
};

// Annotation added by a transport to note whether a failed request was never
// placed on the wire, or never seen by a server.
struct GrpcStreamNetworkState {
  static absl::string_view DebugKey() { return "GrpcStreamNetworkState"; }
  static constexpr bool kRepeatable = false;
  enum ValueType : uint8_t {
    kNotSentOnWire,
    kNotSeenByServer,
  };
  static std::string DisplayValue(ValueType x);
};

// Annotation added by a server transport to note the peer making a request.
struct PeerString {
  static absl::string_view DebugKey() { return "PeerString"; }
  static constexpr bool kRepeatable = false;
  using ValueType = Slice;
  static std::string DisplayValue(const ValueType& x);
};

// Annotation added by various systems to describe the reason for a failure.
struct GrpcStatusContext {
  static absl::string_view DebugKey() { return "GrpcStatusContext"; }
  static constexpr bool kRepeatable = true;
  using ValueType = std::string;
  static const std::string& DisplayValue(const std::string& x);
};

// Annotation added by a transport to note that the status came from the wire.
struct GrpcStatusFromWire {
  static absl::string_view DebugKey() { return "GrpcStatusFromWire"; }
  static constexpr bool kRepeatable = false;
  using ValueType = bool;
  static absl::string_view DisplayValue(bool x) { return x ? "true" : "false"; }
};

// Annotation to denote that this call qualifies for cancelled=1 for the
// RECV_CLOSE_ON_SERVER op
struct GrpcCallWasCancelled {
  static absl::string_view DebugKey() { return "GrpcCallWasCancelled"; }
  static constexpr bool kRepeatable = false;
  using ValueType = bool;
  static absl::string_view DisplayValue(bool x) { return x ? "true" : "false"; }
};

// Annotation added by client surface code to denote wait-for-ready state
struct WaitForReady {
  struct ValueType {
    bool value = false;
    bool explicitly_set = false;
  };
  static absl::string_view DebugKey() { return "WaitForReady"; }
  static constexpr bool kRepeatable = false;
  static std::string DisplayValue(ValueType x);
};

// Annotation added by a transport to note that server trailing metadata
// is a Trailers-Only response.
struct GrpcTrailersOnly {
  static absl::string_view DebugKey() { return "GrpcTrailersOnly"; }
  static constexpr bool kRepeatable = false;
  using ValueType = bool;
  static absl::string_view DisplayValue(bool x) { return x ? "true" : "false"; }
};

<<<<<<< HEAD
// On the client-side, the value is a uintptr_t with a value of 1 if the call
// has a registered/known method, or 0, if it's not known. On the server side,
// the value is a (ChannelRegisteredMethod*).
struct GrpcRegisteredMethod {
  static absl::string_view DebugKey() { return "GrpcRegisteredMethod"; }
  static constexpr bool kRepeatable = false;
  using ValueType = void*;
  static std::string DisplayValue(void* x);
=======
// Annotation added by filters to inform the transport to tarpit this
// response: add some random delay to thwart certain kinds of attacks.
struct GrpcTarPit {
  static absl::string_view DebugKey() { return "GrpcTarPit"; }
  static constexpr bool kRepeatable = false;
  using ValueType = Empty;
  static absl::string_view DisplayValue(Empty x) { return "tarpit"; }
>>>>>>> b8f2295d
};

namespace metadata_detail {

// Build a key/value formatted debug string.
// Output looks like 'key1: value1, key2: value2'
// The string is expected to be readable, but not necessarily parsable.
class DebugStringBuilder {
 public:
  // Add one key/value pair to the output.
  void Add(absl::string_view key, absl::string_view value);

  // Finalize the output and return the string.
  // Subsequent Add calls are UB.
  std::string TakeOutput() { return std::move(out_); }

 private:
  std::string out_;
};

// IsEncodable: Given a trait, determine if that trait is encodable, or is
// just a value attached to a MetadataMap. We use the presence of the key()
// static method to determine if a trait is encodable or not - encodable
// traits have string names, and non-encodable traits do not.
template <typename Trait, typename Ignored = void>
struct IsEncodableTrait {
  static const bool value = false;
};

template <typename Trait>
struct IsEncodableTrait<Trait, absl::void_t<decltype(Trait::key())>> {
  static const bool value = true;
};

template <typename MustBeVoid, typename... Traits>
struct EncodableTraits;

template <typename Trait, typename... Traits>
struct EncodableTraits<absl::enable_if_t<IsEncodableTrait<Trait>::value, void>,
                       Trait, Traits...> {
  using List =
      typename EncodableTraits<void,
                               Traits...>::List::template PushFront<Trait>;
};

template <typename Trait, typename... Traits>
struct EncodableTraits<absl::enable_if_t<!IsEncodableTrait<Trait>::value, void>,
                       Trait, Traits...> {
  using List = typename EncodableTraits<void, Traits...>::List;
};

template <>
struct EncodableTraits<void> {
  using List = Typelist<>;
};

template <typename Trait>
struct EncodableNameLookupKeyComparison {
  bool operator()(absl::string_view key) { return key == Trait::key(); }
};

template <typename Trait, typename Op>
struct EncodableNameLookupOnFound {
  auto operator()(Op* op) { return op->Found(Trait()); }
};

template <typename... Traits>
struct EncodableNameLookup {
  template <typename Op>
  static auto Lookup(absl::string_view key, Op* op) {
    return IfList(
        key, op, [key](Op* op) { return op->NotFound(key); },
        EncodableNameLookupKeyComparison<Traits>()...,
        EncodableNameLookupOnFound<Traits, Op>()...);
  }
};

template <typename... Traits>
using NameLookup = typename EncodableTraits<
    void, Traits...>::List::template Instantiate<EncodableNameLookup>;

// Helper to take a slice to a memento to a value.
// By splitting this part out we can scale code size as the number of
// (memento, value) types, rather than as the number of traits.
template <typename ParseMementoFn, typename MementoToValueFn>
struct ParseValue {
  template <ParseMementoFn parse_memento, MementoToValueFn memento_to_value>
  static GPR_ATTRIBUTE_NOINLINE auto Parse(Slice* value,
                                           MetadataParseErrorFn on_error)
      -> decltype(memento_to_value(parse_memento(std::move(*value), false,
                                                 on_error))) {
    return memento_to_value(parse_memento(std::move(*value), false, on_error));
  }
};

// This is an "Op" type for NameLookup.
// Used for MetadataMap::Parse, its Found/NotFound methods turn a slice into a
// ParsedMetadata object.
template <typename Container>
class ParseHelper {
 public:
  ParseHelper(Slice value, bool will_keep_past_request_lifetime,
              MetadataParseErrorFn on_error, size_t transport_size)
      : value_(std::move(value)),
        will_keep_past_request_lifetime_(will_keep_past_request_lifetime),
        on_error_(on_error),
        transport_size_(transport_size) {}

  template <typename Trait>
  GPR_ATTRIBUTE_NOINLINE ParsedMetadata<Container> Found(Trait trait) {
    return ParsedMetadata<Container>(
        trait,
        ParseValueToMemento<typename Trait::MementoType, Trait::ParseMemento>(),
        static_cast<uint32_t>(transport_size_));
  }

  GPR_ATTRIBUTE_NOINLINE ParsedMetadata<Container> NotFound(
      absl::string_view key) {
    return ParsedMetadata<Container>(
        typename ParsedMetadata<Container>::FromSlicePair{},
        Slice::FromCopiedString(key), std::move(value_), transport_size_);
  }

 private:
  template <typename T, T (*parse_memento)(Slice, bool, MetadataParseErrorFn)>
  GPR_ATTRIBUTE_NOINLINE T ParseValueToMemento() {
    return parse_memento(std::move(value_), will_keep_past_request_lifetime_,
                         on_error_);
  }

  Slice value_;
  const bool will_keep_past_request_lifetime_;
  MetadataParseErrorFn on_error_;
  const size_t transport_size_;
};

// This is an "Op" type for NameLookup.
// Used for MetadataMap::Append, its Found/NotFound methods turn a slice into
// a value and add it to a container.
template <typename Container>
class AppendHelper {
 public:
  AppendHelper(Container* container, Slice value, MetadataParseErrorFn on_error)
      : container_(container), value_(std::move(value)), on_error_(on_error) {}

  template <typename Trait>
  GPR_ATTRIBUTE_NOINLINE void Found(Trait trait) {
    container_->Set(
        trait, ParseValue<decltype(Trait::ParseMemento),
                          decltype(Trait::MementoToValue)>::
                   template Parse<Trait::ParseMemento, Trait::MementoToValue>(
                       &value_, on_error_));
  }

  GPR_ATTRIBUTE_NOINLINE void NotFound(absl::string_view key) {
    container_->unknown_.Append(key, std::move(value_));
  }

 private:
  Container* const container_;
  Slice value_;
  MetadataParseErrorFn on_error_;
};

// This is an "Op" type for NameLookup.
// Used for MetadataMap::Remove, its Found/NotFound methods remove a key from
// the container.
template <typename Container>
class RemoveHelper {
 public:
  explicit RemoveHelper(Container* container) : container_(container) {}

  template <typename Trait>
  GPR_ATTRIBUTE_NOINLINE void Found(Trait trait) {
    container_->Remove(trait);
  }

  GPR_ATTRIBUTE_NOINLINE void NotFound(absl::string_view key) {
    container_->unknown_.Remove(key);
  }

 private:
  Container* const container_;
};

// This is an "Op" type for NameLookup.
// Used for MetadataMap::GetStringValue, its Found/NotFound methods generated
// a string value from the container.
template <typename Container>
class GetStringValueHelper {
 public:
  explicit GetStringValueHelper(const Container* container,
                                std::string* backing)
      : container_(container), backing_(backing) {}

  template <typename Trait>
  GPR_ATTRIBUTE_NOINLINE absl::enable_if_t<
      Trait::kRepeatable == false &&
          std::is_same<Slice, typename Trait::ValueType>::value,
      absl::optional<absl::string_view>>
  Found(Trait) {
    const auto* value = container_->get_pointer(Trait());
    if (value == nullptr) return absl::nullopt;
    return value->as_string_view();
  }

  template <typename Trait>
  GPR_ATTRIBUTE_NOINLINE absl::enable_if_t<
      Trait::kRepeatable == true &&
          !std::is_same<Slice, typename Trait::ValueType>::value,
      absl::optional<absl::string_view>>
  Found(Trait) {
    const auto* value = container_->get_pointer(Trait());
    if (value == nullptr) return absl::nullopt;
    backing_->clear();
    for (const auto& v : *value) {
      if (!backing_->empty()) backing_->push_back(',');
      auto new_segment = Trait::Encode(v);
      backing_->append(new_segment.begin(), new_segment.end());
    }
    return *backing_;
  }

  template <typename Trait>
  GPR_ATTRIBUTE_NOINLINE absl::enable_if_t<
      Trait::kRepeatable == false &&
          !std::is_same<Slice, typename Trait::ValueType>::value,
      absl::optional<absl::string_view>>
  Found(Trait) {
    const auto* value = container_->get_pointer(Trait());
    if (value == nullptr) return absl::nullopt;
    *backing_ = std::string(Trait::Encode(*value).as_string_view());
    return *backing_;
  }

  GPR_ATTRIBUTE_NOINLINE absl::optional<absl::string_view> NotFound(
      absl::string_view key) {
    return container_->unknown_.GetStringValue(key, backing_);
  }

 private:
  const Container* const container_;
  std::string* backing_;
};

// Sink for key value logs
using LogFn = absl::FunctionRef<void(absl::string_view, absl::string_view)>;

template <typename T>
struct AdaptDisplayValueToLog {
  static std::string ToString(const T& value) { return std::to_string(value); }
};

template <>
struct AdaptDisplayValueToLog<std::string> {
  static std::string ToString(const std::string& value) { return value; }
};

template <>
struct AdaptDisplayValueToLog<const std::string&> {
  static std::string ToString(const std::string& value) { return value; }
};

template <>
struct AdaptDisplayValueToLog<absl::string_view> {
  static std::string ToString(absl::string_view value) {
    return std::string(value);
  }
};

template <>
struct AdaptDisplayValueToLog<Slice> {
  static std::string ToString(Slice value) {
    return std::string(value.as_string_view());
  }
};

template <>
struct AdaptDisplayValueToLog<const char*> {
  static std::string ToString(const char* value) { return std::string(value); }
};

template <>
struct AdaptDisplayValueToLog<StaticSlice> {
  static absl::string_view ToString(StaticSlice value) {
    return value.as_string_view();
  }
};

template <typename T, typename U, typename V>
GPR_ATTRIBUTE_NOINLINE void LogKeyValueTo(absl::string_view key, const T& value,
                                          V (*display_value)(U), LogFn log_fn) {
  log_fn(key, AdaptDisplayValueToLog<V>::ToString(display_value(value)));
}

// Generate a strong type for metadata values per trait.
template <typename Which, typename Ignored = void>
struct Value;

template <typename Which>
struct Value<Which, absl::enable_if_t<Which::kRepeatable == false &&
                                          IsEncodableTrait<Which>::value,
                                      void>> {
  Value() = default;
  explicit Value(const typename Which::ValueType& value) : value(value) {}
  explicit Value(typename Which::ValueType&& value)
      : value(std::forward<typename Which::ValueType>(value)) {}
  Value(const Value&) = delete;
  Value& operator=(const Value&) = delete;
  Value(Value&&) noexcept = default;
  Value& operator=(Value&& other) noexcept {
    value = std::move(other.value);
    return *this;
  }
  template <typename Encoder>
  void EncodeTo(Encoder* encoder) const {
    encoder->Encode(Which(), value);
  }
  template <typename Encoder>
  void VisitWith(Encoder* encoder) const {
    return EncodeTo(encoder);
  }
  void LogTo(LogFn log_fn) const {
    LogKeyValueTo(Which::key(), value, Which::DisplayValue, log_fn);
  }
  using StorageType = typename Which::ValueType;
  GPR_NO_UNIQUE_ADDRESS StorageType value;
};

template <typename Which>
struct Value<Which, absl::enable_if_t<Which::kRepeatable == false &&
                                          !IsEncodableTrait<Which>::value,
                                      void>> {
  Value() = default;
  explicit Value(const typename Which::ValueType& value) : value(value) {}
  explicit Value(typename Which::ValueType&& value)
      : value(std::forward<typename Which::ValueType>(value)) {}
  Value(const Value&) = delete;
  Value& operator=(const Value&) = delete;
  Value(Value&&) noexcept = default;
  Value& operator=(Value&& other) noexcept {
    value = std::move(other.value);
    return *this;
  }
  template <typename Encoder>
  void EncodeTo(Encoder*) const {}
  template <typename Encoder>
  void VisitWith(Encoder* encoder) const {
    encoder->Encode(Which(), value);
  }
  void LogTo(LogFn log_fn) const {
    LogKeyValueTo(Which::DebugKey(), value, Which::DisplayValue, log_fn);
  }
  using StorageType = typename Which::ValueType;
  GPR_NO_UNIQUE_ADDRESS StorageType value;
};

template <typename Which>
struct Value<Which, absl::enable_if_t<Which::kRepeatable == true &&
                                          IsEncodableTrait<Which>::value,
                                      void>> {
  Value() = default;
  explicit Value(const typename Which::ValueType& value) {
    this->value.push_back(value);
  }
  explicit Value(typename Which::ValueType&& value) {
    this->value.emplace_back(std::forward<typename Which::ValueType>(value));
  }
  Value(const Value&) = delete;
  Value& operator=(const Value&) = delete;
  Value(Value&& other) noexcept : value(std::move(other.value)) {}
  Value& operator=(Value&& other) noexcept {
    value = std::move(other.value);
    return *this;
  }
  template <typename Encoder>
  void EncodeTo(Encoder* encoder) const {
    for (const auto& v : value) {
      encoder->Encode(Which(), v);
    }
  }
  template <typename Encoder>
  void VisitWith(Encoder* encoder) const {
    return EncodeTo(encoder);
  }
  void LogTo(LogFn log_fn) const {
    for (const auto& v : value) {
      LogKeyValueTo(Which::key(), v, Which::Encode, log_fn);
    }
  }
  using StorageType = absl::InlinedVector<typename Which::ValueType, 1>;
  StorageType value;
};

template <typename Which>
struct Value<Which, absl::enable_if_t<Which::kRepeatable == true &&
                                          !IsEncodableTrait<Which>::value,
                                      void>> {
  Value() = default;
  explicit Value(const typename Which::ValueType& value) {
    this->value.push_back(value);
  }
  explicit Value(typename Which::ValueType&& value) {
    this->value.emplace_back(std::forward<typename Which::ValueType>(value));
  }
  Value(const Value&) = delete;
  Value& operator=(const Value&) = delete;
  Value(Value&& other) noexcept : value(std::move(other.value)) {}
  Value& operator=(Value&& other) noexcept {
    value = std::move(other.value);
    return *this;
  }
  template <typename Encoder>
  void EncodeTo(Encoder*) const {}
  template <typename Encoder>
  void VisitWith(Encoder* encoder) const {
    for (const auto& v : value) {
      encoder->Encode(Which(), v);
    }
  }
  void LogTo(LogFn log_fn) const {
    for (const auto& v : value) {
      LogKeyValueTo(Which::DebugKey(), v, Which::DisplayValue, log_fn);
    }
  }
  using StorageType = absl::InlinedVector<typename Which::ValueType, 1>;
  StorageType value;
};

// Encoder to copy some metadata
template <typename Output>
class CopySink {
 public:
  explicit CopySink(Output* dst) : dst_(dst) {}

  template <class T, class V>
  void Encode(T trait, V value) {
    dst_->Set(trait, value);
  }

  template <class T>
  void Encode(T trait, const Slice& value) {
    dst_->Set(trait, std::move(value.AsOwned()));
  }

  void Encode(const Slice& key, const Slice& value) {
    dst_->unknown_.Append(key.as_string_view(), value.Ref());
  }

 private:
  Output* dst_;
};

// Callable for the ForEach in Encode() -- for each value, call the
// appropriate encoder method.
template <typename Encoder>
struct EncodeWrapper {
  Encoder* encoder;
  template <typename Which>
  void operator()(const Value<Which>& which) {
    which.EncodeTo(encoder);
  }
};

// Callable for the table ForEach in ForEach() -- for each value, call the
// appropriate visitor method.
template <typename Encoder>
struct ForEachWrapper {
  Encoder* encoder;
  template <typename Which>
  void operator()(const Value<Which>& which) {
    which.VisitWith(encoder);
  }
};

// Callable for the ForEach in Log()
struct LogWrapper {
  LogFn log_fn;
  template <typename Which>
  void operator()(const Value<Which>& which) {
    which.LogTo(log_fn);
  }
};

// Encoder to compute TransportSize
class TransportSizeEncoder {
 public:
  void Encode(const Slice& key, const Slice& value) {
    size_ += key.length() + value.length() + 32;
  }

  template <typename Which>
  void Encode(Which, const typename Which::ValueType& value) {
    Add(Which(), value);
  }

  void Encode(ContentTypeMetadata,
              const typename ContentTypeMetadata::ValueType& value) {
    if (value == ContentTypeMetadata::kInvalid) return;
    Add(ContentTypeMetadata(), value);
  }

  size_t size() const { return size_; }

 private:
  template <typename Which>
  void Add(Which, const typename Which::ValueType& value) {
    size_ += Which::key().length() + Which::Encode(value).length() + 32;
  }

  uint32_t size_ = 0;
};

// Handle unknown (non-trait-based) fields in the metadata map.
class UnknownMap {
 public:
  explicit UnknownMap(Arena* arena) : unknown_(arena) {}

  using BackingType = ChunkedVector<std::pair<Slice, Slice>, 10>;

  void Append(absl::string_view key, Slice value);
  void Remove(absl::string_view key);
  absl::optional<absl::string_view> GetStringValue(absl::string_view key,
                                                   std::string* backing) const;

  BackingType::ConstForwardIterator begin() const { return unknown_.cbegin(); }
  BackingType::ConstForwardIterator end() const { return unknown_.cend(); }

  bool empty() const { return unknown_.empty(); }
  size_t size() const { return unknown_.size(); }
  void Clear() { unknown_.Clear(); }
  Arena* arena() const { return unknown_.arena(); }

 private:
  // Backing store for added metadata.
  ChunkedVector<std::pair<Slice, Slice>, 10> unknown_;
};

// Given a factory template Factory, construct a type that derives from
// Factory<MetadataTrait, MetadataTrait::CompressionTraits> for all
// MetadataTraits. Useful for transports in defining the stateful parts of their
// compression algorithm.
template <template <typename, typename> class Factory,
          typename... MetadataTraits>
struct StatefulCompressor;

template <template <typename, typename> class Factory, typename MetadataTrait,
          bool kEncodable = IsEncodableTrait<MetadataTrait>::value>
struct SpecificStatefulCompressor;

template <template <typename, typename> class Factory, typename MetadataTrait>
struct SpecificStatefulCompressor<Factory, MetadataTrait, true>
    : public Factory<MetadataTrait, typename MetadataTrait::CompressionTraits> {
};

template <template <typename, typename> class Factory, typename MetadataTrait>
struct SpecificStatefulCompressor<Factory, MetadataTrait, false> {};

template <template <typename, typename> class Factory, typename MetadataTrait,
          typename... MetadataTraits>
struct StatefulCompressor<Factory, MetadataTrait, MetadataTraits...>
    : public SpecificStatefulCompressor<Factory, MetadataTrait>,
      public StatefulCompressor<Factory, MetadataTraits...> {};

template <template <typename, typename> class Factory>
struct StatefulCompressor<Factory> {};

}  // namespace metadata_detail

// Helper function for encoders
// Given a metadata trait, convert the value to a slice.
template <typename Which>
absl::enable_if_t<std::is_same<typename Which::ValueType, Slice>::value,
                  const Slice&>
MetadataValueAsSlice(const Slice& slice) {
  return slice;
}

template <typename Which>
absl::enable_if_t<!std::is_same<typename Which::ValueType, Slice>::value, Slice>
MetadataValueAsSlice(typename Which::ValueType value) {
  return Slice(Which::Encode(value));
}

// MetadataMap encodes the mapping of metadata keys to metadata values.
//
// MetadataMap takes a derived class and list of traits. Each of these trait
// objects defines one metadata field that is used by core, and so should have
// more specialized handling than just using the generic APIs.
//
// MetadataMap is the backing type for some derived type via the curiously
// recursive template pattern. This is because many types consumed by
// MetadataMap require the container type to operate on, and many of those
// types are instantiated one per trait. A naive implementation without the
// Derived type would, for traits A,B,C, then instantiate for some
// T<Container, Trait>:
//  - T<MetadataMap<A,B,C>, A>,
//  - T<MetadataMap<A,B,C>, B>,
//  - T<MetadataMap<A,B,C>, C>.
// Since these types ultimately need to be recorded in the .dynstr segment
// for dynamic linkers (if gRPC is linked as a static library) this would
// create O(N^2) bytes of symbols even in stripped libraries. To avoid this
// we use the derived type (e.g. grpc_metadata_batch right now) to capture
// the container type, and we would write T<grpc_metadata_batch, A>, etc...
// Note that now the container type uses a number of bytes that is independent
// of the number of traits, and so we return to a linear symbol table growth
// function.
//
// Each trait object has one of two possible signatures, depending on whether
// that traits field is encodable or not.
// Non-encodable traits are carried in a MetadataMap, but are never passed to
// the application nor serialized to wire.
//
// Encodable traits have the following signature:
// // Traits for the "grpc-xyz" metadata field:
// struct GrpcXyzMetadata {
//   // Can this metadata field be repeated?
//   static constexpr bool kRepeatable = ...;
//   // The type that's stored on MetadataBatch
//   using ValueType = ...;
//   // The type that's stored in compression/decompression tables
//   using MementoType = ...;
//   // The string key for this metadata type (for transports that require it)
//   static absl::string_view key() { return "grpc-xyz"; }
//   // Parse a memento from a slice
//   // Takes ownership of value
//   // If will_keep_past_request_lifetime is true, expect that the returned
//   // memento will be kept for a long time, and so try not to keep a ref to
//   // the input slice.
//   // Calls fn in the case of an error that should be reported to the user
//   static MementoType ParseMemento(
//       Slice value,
//       bool will_keep_past_request_lifetime,
//       MementoParseErrorFn fn) {
//   ...
//   }
//   // Convert a memento to a value
//   static ValueType MementoToValue(MementoType memento) { ... }
//   // Convert a value to its canonical text wire format (the format that
//   // ParseMemento will accept!)
//   static Slice Encode(const ValueType& value);
//   // Convert a value to something that can be passed to StrCat and
//   displayed
//   // for debugging
//   static SomeStrCatableType DisplayValue(ValueType value) { ... }
//   static SomeStrCatableType DisplayMemento(MementoType value) { ... }
// };
//
// Non-encodable traits are determined by missing the key() method, and have
// the following signature (and by convention omit the Metadata part of the
// type name):
// // Traits for the GrpcXyz field:
// struct GrpcXyz {
//   // The string key that should be used for debug dumps - should not be a
//   // valid http2 key (ie all lower case)
//   static absl::string_view DebugKey() { return "GRPC_XYZ"; }
//   // Can this metadata field be repeated?
//   static constexpr bool kRepeatable = ...;
//   // The type that's stored on MetadataBatch
//   using ValueType = ...;
//   // Convert a value to something that can be passed to StrCat and
//   displayed
//   // for debugging
//   static SomeStrCatableType DisplayValue(ValueType value) { ... }
// };
//
// About parsing and mementos:
//
// Many gRPC transports exchange metadata as key/value strings, but also allow
// for a more efficient representation as a single integer. We can use this
// integer representation to avoid reparsing too, by storing the parsed value
// in the compression table. This is what mementos are used for.
//
// A trait offers the capability to turn a slice into a memento via
// ParseMemento. This is exposed to users of MetadataMap via the Parse()
// method, that returns a ParsedMetadata object. That ParsedMetadata object
// can in turn be used to set the same value on many different MetadataMaps
// without having to reparse.
//
// Implementation wise, ParsedMetadata is a type erased wrapper around
// MementoType. When we set a value on MetadataMap, we first turn that memento
// into a value. For most types, this is going to be a no-op, but for example
// for grpc-timeout we make the memento the timeout expressed on the wire, but
// we make the value the timestamp of when the timeout will expire (i.e. the
// deadline).
template <class Derived, typename... Traits>
class MetadataMap {
 public:
  explicit MetadataMap(Arena* arena);
  ~MetadataMap();

  // Given a compressor factory - template taking <MetadataTrait,
  // CompressionTrait>, StatefulCompressor<Factory> provides a type
  // derived from all Encodable traits in this MetadataMap.
  // This can be used by transports to delegate compression to the appropriate
  // compression algorithm.
  template <template <typename, typename> class Factory>
  using StatefulCompressor =
      metadata_detail::StatefulCompressor<Factory, Traits...>;

  MetadataMap(const MetadataMap&) = delete;
  MetadataMap& operator=(const MetadataMap&) = delete;
  MetadataMap(MetadataMap&&) noexcept;
  // We never create MetadataMap directly, instead we create Derived, but we
  // want to be able to move it without redeclaring this.
  // NOLINTNEXTLINE(misc-unconventional-assign-operator)
  Derived& operator=(MetadataMap&&) noexcept;

  // Encode this metadata map into some encoder.
  // For each field that is set in the MetadataMap, call
  // encoder->Encode.
  //
  // For fields for which we have traits, this will be a method with
  // the signature:
  //    void Encode(TraitsType, typename TraitsType::ValueType value);
  // For fields for which we do not have traits, this will be a method
  // with the signature:
  //    void Encode(string_view key, Slice value);
  template <typename Encoder>
  void Encode(Encoder* encoder) const {
    table_.template ForEachIn<metadata_detail::EncodeWrapper<Encoder>,
                              Value<Traits>...>(
        metadata_detail::EncodeWrapper<Encoder>{encoder});
    for (const auto& unk : unknown_) {
      encoder->Encode(unk.first, unk.second);
    }
  }

  // Like Encode, but also visit the non-encodable fields.
  template <typename Encoder>
  void ForEach(Encoder* encoder) const {
    table_.ForEach(metadata_detail::ForEachWrapper<Encoder>{encoder});
    for (const auto& unk : unknown_) {
      encoder->Encode(unk.first, unk.second);
    }
  }

  // Similar to Encode, but targeted at logging: for each metadatum,
  // call f(key, value) as absl::string_views.
  void Log(metadata_detail::LogFn log_fn) const {
    table_.ForEach(metadata_detail::LogWrapper{log_fn});
    for (const auto& unk : unknown_) {
      log_fn(unk.first.as_string_view(), unk.second.as_string_view());
    }
  }

  std::string DebugString() const {
    metadata_detail::DebugStringBuilder builder;
    Log([&builder](absl::string_view key, absl::string_view value) {
      builder.Add(key, value);
    });
    return builder.TakeOutput();
  }

  // Get the pointer to the value of some known metadata.
  // Returns nullptr if the metadata is not present.
  // Causes a compilation error if Which is not an element of Traits.
  template <typename Which>
  const typename metadata_detail::Value<Which>::StorageType* get_pointer(
      Which) const {
    if (auto* p = table_.template get<Value<Which>>()) return &p->value;
    return nullptr;
  }

  // Get the pointer to the value of some known metadata.
  // Returns nullptr if the metadata is not present.
  // Causes a compilation error if Which is not an element of Traits.
  template <typename Which>
  typename metadata_detail::Value<Which>::StorageType* get_pointer(Which) {
    if (auto* p = table_.template get<Value<Which>>()) return &p->value;
    return nullptr;
  }

  // Get the pointer to the value of some known metadata.
  // Adds the default value for the metadata is not present.
  // Causes a compilation error if Which is not an element of Traits.
  template <typename Which>
  typename metadata_detail::Value<Which>::StorageType* GetOrCreatePointer(
      Which) {
    return &table_.template get_or_create<Value<Which>>()->value;
  }

  // Get the value of some known metadata.
  // Returns nullopt if the metadata is not present.
  // Causes a compilation error if Which is not an element of Traits.
  template <typename Which>
  absl::optional<typename Which::ValueType> get(Which) const {
    if (auto* p = table_.template get<Value<Which>>()) return p->value;
    return absl::nullopt;
  }

  // Set the value of some known metadata.
  // Returns a pointer to the new value.
  template <typename Which, typename... Args>
  absl::enable_if_t<Which::kRepeatable == false, void> Set(Which,
                                                           Args&&... args) {
    table_.template set<Value<Which>>(std::forward<Args>(args)...);
  }
  template <typename Which, typename... Args>
  absl::enable_if_t<Which::kRepeatable == true, void> Set(Which,
                                                          Args&&... args) {
    GetOrCreatePointer(Which())->emplace_back(std::forward<Args>(args)...);
  }

  // Remove a specific piece of known metadata.
  template <typename Which>
  void Remove(Which) {
    table_.template clear<Value<Which>>();
  }

  // Remove some metadata by name
  void Remove(absl::string_view key) {
    metadata_detail::RemoveHelper<Derived> helper(static_cast<Derived*>(this));
    metadata_detail::NameLookup<Traits...>::Lookup(key, &helper);
  }

  void Remove(const char* key) { Remove(absl::string_view(key)); }

  // Retrieve some metadata by name
  absl::optional<absl::string_view> GetStringValue(absl::string_view name,
                                                   std::string* buffer) const {
    metadata_detail::GetStringValueHelper<Derived> helper(
        static_cast<const Derived*>(this), buffer);
    return metadata_detail::NameLookup<Traits...>::Lookup(name, &helper);
  }

  // Extract a piece of known metadata.
  // Returns nullopt if the metadata was not present, or the value if it was.
  // The same as:
  //  auto value = m.get(T());
  //  m.Remove(T());
  template <typename Which>
  absl::enable_if_t<Which::kRepeatable == false,
                    absl::optional<typename Which::ValueType>>
  Take(Which which) {
    if (auto* p = get_pointer(which)) {
      absl::optional<typename Which::ValueType> value(std::move(*p));
      Remove(which);
      return value;
    }
    return {};
  }

  // Extract repeated known metadata.
  // Returns an empty vector if the metadata was not present.
  template <typename Which>
  absl::enable_if_t<Which::kRepeatable == true,
                    typename metadata_detail::Value<Which>::StorageType>
  Take(Which which) {
    if (auto* p = get_pointer(which)) {
      typename Value<Which>::StorageType value = std::move(*p);
      Remove(which);
      return value;
    }
    return {};
  }

  // Parse metadata from a key/value pair, and return an object representing
  // that result.
  static ParsedMetadata<Derived> Parse(absl::string_view key, Slice value,
                                       bool will_keep_past_request_lifetime,
                                       uint32_t transport_size,
                                       MetadataParseErrorFn on_error) {
    metadata_detail::ParseHelper<Derived> helper(
        value.TakeOwned(), will_keep_past_request_lifetime, on_error,
        transport_size);
    return metadata_detail::NameLookup<Traits...>::Lookup(key, &helper);
  }

  // Set a value from a parsed metadata object.
  void Set(const ParsedMetadata<Derived>& m) {
    m.SetOnContainer(static_cast<Derived*>(this));
  }

  // Append a key/value pair - takes ownership of value
  void Append(absl::string_view key, Slice value,
              MetadataParseErrorFn on_error) {
    metadata_detail::AppendHelper<Derived> helper(static_cast<Derived*>(this),
                                                  value.TakeOwned(), on_error);
    metadata_detail::NameLookup<Traits...>::Lookup(key, &helper);
  }

  void Clear();
  size_t TransportSize() const;
  Derived Copy() const;
  bool empty() const { return table_.empty() && unknown_.empty(); }
  size_t count() const { return table_.count() + unknown_.size(); }

 private:
  friend class metadata_detail::AppendHelper<Derived>;
  friend class metadata_detail::GetStringValueHelper<Derived>;
  friend class metadata_detail::RemoveHelper<Derived>;
  friend class metadata_detail::CopySink<Derived>;
  friend class ParsedMetadata<Derived>;

  template <typename Which>
  using Value = metadata_detail::Value<Which>;

  // Table of known metadata types.
  PackedTable<Value<Traits>...> table_;
  metadata_detail::UnknownMap unknown_;
};

// Ok/not-ok check for metadata maps that contain GrpcStatusMetadata, so that
// they can be used as result types for TrySeq.
template <typename Derived, typename... Args>
inline bool IsStatusOk(const MetadataMap<Derived, Args...>& m) {
  return m.get(GrpcStatusMetadata()).value_or(GRPC_STATUS_UNKNOWN) ==
         GRPC_STATUS_OK;
}

template <typename Derived, typename... Traits>
MetadataMap<Derived, Traits...>::MetadataMap(Arena* arena) : unknown_(arena) {}

template <typename Derived, typename... Traits>
MetadataMap<Derived, Traits...>::MetadataMap(MetadataMap&& other) noexcept
    : table_(std::move(other.table_)), unknown_(std::move(other.unknown_)) {}

// We never create MetadataMap directly, instead we create Derived, but we
// want to be able to move it without redeclaring this.
// NOLINTNEXTLINE(misc-unconventional-assign-operator)
template <typename Derived, typename... Traits>
Derived& MetadataMap<Derived, Traits...>::operator=(
    MetadataMap&& other) noexcept {
  table_ = std::move(other.table_);
  unknown_ = std::move(other.unknown_);
  return static_cast<Derived&>(*this);
}

template <typename Derived, typename... Traits>
MetadataMap<Derived, Traits...>::~MetadataMap() = default;

template <typename Derived, typename... Traits>
void MetadataMap<Derived, Traits...>::Clear() {
  table_.ClearAll();
  unknown_.Clear();
}

template <typename Derived, typename... Traits>
size_t MetadataMap<Derived, Traits...>::TransportSize() const {
  metadata_detail::TransportSizeEncoder enc;
  Encode(&enc);
  return enc.size();
}

template <typename Derived, typename... Traits>
Derived MetadataMap<Derived, Traits...>::Copy() const {
  Derived out(unknown_.arena());
  metadata_detail::CopySink<Derived> sink(&out);
  ForEach(&sink);
  return out;
}

}  // namespace grpc_core

struct grpc_metadata_batch;

using grpc_metadata_batch_base = grpc_core::MetadataMap<
    grpc_metadata_batch,
    // Colon prefixed headers first
    grpc_core::HttpPathMetadata, grpc_core::HttpAuthorityMetadata,
    grpc_core::HttpMethodMetadata, grpc_core::HttpStatusMetadata,
    grpc_core::HttpSchemeMetadata,
    // Non-colon prefixed headers begin here
    grpc_core::ContentTypeMetadata, grpc_core::TeMetadata,
    grpc_core::GrpcEncodingMetadata, grpc_core::GrpcInternalEncodingRequest,
    grpc_core::GrpcAcceptEncodingMetadata, grpc_core::GrpcStatusMetadata,
    grpc_core::GrpcTimeoutMetadata, grpc_core::GrpcPreviousRpcAttemptsMetadata,
    grpc_core::GrpcRetryPushbackMsMetadata, grpc_core::UserAgentMetadata,
    grpc_core::GrpcMessageMetadata, grpc_core::HostMetadata,
    grpc_core::EndpointLoadMetricsBinMetadata,
    grpc_core::GrpcServerStatsBinMetadata, grpc_core::GrpcTraceBinMetadata,
    grpc_core::GrpcTagsBinMetadata, grpc_core::GrpcLbClientStatsMetadata,
    grpc_core::LbCostBinMetadata, grpc_core::LbTokenMetadata,
    grpc_core::XEnvoyPeerMetadata,
    // Non-encodable things
<<<<<<< HEAD
    grpc_core::GrpcStreamNetworkState, grpc_core::PeerString,
    grpc_core::GrpcStatusContext, grpc_core::GrpcStatusFromWire,
    grpc_core::GrpcCallWasCancelled, grpc_core::WaitForReady,
    grpc_core::GrpcTrailersOnly,
    grpc_core::GrpcRegisteredMethod GRPC_CUSTOM_CLIENT_METADATA
=======
    grpc_core::GrpcTarPit, grpc_core::GrpcStreamNetworkState,
    grpc_core::PeerString, grpc_core::GrpcStatusContext,
    grpc_core::GrpcStatusFromWire, grpc_core::GrpcCallWasCancelled,
    grpc_core::WaitForReady,
    grpc_core::GrpcTrailersOnly GRPC_CUSTOM_CLIENT_METADATA
>>>>>>> b8f2295d
        GRPC_CUSTOM_SERVER_METADATA>;

struct grpc_metadata_batch : public grpc_metadata_batch_base {
  using grpc_metadata_batch_base::grpc_metadata_batch_base;
};

#endif  // GRPC_SRC_CORE_LIB_TRANSPORT_METADATA_BATCH_H<|MERGE_RESOLUTION|>--- conflicted
+++ resolved
@@ -509,7 +509,6 @@
   static absl::string_view DisplayValue(bool x) { return x ? "true" : "false"; }
 };
 
-<<<<<<< HEAD
 // On the client-side, the value is a uintptr_t with a value of 1 if the call
 // has a registered/known method, or 0, if it's not known. On the server side,
 // the value is a (ChannelRegisteredMethod*).
@@ -518,7 +517,8 @@
   static constexpr bool kRepeatable = false;
   using ValueType = void*;
   static std::string DisplayValue(void* x);
-=======
+};
+
 // Annotation added by filters to inform the transport to tarpit this
 // response: add some random delay to thwart certain kinds of attacks.
 struct GrpcTarPit {
@@ -526,7 +526,6 @@
   static constexpr bool kRepeatable = false;
   using ValueType = Empty;
   static absl::string_view DisplayValue(Empty x) { return "tarpit"; }
->>>>>>> b8f2295d
 };
 
 namespace metadata_detail {
@@ -1503,19 +1502,11 @@
     grpc_core::LbCostBinMetadata, grpc_core::LbTokenMetadata,
     grpc_core::XEnvoyPeerMetadata,
     // Non-encodable things
-<<<<<<< HEAD
     grpc_core::GrpcStreamNetworkState, grpc_core::PeerString,
     grpc_core::GrpcStatusContext, grpc_core::GrpcStatusFromWire,
     grpc_core::GrpcCallWasCancelled, grpc_core::WaitForReady,
-    grpc_core::GrpcTrailersOnly,
+    grpc_core::GrpcTrailersOnly, grpc_core::GrpcTarPit,
     grpc_core::GrpcRegisteredMethod GRPC_CUSTOM_CLIENT_METADATA
-=======
-    grpc_core::GrpcTarPit, grpc_core::GrpcStreamNetworkState,
-    grpc_core::PeerString, grpc_core::GrpcStatusContext,
-    grpc_core::GrpcStatusFromWire, grpc_core::GrpcCallWasCancelled,
-    grpc_core::WaitForReady,
-    grpc_core::GrpcTrailersOnly GRPC_CUSTOM_CLIENT_METADATA
->>>>>>> b8f2295d
         GRPC_CUSTOM_SERVER_METADATA>;
 
 struct grpc_metadata_batch : public grpc_metadata_batch_base {
