--- conflicted
+++ resolved
@@ -203,11 +203,7 @@
                                  MetadataParseErrorFn on_error,
                                  ParsedMetadata* result);
     std::string (*const debug_string)(const Buffer& value);
-<<<<<<< HEAD
-    size_t (*const key_length)(const Buffer& value);
-=======
     absl::string_view (*const key)(const Buffer& value);
->>>>>>> fd593902
   };
 
   static const VTable* EmptyVTable();
@@ -351,48 +347,6 @@
   return &vtable;
 }
 
-<<<<<<< HEAD
-=======
-template <typename MetadataContainer>
-template <bool kIsBinaryHeader>
-const typename ParsedMetadata<MetadataContainer>::VTable*
-ParsedMetadata<MetadataContainer>::MdelemVtable() {
-  static const VTable vtable = {
-      kIsBinaryHeader,
-      // destroy
-      [](const Buffer& value) { GRPC_MDELEM_UNREF(value.mdelem); },
-      // set
-      [](const Buffer& value, MetadataContainer* map) {
-        auto md = GRPC_MDELEM_REF(value.mdelem);
-        auto err = map->Append(md);
-        // If an error occurs, md is not consumed and we need to.
-        // This is an awful API, but that's why we're replacing it.
-        if (err != GRPC_ERROR_NONE) {
-          GRPC_MDELEM_UNREF(md);
-        }
-        return err;
-      },
-      // with_new_value
-      [](Slice* value_slice, MetadataParseErrorFn, ParsedMetadata* result) {
-        result->value_.mdelem = grpc_mdelem_from_slices(
-            static_cast<const ManagedMemorySlice&>(
-                grpc_slice_ref_internal(GRPC_MDKEY(result->value_.mdelem))),
-            value_slice->TakeCSlice());
-      },
-      // debug_string
-      [](const Buffer& value) {
-        return metadata_detail::MakeDebugString(
-            StringViewFromSlice(GRPC_MDKEY(value.mdelem)),
-            StringViewFromSlice(GRPC_MDVALUE(value.mdelem)));
-      },
-      // key
-      [](const Buffer& value) {
-        return StringViewFromSlice(GRPC_MDKEY(value.mdelem));
-      }};
-  return &vtable;
-}
-
->>>>>>> fd593902
 }  // namespace grpc_core
 
 #endif  // GRPC_CORE_LIB_TRANSPORT_PARSED_METADATA_H