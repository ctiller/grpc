// Copyright 2023 gRPC authors.
//
// Licensed under the Apache License, Version 2.0 (the "License");
// you may not use this file except in compliance with the License.
// You may obtain a copy of the License at
//
//     http://www.apache.org/licenses/LICENSE-2.0
//
// Unless required by applicable law or agreed to in writing, software
// distributed under the License is distributed on an "AS IS" BASIS,
// WITHOUT WARRANTIES OR CONDITIONS OF ANY KIND, either express or implied.
// See the License for the specific language governing permissions and
// limitations under the License.

#ifndef GRPC_SRC_CORE_LIB_TRANSPORT_PROMISE_ENDPOINT_H
#define GRPC_SRC_CORE_LIB_TRANSPORT_PROMISE_ENDPOINT_H

#include <grpc/support/port_platform.h>

#include <stddef.h>
#include <stdint.h>

#include <atomic>
#include <functional>
#include <memory>
#include <utility>

#include "absl/base/thread_annotations.h"
#include "absl/status/status.h"
#include "absl/status/statusor.h"
#include "absl/types/optional.h"

#include <grpc/event_engine/event_engine.h>
#include <grpc/event_engine/slice.h>
#include <grpc/event_engine/slice_buffer.h>
#include <grpc/slice_buffer.h>
#include <grpc/support/log.h>

#include "src/core/lib/gprpp/sync.h"
#include "src/core/lib/promise/activity.h"
#include "src/core/lib/promise/if.h"
#include "src/core/lib/promise/map.h"
#include "src/core/lib/promise/poll.h"
#include "src/core/lib/slice/slice.h"
#include "src/core/lib/slice/slice_buffer.h"

namespace grpc_core {

// Wrapper around event engine endpoint that provides a promise like API.
class PromiseEndpoint {
 public:
  PromiseEndpoint(
      std::unique_ptr<grpc_event_engine::experimental::EventEngine::Endpoint>
          endpoint,
      SliceBuffer already_received);
  ~PromiseEndpoint() = default;
  /// Prevent copying of PromiseEndpoint; moving is fine.
  PromiseEndpoint(const PromiseEndpoint&) = delete;
  PromiseEndpoint& operator=(const PromiseEndpoint&) = delete;
  PromiseEndpoint(PromiseEndpoint&&) = default;
  PromiseEndpoint& operator=(PromiseEndpoint&&) = default;

  // Returns a promise that resolves to a `absl::Status` indicating the result
  // of the write operation.
  //
  // Concurrent writes are not supported, which means callers should not call
  // `Write()` before the previous write finishes. Doing that results in
  // undefined behavior.
  auto Write(SliceBuffer data) {
<<<<<<< HEAD
    {
      MutexLock lock(&write_mutex_);
      // Assert previous write finishes.
      GPR_ASSERT(!write_result_.has_value());
      // TODO(ladynana): Replace this with `SliceBufferCast<>` when it is
      // available.
      grpc_slice_buffer_swap(write_buffer_.c_slice_buffer(),
                             data.c_slice_buffer());
    }
    if (write_buffer_.Length() == 0u) {
      WriteCallback(absl::OkStatus());
    } else {
      // If `Write()` returns true immediately, the callback will not be called.
      // We still need to call our callback to pick up the result.
      if (endpoint_->Write(std::bind(&PromiseEndpoint::WriteCallback, this,
                                     std::placeholders::_1),
                           &write_buffer_,
                           nullptr /* uses default arguments */)) {
        WriteCallback(absl::OkStatus());
      }
    }
    return [this]() -> Poll<absl::Status> {
      MutexLock lock(&write_mutex_);
      // If current write isn't finished return `Pending()`, else return write
      // result.
      if (!write_result_.has_value()) {
        write_waker_ = Activity::current()->MakeNonOwningWaker();
        return Pending();
      } else {
        const auto ret = *write_result_;
        write_result_.reset();
        return ret;
      }
    };
=======
    // Assert previous write finishes.
    GPR_ASSERT(!write_state_->complete.load(std::memory_order_relaxed));
    // TODO(ladynana): Replace this with `SliceBufferCast<>` when it is
    // available.
    grpc_slice_buffer_swap(write_state_->buffer.c_slice_buffer(),
                           data.c_slice_buffer());
    // If `Write()` returns true immediately, the callback will not be called.
    // We still need to call our callback to pick up the result.
    write_state_->waker = Activity::current()->MakeNonOwningWaker();
    const bool completed = endpoint_->Write(
        [write_state = write_state_](absl::Status status) {
          write_state->Complete(std::move(status));
        },
        &write_state_->buffer, nullptr /* uses default arguments */);
    return If(
        completed,
        [this]() {
          write_state_->waker = Waker();
          return []() { return absl::OkStatus(); };
        },
        [this]() {
          return [write_state = write_state_]() -> Poll<absl::Status> {
            // If current write isn't finished return `Pending()`, else return
            // write result.
            if (!write_state->complete.load(std::memory_order_acquire)) {
              return Pending();
            }
            write_state->complete.store(false, std::memory_order_relaxed);
            return std::move(write_state->result);
          };
        });
>>>>>>> 2c18d164
  }

  // Returns a promise that resolves to `SliceBuffer` with
  // `num_bytes` bytes.
  //
  // Concurrent reads are not supported, which means callers should not call
  // `Read()` before the previous read finishes. Doing that results in
  // undefined behavior.
  auto Read(size_t num_bytes) {
    // Assert previous read finishes.
    GPR_ASSERT(!read_state_->complete.load(std::memory_order_relaxed));
    // Should not have pending reads.
    GPR_ASSERT(read_state_->pending_buffer.Count() == 0u);
    bool complete = true;
    while (read_state_->buffer.Length() < num_bytes) {
      // Set read args with hinted bytes.
      grpc_event_engine::experimental::EventEngine::Endpoint::ReadArgs
          read_args = {
              static_cast<int64_t>(num_bytes - read_state_->buffer.Length())};
      // If `Read()` returns true immediately, the callback will not be
      // called.
      read_state_->waker = Activity::current()->MakeNonOwningWaker();
      if (endpoint_->Read(
              [read_state = read_state_, num_bytes](absl::Status status) {
                read_state->Complete(std::move(status), num_bytes);
              },
              &read_state_->pending_buffer, &read_args)) {
        read_state_->waker = Waker();
        read_state_->pending_buffer.MoveFirstNBytesIntoSliceBuffer(
            read_state_->pending_buffer.Length(), read_state_->buffer);
        GPR_DEBUG_ASSERT(read_state_->pending_buffer.Count() == 0u);
      } else {
        complete = false;
        break;
      }
    }
    return If(
        complete,
        [this, num_bytes]() {
          SliceBuffer ret;
          grpc_slice_buffer_move_first(read_state_->buffer.c_slice_buffer(),
                                       num_bytes, ret.c_slice_buffer());
          return [ret = std::move(
                      ret)]() mutable -> Poll<absl::StatusOr<SliceBuffer>> {
            return std::move(ret);
          };
        },
        [this, num_bytes]() {
          return [read_state = read_state_,
                  num_bytes]() -> Poll<absl::StatusOr<SliceBuffer>> {
            if (!read_state->complete.load(std::memory_order_acquire)) {
              return Pending();
            }
            // If read succeeds, return `SliceBuffer` with `num_bytes` bytes.
            if (read_state->result.ok()) {
              SliceBuffer ret;
              grpc_slice_buffer_move_first(read_state->buffer.c_slice_buffer(),
                                           num_bytes, ret.c_slice_buffer());
              read_state->complete.store(false, std::memory_order_relaxed);
              return ret;
            }
            read_state->complete.store(false, std::memory_order_relaxed);
            return std::move(read_state->result);
          };
        });
  }

  // Returns a promise that resolves to `Slice` with at least
  // `num_bytes` bytes which should be less than INT64_MAX bytes.
  //
  // Concurrent reads are not supported, which means callers should not call
  // `ReadSlice()` before the previous read finishes. Doing that results in
  // undefined behavior.
  auto ReadSlice(size_t num_bytes) {
    return Map(Read(num_bytes),
               [](absl::StatusOr<SliceBuffer> buffer) -> absl::StatusOr<Slice> {
                 if (!buffer.ok()) return buffer.status();
                 return buffer->JoinIntoSlice();
               });
  }

  // Returns a promise that resolves to a byte with type `uint8_t`.
  auto ReadByte() {
    return Map(ReadSlice(1),
               [](absl::StatusOr<Slice> slice) -> absl::StatusOr<uint8_t> {
                 if (!slice.ok()) return slice.status();
                 return (*slice)[0];
               });
  }

  const grpc_event_engine::experimental::EventEngine::ResolvedAddress&
  GetPeerAddress() const;
  const grpc_event_engine::experimental::EventEngine::ResolvedAddress&
  GetLocalAddress() const;

 private:
  std::shared_ptr<grpc_event_engine::experimental::EventEngine::Endpoint>
      endpoint_;

  struct ReadState : public RefCounted<ReadState> {
    std::atomic<bool> complete{false};
    // Read buffer used for storing successful reads given by
    // `EventEngine::Endpoint` but not yet requested by the caller.
    grpc_event_engine::experimental::SliceBuffer buffer;
    // Buffer used to accept data from `EventEngine::Endpoint`.
    // Every time after a successful read from `EventEngine::Endpoint`, the data
    // in this buffer should be appended to `buffer`.
    grpc_event_engine::experimental::SliceBuffer pending_buffer;
    // Used for store the result from `EventEngine::Endpoint::Read()`.
    absl::Status result;
    Waker waker;
    // Backing endpoint: we keep this on ReadState as reads will need to
    // repeatedly read until the target size is hit, and we don't want to access
    // the main object during this dance (indeed the main object may be
    // deleted).
    std::weak_ptr<grpc_event_engine::experimental::EventEngine::Endpoint>
        endpoint;

    void Complete(absl::Status status, size_t num_bytes_requested);
  };

  struct WriteState : public RefCounted<WriteState> {
    std::atomic<bool> complete{false};
    // Write buffer used for `EventEngine::Endpoint::Write()` to ensure the
    // memory behind the buffer is not lost.
    grpc_event_engine::experimental::SliceBuffer buffer;
    // Used for store the result from `EventEngine::Endpoint::Write()`.
    absl::Status result;
    Waker waker;

    void Complete(absl::Status status) {
      result = std::move(status);
      auto w = std::move(waker);
      complete.store(true, std::memory_order_release);
      w.Wakeup();
    }
  };

  RefCountedPtr<WriteState> write_state_ = MakeRefCounted<WriteState>();
  RefCountedPtr<ReadState> read_state_ = MakeRefCounted<ReadState>();
};

}  // namespace grpc_core

#endif  // GRPC_SRC_CORE_LIB_TRANSPORT_PROMISE_ENDPOINT_H<|MERGE_RESOLUTION|>--- conflicted
+++ resolved
@@ -67,42 +67,6 @@
   // `Write()` before the previous write finishes. Doing that results in
   // undefined behavior.
   auto Write(SliceBuffer data) {
-<<<<<<< HEAD
-    {
-      MutexLock lock(&write_mutex_);
-      // Assert previous write finishes.
-      GPR_ASSERT(!write_result_.has_value());
-      // TODO(ladynana): Replace this with `SliceBufferCast<>` when it is
-      // available.
-      grpc_slice_buffer_swap(write_buffer_.c_slice_buffer(),
-                             data.c_slice_buffer());
-    }
-    if (write_buffer_.Length() == 0u) {
-      WriteCallback(absl::OkStatus());
-    } else {
-      // If `Write()` returns true immediately, the callback will not be called.
-      // We still need to call our callback to pick up the result.
-      if (endpoint_->Write(std::bind(&PromiseEndpoint::WriteCallback, this,
-                                     std::placeholders::_1),
-                           &write_buffer_,
-                           nullptr /* uses default arguments */)) {
-        WriteCallback(absl::OkStatus());
-      }
-    }
-    return [this]() -> Poll<absl::Status> {
-      MutexLock lock(&write_mutex_);
-      // If current write isn't finished return `Pending()`, else return write
-      // result.
-      if (!write_result_.has_value()) {
-        write_waker_ = Activity::current()->MakeNonOwningWaker();
-        return Pending();
-      } else {
-        const auto ret = *write_result_;
-        write_result_.reset();
-        return ret;
-      }
-    };
-=======
     // Assert previous write finishes.
     GPR_ASSERT(!write_state_->complete.load(std::memory_order_relaxed));
     // TODO(ladynana): Replace this with `SliceBufferCast<>` when it is
@@ -134,7 +98,6 @@
             return std::move(write_state->result);
           };
         });
->>>>>>> 2c18d164
   }
 
   // Returns a promise that resolves to `SliceBuffer` with
