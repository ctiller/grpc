/*
 * Copyright 2015 gRPC authors.
 *
 * Licensed under the Apache License, Version 2.0 (the "License");
 * you may not use this file except in compliance with the License.
 * You may obtain a copy of the License at
 *
 *     http://www.apache.org/licenses/LICENSE-2.0
 *
 * Unless required by applicable law or agreed to in writing, software
 * distributed under the License is distributed on an "AS IS" BASIS,
 * WITHOUT WARRANTIES OR CONDITIONS OF ANY KIND, either express or implied.
 * See the License for the specific language governing permissions and
 * limitations under the License.
 */

/*
 * WARNING: Auto-generated code.
 *
 * To make changes to this file, change
 * tools/codegen/core/gen_static_metadata.py, and then re-run it.
 *
 * See metadata.h for an explanation of the interface here, and metadata.cc for
 * an explanation of what's going on.
 */

#ifndef GRPC_CORE_LIB_TRANSPORT_STATIC_METADATA_H
#define GRPC_CORE_LIB_TRANSPORT_STATIC_METADATA_H

#include <grpc/support/port_platform.h>

#include <cstdint>

#include "src/core/lib/slice/static_slice.h"
#include "src/core/lib/transport/metadata.h"

#define GRPC_STATIC_MDELEM_COUNT 81

namespace grpc_core {
extern StaticMetadata g_static_mdelem_table[GRPC_STATIC_MDELEM_COUNT];
extern grpc_mdelem g_static_mdelem_manifested[GRPC_STATIC_MDELEM_COUNT];
}  // namespace grpc_core

extern uintptr_t grpc_static_mdelem_user_data[GRPC_STATIC_MDELEM_COUNT];
/* ":authority": "" */
#define GRPC_MDELEM_AUTHORITY_EMPTY (::grpc_core::g_static_mdelem_manifested[0])
/* ":method": "GET" */
#define GRPC_MDELEM_METHOD_GET (::grpc_core::g_static_mdelem_manifested[1])
/* ":method": "POST" */
#define GRPC_MDELEM_METHOD_POST (::grpc_core::g_static_mdelem_manifested[2])
/* ":path": "/" */
#define GRPC_MDELEM_PATH_SLASH (::grpc_core::g_static_mdelem_manifested[3])
/* ":path": "/index.html" */
#define GRPC_MDELEM_PATH_SLASH_INDEX_DOT_HTML \
  (::grpc_core::g_static_mdelem_manifested[4])
/* ":scheme": "http" */
#define GRPC_MDELEM_SCHEME_HTTP (::grpc_core::g_static_mdelem_manifested[5])
/* ":scheme": "https" */
#define GRPC_MDELEM_SCHEME_HTTPS (::grpc_core::g_static_mdelem_manifested[6])
/* ":status": "200" */
#define GRPC_MDELEM_STATUS_200 (::grpc_core::g_static_mdelem_manifested[7])
/* ":status": "204" */
#define GRPC_MDELEM_STATUS_204 (::grpc_core::g_static_mdelem_manifested[8])
/* ":status": "206" */
#define GRPC_MDELEM_STATUS_206 (::grpc_core::g_static_mdelem_manifested[9])
/* ":status": "304" */
#define GRPC_MDELEM_STATUS_304 (::grpc_core::g_static_mdelem_manifested[10])
/* ":status": "400" */
#define GRPC_MDELEM_STATUS_400 (::grpc_core::g_static_mdelem_manifested[11])
/* ":status": "404" */
#define GRPC_MDELEM_STATUS_404 (::grpc_core::g_static_mdelem_manifested[12])
/* ":status": "500" */
#define GRPC_MDELEM_STATUS_500 (::grpc_core::g_static_mdelem_manifested[13])
/* "accept-charset": "" */
#define GRPC_MDELEM_ACCEPT_CHARSET_EMPTY \
  (::grpc_core::g_static_mdelem_manifested[14])
/* "accept-encoding": "gzip, deflate" */
#define GRPC_MDELEM_ACCEPT_ENCODING_GZIP_COMMA_DEFLATE \
  (::grpc_core::g_static_mdelem_manifested[15])
/* "accept-language": "" */
#define GRPC_MDELEM_ACCEPT_LANGUAGE_EMPTY \
  (::grpc_core::g_static_mdelem_manifested[16])
/* "accept-ranges": "" */
#define GRPC_MDELEM_ACCEPT_RANGES_EMPTY \
  (::grpc_core::g_static_mdelem_manifested[17])
/* "accept": "" */
#define GRPC_MDELEM_ACCEPT_EMPTY (::grpc_core::g_static_mdelem_manifested[18])
/* "access-control-allow-origin": "" */
#define GRPC_MDELEM_ACCESS_CONTROL_ALLOW_ORIGIN_EMPTY \
  (::grpc_core::g_static_mdelem_manifested[19])
/* "age": "" */
#define GRPC_MDELEM_AGE_EMPTY (::grpc_core::g_static_mdelem_manifested[20])
/* "allow": "" */
#define GRPC_MDELEM_ALLOW_EMPTY (::grpc_core::g_static_mdelem_manifested[21])
/* "authorization": "" */
#define GRPC_MDELEM_AUTHORIZATION_EMPTY \
  (::grpc_core::g_static_mdelem_manifested[22])
/* "cache-control": "" */
#define GRPC_MDELEM_CACHE_CONTROL_EMPTY \
  (::grpc_core::g_static_mdelem_manifested[23])
/* "content-disposition": "" */
#define GRPC_MDELEM_CONTENT_DISPOSITION_EMPTY \
  (::grpc_core::g_static_mdelem_manifested[24])
/* "content-encoding": "" */
#define GRPC_MDELEM_CONTENT_ENCODING_EMPTY \
  (::grpc_core::g_static_mdelem_manifested[25])
/* "content-language": "" */
#define GRPC_MDELEM_CONTENT_LANGUAGE_EMPTY \
  (::grpc_core::g_static_mdelem_manifested[26])
/* "content-length": "" */
#define GRPC_MDELEM_CONTENT_LENGTH_EMPTY \
  (::grpc_core::g_static_mdelem_manifested[27])
/* "content-location": "" */
#define GRPC_MDELEM_CONTENT_LOCATION_EMPTY \
  (::grpc_core::g_static_mdelem_manifested[28])
/* "content-range": "" */
#define GRPC_MDELEM_CONTENT_RANGE_EMPTY \
  (::grpc_core::g_static_mdelem_manifested[29])
/* "content-type": "" */
#define GRPC_MDELEM_CONTENT_TYPE_EMPTY \
  (::grpc_core::g_static_mdelem_manifested[30])
/* "cookie": "" */
#define GRPC_MDELEM_COOKIE_EMPTY (::grpc_core::g_static_mdelem_manifested[31])
/* "date": "" */
#define GRPC_MDELEM_DATE_EMPTY (::grpc_core::g_static_mdelem_manifested[32])
/* "etag": "" */
#define GRPC_MDELEM_ETAG_EMPTY (::grpc_core::g_static_mdelem_manifested[33])
/* "expect": "" */
#define GRPC_MDELEM_EXPECT_EMPTY (::grpc_core::g_static_mdelem_manifested[34])
/* "expires": "" */
#define GRPC_MDELEM_EXPIRES_EMPTY (::grpc_core::g_static_mdelem_manifested[35])
/* "from": "" */
#define GRPC_MDELEM_FROM_EMPTY (::grpc_core::g_static_mdelem_manifested[36])
/* "host": "" */
#define GRPC_MDELEM_HOST_EMPTY (::grpc_core::g_static_mdelem_manifested[37])
/* "if-match": "" */
#define GRPC_MDELEM_IF_MATCH_EMPTY (::grpc_core::g_static_mdelem_manifested[38])
/* "if-modified-since": "" */
#define GRPC_MDELEM_IF_MODIFIED_SINCE_EMPTY \
  (::grpc_core::g_static_mdelem_manifested[39])
/* "if-none-match": "" */
#define GRPC_MDELEM_IF_NONE_MATCH_EMPTY \
  (::grpc_core::g_static_mdelem_manifested[40])
/* "if-range": "" */
#define GRPC_MDELEM_IF_RANGE_EMPTY (::grpc_core::g_static_mdelem_manifested[41])
/* "if-unmodified-since": "" */
#define GRPC_MDELEM_IF_UNMODIFIED_SINCE_EMPTY \
  (::grpc_core::g_static_mdelem_manifested[42])
/* "last-modified": "" */
#define GRPC_MDELEM_LAST_MODIFIED_EMPTY \
  (::grpc_core::g_static_mdelem_manifested[43])
/* "link": "" */
#define GRPC_MDELEM_LINK_EMPTY (::grpc_core::g_static_mdelem_manifested[44])
/* "location": "" */
#define GRPC_MDELEM_LOCATION_EMPTY (::grpc_core::g_static_mdelem_manifested[45])
/* "max-forwards": "" */
#define GRPC_MDELEM_MAX_FORWARDS_EMPTY \
  (::grpc_core::g_static_mdelem_manifested[46])
/* "proxy-authenticate": "" */
#define GRPC_MDELEM_PROXY_AUTHENTICATE_EMPTY \
  (::grpc_core::g_static_mdelem_manifested[47])
/* "proxy-authorization": "" */
#define GRPC_MDELEM_PROXY_AUTHORIZATION_EMPTY \
  (::grpc_core::g_static_mdelem_manifested[48])
/* "range": "" */
#define GRPC_MDELEM_RANGE_EMPTY (::grpc_core::g_static_mdelem_manifested[49])
/* "referer": "" */
#define GRPC_MDELEM_REFERER_EMPTY (::grpc_core::g_static_mdelem_manifested[50])
/* "refresh": "" */
#define GRPC_MDELEM_REFRESH_EMPTY (::grpc_core::g_static_mdelem_manifested[51])
/* "retry-after": "" */
#define GRPC_MDELEM_RETRY_AFTER_EMPTY \
  (::grpc_core::g_static_mdelem_manifested[52])
/* "server": "" */
#define GRPC_MDELEM_SERVER_EMPTY (::grpc_core::g_static_mdelem_manifested[53])
/* "set-cookie": "" */
#define GRPC_MDELEM_SET_COOKIE_EMPTY \
  (::grpc_core::g_static_mdelem_manifested[54])
/* "strict-transport-security": "" */
#define GRPC_MDELEM_STRICT_TRANSPORT_SECURITY_EMPTY \
  (::grpc_core::g_static_mdelem_manifested[55])
/* "transfer-encoding": "" */
#define GRPC_MDELEM_TRANSFER_ENCODING_EMPTY \
  (::grpc_core::g_static_mdelem_manifested[56])
/* "user-agent": "" */
#define GRPC_MDELEM_USER_AGENT_EMPTY \
  (::grpc_core::g_static_mdelem_manifested[57])
/* "vary": "" */
#define GRPC_MDELEM_VARY_EMPTY (::grpc_core::g_static_mdelem_manifested[58])
/* "via": "" */
#define GRPC_MDELEM_VIA_EMPTY (::grpc_core::g_static_mdelem_manifested[59])
/* "www-authenticate": "" */
#define GRPC_MDELEM_WWW_AUTHENTICATE_EMPTY \
  (::grpc_core::g_static_mdelem_manifested[60])
/* "grpc-encoding": "identity" */
#define GRPC_MDELEM_GRPC_ENCODING_IDENTITY \
  (::grpc_core::g_static_mdelem_manifested[61])
/* "grpc-encoding": "gzip" */
#define GRPC_MDELEM_GRPC_ENCODING_GZIP \
  (::grpc_core::g_static_mdelem_manifested[62])
/* "grpc-encoding": "deflate" */
#define GRPC_MDELEM_GRPC_ENCODING_DEFLATE \
  (::grpc_core::g_static_mdelem_manifested[63])
/* "content-type": "application/grpc" */
#define GRPC_MDELEM_CONTENT_TYPE_APPLICATION_SLASH_GRPC \
  (::grpc_core::g_static_mdelem_manifested[64])
/* ":scheme": "grpc" */
#define GRPC_MDELEM_SCHEME_GRPC (::grpc_core::g_static_mdelem_manifested[65])
/* ":method": "PUT" */
#define GRPC_MDELEM_METHOD_PUT (::grpc_core::g_static_mdelem_manifested[66])
/* "accept-encoding": "" */
#define GRPC_MDELEM_ACCEPT_ENCODING_EMPTY \
  (::grpc_core::g_static_mdelem_manifested[67])
/* "content-encoding": "identity" */
#define GRPC_MDELEM_CONTENT_ENCODING_IDENTITY \
  (::grpc_core::g_static_mdelem_manifested[68])
/* "content-encoding": "gzip" */
#define GRPC_MDELEM_CONTENT_ENCODING_GZIP \
  (::grpc_core::g_static_mdelem_manifested[69])
/* "lb-cost-bin": "" */
#define GRPC_MDELEM_LB_COST_BIN_EMPTY \
  (::grpc_core::g_static_mdelem_manifested[70])
/* "grpc-accept-encoding": "identity" */
#define GRPC_MDELEM_GRPC_ACCEPT_ENCODING_IDENTITY \
  (::grpc_core::g_static_mdelem_manifested[71])
/* "grpc-accept-encoding": "deflate" */
#define GRPC_MDELEM_GRPC_ACCEPT_ENCODING_DEFLATE \
  (::grpc_core::g_static_mdelem_manifested[72])
/* "grpc-accept-encoding": "identity,deflate" */
#define GRPC_MDELEM_GRPC_ACCEPT_ENCODING_IDENTITY_COMMA_DEFLATE \
  (::grpc_core::g_static_mdelem_manifested[73])
/* "grpc-accept-encoding": "gzip" */
#define GRPC_MDELEM_GRPC_ACCEPT_ENCODING_GZIP \
  (::grpc_core::g_static_mdelem_manifested[74])
/* "grpc-accept-encoding": "identity,gzip" */
#define GRPC_MDELEM_GRPC_ACCEPT_ENCODING_IDENTITY_COMMA_GZIP \
  (::grpc_core::g_static_mdelem_manifested[75])
/* "grpc-accept-encoding": "deflate,gzip" */
#define GRPC_MDELEM_GRPC_ACCEPT_ENCODING_DEFLATE_COMMA_GZIP \
  (::grpc_core::g_static_mdelem_manifested[76])
/* "grpc-accept-encoding": "identity,deflate,gzip" */
#define GRPC_MDELEM_GRPC_ACCEPT_ENCODING_IDENTITY_COMMA_DEFLATE_COMMA_GZIP \
  (::grpc_core::g_static_mdelem_manifested[77])
/* "accept-encoding": "identity" */
#define GRPC_MDELEM_ACCEPT_ENCODING_IDENTITY \
  (::grpc_core::g_static_mdelem_manifested[78])
/* "accept-encoding": "gzip" */
#define GRPC_MDELEM_ACCEPT_ENCODING_GZIP \
  (::grpc_core::g_static_mdelem_manifested[79])
/* "accept-encoding": "identity,gzip" */
#define GRPC_MDELEM_ACCEPT_ENCODING_IDENTITY_COMMA_GZIP \
  (::grpc_core::g_static_mdelem_manifested[80])

grpc_mdelem grpc_static_mdelem_for_static_strings(intptr_t a, intptr_t b);
typedef enum {
  GRPC_BATCH_PATH,
  GRPC_BATCH_METHOD,
  GRPC_BATCH_STATUS,
  GRPC_BATCH_AUTHORITY,
  GRPC_BATCH_SCHEME,
  GRPC_BATCH_GRPC_ENCODING,
  GRPC_BATCH_GRPC_ACCEPT_ENCODING,
  GRPC_BATCH_CONTENT_TYPE,
  GRPC_BATCH_CONTENT_ENCODING,
  GRPC_BATCH_ACCEPT_ENCODING,
  GRPC_BATCH_GRPC_INTERNAL_ENCODING_REQUEST,
<<<<<<< HEAD
  GRPC_BATCH_GRPC_INTERNAL_STREAM_ENCODING_REQUEST,
=======
  GRPC_BATCH_GRPC_PREVIOUS_RPC_ATTEMPTS,
  GRPC_BATCH_GRPC_RETRY_PUSHBACK_MS,
>>>>>>> 4f80a68a
  GRPC_BATCH_CALLOUTS_COUNT
} grpc_metadata_batch_callouts_index;

typedef union {
  struct grpc_linked_mdelem* array[GRPC_BATCH_CALLOUTS_COUNT];
  struct {
    struct grpc_linked_mdelem* path;
    struct grpc_linked_mdelem* method;
    struct grpc_linked_mdelem* status;
    struct grpc_linked_mdelem* authority;
    struct grpc_linked_mdelem* scheme;
    struct grpc_linked_mdelem* grpc_encoding;
    struct grpc_linked_mdelem* grpc_accept_encoding;
    struct grpc_linked_mdelem* content_type;
    struct grpc_linked_mdelem* content_encoding;
    struct grpc_linked_mdelem* accept_encoding;
    struct grpc_linked_mdelem* grpc_internal_encoding_request;
<<<<<<< HEAD
    struct grpc_linked_mdelem* grpc_internal_stream_encoding_request;
=======
    struct grpc_linked_mdelem* grpc_previous_rpc_attempts;
    struct grpc_linked_mdelem* grpc_retry_pushback_ms;
>>>>>>> 4f80a68a
  } named;
} grpc_metadata_batch_callouts;

#define GRPC_BATCH_INDEX_OF(slice)                                             \
  (GRPC_IS_STATIC_METADATA_STRING((slice)) &&                                  \
           reinterpret_cast<grpc_core::StaticSliceRefcount*>((slice).refcount) \
                   ->index <= static_cast<uint32_t>(GRPC_BATCH_CALLOUTS_COUNT) \
       ? static_cast<grpc_metadata_batch_callouts_index>(                      \
             reinterpret_cast<grpc_core::StaticSliceRefcount*>(                \
                 (slice).refcount)                                             \
                 ->index)                                                      \
       : GRPC_BATCH_CALLOUTS_COUNT)

extern const uint8_t grpc_static_accept_encoding_metadata[8];
#define GRPC_MDELEM_ACCEPT_ENCODING_FOR_ALGORITHMS(algs)                \
  (GRPC_MAKE_MDELEM(&grpc_core::g_static_mdelem_table                   \
                         [grpc_static_accept_encoding_metadata[(algs)]] \
                             .data(),                                   \
                    GRPC_MDELEM_STORAGE_STATIC))

extern const uint8_t grpc_static_accept_stream_encoding_metadata[4];
#define GRPC_MDELEM_ACCEPT_STREAM_ENCODING_FOR_ALGORITHMS(algs)                \
  (GRPC_MAKE_MDELEM(&grpc_core::g_static_mdelem_table                          \
                         [grpc_static_accept_stream_encoding_metadata[(algs)]] \
                             .data(),                                          \
                    GRPC_MDELEM_STORAGE_STATIC))
#endif /* GRPC_CORE_LIB_TRANSPORT_STATIC_METADATA_H */<|MERGE_RESOLUTION|>--- conflicted
+++ resolved
@@ -264,12 +264,6 @@
   GRPC_BATCH_CONTENT_ENCODING,
   GRPC_BATCH_ACCEPT_ENCODING,
   GRPC_BATCH_GRPC_INTERNAL_ENCODING_REQUEST,
-<<<<<<< HEAD
-  GRPC_BATCH_GRPC_INTERNAL_STREAM_ENCODING_REQUEST,
-=======
-  GRPC_BATCH_GRPC_PREVIOUS_RPC_ATTEMPTS,
-  GRPC_BATCH_GRPC_RETRY_PUSHBACK_MS,
->>>>>>> 4f80a68a
   GRPC_BATCH_CALLOUTS_COUNT
 } grpc_metadata_batch_callouts_index;
 
@@ -287,12 +281,6 @@
     struct grpc_linked_mdelem* content_encoding;
     struct grpc_linked_mdelem* accept_encoding;
     struct grpc_linked_mdelem* grpc_internal_encoding_request;
-<<<<<<< HEAD
-    struct grpc_linked_mdelem* grpc_internal_stream_encoding_request;
-=======
-    struct grpc_linked_mdelem* grpc_previous_rpc_attempts;
-    struct grpc_linked_mdelem* grpc_retry_pushback_ms;
->>>>>>> 4f80a68a
   } named;
 } grpc_metadata_batch_callouts;
 
