--- conflicted
+++ resolved
@@ -533,11 +533,7 @@
                });
   }
 
-<<<<<<< HEAD
   auto PushServerInitialMetadata(absl::optional<ServerMetadataHandle> md) {
-=======
-  auto PushServerInitialMetadata(ServerMetadataHandle md) {
->>>>>>> 52a590f1
     GPR_DEBUG_ASSERT(Activity::current() == &spine_->party());
     return If(
         md.has_value(),
@@ -553,17 +549,10 @@
   }
 
   auto PushServerTrailingMetadata(ServerMetadataHandle md) {
-<<<<<<< HEAD
-    gpr_log(GPR_ERROR, "[%p] PushServerTrailingMetadata: %s", spine_.get(),
-            md->DebugString().c_str());
     GPR_DEBUG_ASSERT(Activity::current() == &spine_->party());
     spine_->server_initial_metadata().sender.Close();
     spine_->server_to_client_messages().sender.Close();
     spine_->client_to_server_messages().receiver.CloseWithError();
-=======
-    GPR_DEBUG_ASSERT(Activity::current() == &spine_->party());
-    spine_->server_to_client_messages().sender.Close();
->>>>>>> 52a590f1
     spine_->CallOnDone();
     return Map(spine_->server_trailing_metadata().sender.Push(std::move(md)),
                [](bool ok) { return StatusFlag(ok); });
@@ -579,7 +568,6 @@
     return Map(
         spine_->server_to_client_messages().sender.Push(std::move(message)),
         [](bool ok) { return StatusFlag(ok); });
-<<<<<<< HEAD
   }
 
   void Cancel(ServerMetadataHandle status) {
@@ -587,15 +575,6 @@
     std::ignore = spine_->Cancel(std::move(status));
   }
 
-=======
-  }
-
-  void Cancel(ServerMetadataHandle status) {
-    GPR_DEBUG_ASSERT(Activity::current() == &spine_->party());
-    std::ignore = spine_->Cancel(std::move(status));
-  }
-
->>>>>>> 52a590f1
   void OnDone(absl::AnyInvocable<void()> fn) { spine_->OnDone(std::move(fn)); }
 
   template <typename Promise>
