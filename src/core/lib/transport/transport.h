//
//
// Copyright 2015 gRPC authors.
//
// Licensed under the Apache License, Version 2.0 (the "License");
// you may not use this file except in compliance with the License.
// You may obtain a copy of the License at
//
//     http://www.apache.org/licenses/LICENSE-2.0
//
// Unless required by applicable law or agreed to in writing, software
// distributed under the License is distributed on an "AS IS" BASIS,
// WITHOUT WARRANTIES OR CONDITIONS OF ANY KIND, either express or implied.
// See the License for the specific language governing permissions and
// limitations under the License.
//
//

#ifndef GRPC_SRC_CORE_LIB_TRANSPORT_TRANSPORT_H
#define GRPC_SRC_CORE_LIB_TRANSPORT_TRANSPORT_H

#include <stddef.h>
#include <stdint.h>
#include <string.h>

#include <functional>
#include <string>
#include <utility>

#include "absl/functional/any_invocable.h"
#include "absl/status/status.h"
#include "absl/strings/string_view.h"
#include "absl/types/optional.h"

#include <grpc/impl/connectivity_state.h>
#include <grpc/slice.h>
#include <grpc/status.h>
#include <grpc/support/log.h>
#include <grpc/support/port_platform.h>
#include <grpc/support/time.h>

#include "src/core/lib/channel/context.h"
#include "src/core/lib/debug/trace.h"
#include "src/core/lib/gprpp/orphanable.h"
#include "src/core/lib/gprpp/ref_counted.h"
#include "src/core/lib/iomgr/call_combiner.h"
#include "src/core/lib/iomgr/closure.h"
#include "src/core/lib/iomgr/endpoint.h"
#include "src/core/lib/iomgr/error.h"
#include "src/core/lib/iomgr/iomgr_fwd.h"
#include "src/core/lib/iomgr/polling_entity.h"
#include "src/core/lib/promise/arena_promise.h"
#include "src/core/lib/promise/context.h"
#include "src/core/lib/promise/latch.h"
#include "src/core/lib/promise/pipe.h"
#include "src/core/lib/resource_quota/arena.h"
#include "src/core/lib/slice/slice_buffer.h"
#include "src/core/lib/transport/call_destination.h"
#include "src/core/lib/transport/call_final_info.h"
#include "src/core/lib/transport/call_spine.h"
#include "src/core/lib/transport/connectivity_state.h"
#include "src/core/lib/transport/message.h"
#include "src/core/lib/transport/metadata.h"
#include "src/core/lib/transport/metadata_batch.h"
#include "src/core/lib/transport/transport_fwd.h"

// Minimum and maximum protocol accepted versions.
#define GRPC_PROTOCOL_VERSION_MAX_MAJOR 2
#define GRPC_PROTOCOL_VERSION_MAX_MINOR 1
#define GRPC_PROTOCOL_VERSION_MIN_MAJOR 2
#define GRPC_PROTOCOL_VERSION_MIN_MINOR 1

#define GRPC_ARG_TRANSPORT "grpc.internal.transport"

namespace grpc_core {

// Move only type that tracks call startup.
// Allows observation of when client_initial_metadata has been processed by the
// end of the local call stack.
// Interested observers can call Wait() to obtain a promise that will resolve
// when all local client_initial_metadata processing has completed.
// The result of this token is either true on successful completion, or false
// if the metadata was not sent.
// To set a successful completion, call Complete(true). For failure, call
// Complete(false).
// If Complete is not called, the destructor of a still held token will complete
// with failure.
// Transports should hold this token until client_initial_metadata has passed
// any flow control (eg MAX_CONCURRENT_STREAMS for http2).
class ClientInitialMetadataOutstandingToken {
 public:
  static ClientInitialMetadataOutstandingToken Empty() {
    return ClientInitialMetadataOutstandingToken();
  }
  static ClientInitialMetadataOutstandingToken New(
      Arena* arena = GetContext<Arena>()) {
    ClientInitialMetadataOutstandingToken token;
    token.latch_ = arena->New<Latch<bool>>();
    return token;
  }

  ClientInitialMetadataOutstandingToken(
      const ClientInitialMetadataOutstandingToken&) = delete;
  ClientInitialMetadataOutstandingToken& operator=(
      const ClientInitialMetadataOutstandingToken&) = delete;
  ClientInitialMetadataOutstandingToken(
      ClientInitialMetadataOutstandingToken&& other) noexcept
      : latch_(std::exchange(other.latch_, nullptr)) {}
  ClientInitialMetadataOutstandingToken& operator=(
      ClientInitialMetadataOutstandingToken&& other) noexcept {
    latch_ = std::exchange(other.latch_, nullptr);
    return *this;
  }
  ~ClientInitialMetadataOutstandingToken() {
    if (latch_ != nullptr) latch_->Set(false);
  }
  void Complete(bool success) { std::exchange(latch_, nullptr)->Set(success); }

  // Returns a promise that will resolve when this object (or its moved-from
  // ancestor) is dropped.
  auto Wait() { return latch_->Wait(); }

 private:
  ClientInitialMetadataOutstandingToken() = default;

  Latch<bool>* latch_ = nullptr;
};

using ClientInitialMetadataOutstandingTokenWaitType =
    decltype(std::declval<ClientInitialMetadataOutstandingToken>().Wait());

struct CallArgs {
  // Initial metadata from the client to the server.
  // During promise setup this can be manipulated by filters (and then
  // passed on to the next filter).
  ClientMetadataHandle client_initial_metadata;
  // Token indicating that client_initial_metadata is still being processed.
  // This should be moved around and only destroyed when the transport is
  // satisfied that the metadata has passed any flow control measures it has.
  ClientInitialMetadataOutstandingToken client_initial_metadata_outstanding;
  // Latch that will ultimately contain the polling entity for the call.
  // TODO(ctiller): remove once event engine lands
  Latch<grpc_polling_entity>* polling_entity;
  // Initial metadata from the server to the client.
  // Set once when it's available.
  // During promise setup filters can substitute their own latch for this
  // and consequently intercept the sent value and mutate/observe it.
  PipeSender<ServerMetadataHandle>* server_initial_metadata;
  // Messages travelling from the application to the transport.
  PipeReceiver<MessageHandle>* client_to_server_messages;
  // Messages travelling from the transport to the application.
  PipeSender<MessageHandle>* server_to_client_messages;
};

using NextPromiseFactory =
    std::function<ArenaPromise<ServerMetadataHandle>(CallArgs)>;

}  // namespace grpc_core

// forward declarations

// grpc_stream doesn't actually exist. It's used as a typesafe
// opaque pointer for whatever data the transport wants to track
// for a stream.
typedef struct grpc_stream grpc_stream;

extern grpc_core::DebugOnlyTraceFlag grpc_trace_stream_refcount;

typedef struct grpc_stream_refcount {
  grpc_core::RefCount refs;
  grpc_closure destroy;
#ifndef NDEBUG
  const char* object_type;
#endif
} grpc_stream_refcount;

#ifndef NDEBUG
void grpc_stream_ref_init(grpc_stream_refcount* refcount, int initial_refs,
                          grpc_iomgr_cb_func cb, void* cb_arg,
                          const char* object_type);
#define GRPC_STREAM_REF_INIT(rc, ir, cb, cb_arg, objtype) \
  grpc_stream_ref_init(rc, ir, cb, cb_arg, objtype)
#else
void grpc_stream_ref_init(grpc_stream_refcount* refcount, int initial_refs,
                          grpc_iomgr_cb_func cb, void* cb_arg);
#define GRPC_STREAM_REF_INIT(rc, ir, cb, cb_arg, objtype) \
  do {                                                    \
    grpc_stream_ref_init(rc, ir, cb, cb_arg);             \
    (void)(objtype);                                      \
  } while (0)
#endif

#ifndef NDEBUG
inline void grpc_stream_ref(grpc_stream_refcount* refcount,
                            const char* reason) {
  if (grpc_trace_stream_refcount.enabled()) {
    gpr_log(GPR_DEBUG, "%s %p:%p REF %s", refcount->object_type, refcount,
            refcount->destroy.cb_arg, reason);
  }
  refcount->refs.RefNonZero(DEBUG_LOCATION, reason);
}
#else
inline void grpc_stream_ref(grpc_stream_refcount* refcount) {
  refcount->refs.RefNonZero();
}
#endif

void grpc_stream_destroy(grpc_stream_refcount* refcount);

#ifndef NDEBUG
inline void grpc_stream_unref(grpc_stream_refcount* refcount,
                              const char* reason) {
  if (grpc_trace_stream_refcount.enabled()) {
    gpr_log(GPR_DEBUG, "%s %p:%p UNREF %s", refcount->object_type, refcount,
            refcount->destroy.cb_arg, reason);
  }
  if (GPR_UNLIKELY(refcount->refs.Unref(DEBUG_LOCATION, reason))) {
    grpc_stream_destroy(refcount);
  }
}
#else
inline void grpc_stream_unref(grpc_stream_refcount* refcount) {
  if (GPR_UNLIKELY(refcount->refs.Unref())) {
    grpc_stream_destroy(refcount);
  }
}
#endif

// Wrap a buffer that is owned by some stream object into a slice that shares
// the same refcount
grpc_slice grpc_slice_from_stream_owned_buffer(grpc_stream_refcount* refcount,
                                               void* buffer, size_t length);

// This struct (which is present in both grpc_transport_stream_op_batch
// and grpc_transport_op_batch) is a convenience to allow filters or
// transports to schedule a closure related to a particular batch without
// having to allocate memory.  The general pattern is to initialize the
// closure with the callback arg set to the batch and extra_arg set to
// whatever state is associated with the handler (e.g., the call element
// or the transport stream object).
//
// Note that this can only be used by the current handler of a given
// batch on the way down the stack (i.e., whichever filter or transport is
// currently handling the batch).  Once a filter or transport passes control
// of the batch to the next handler, it cannot depend on the contents of
// this struct anymore, because the next handler may reuse it.
struct grpc_handler_private_op_data {
  void* extra_arg = nullptr;
  grpc_closure closure;
  grpc_handler_private_op_data() { memset(&closure, 0, sizeof(closure)); }
};

typedef struct grpc_transport_stream_op_batch_payload
    grpc_transport_stream_op_batch_payload;

// Transport stream op: a set of operations to perform on a transport
// against a single stream
struct grpc_transport_stream_op_batch {
  grpc_transport_stream_op_batch()
      : send_initial_metadata(false),
        send_trailing_metadata(false),
        send_message(false),
        recv_initial_metadata(false),
        recv_message(false),
        recv_trailing_metadata(false),
        cancel_stream(false),
        is_traced(false) {}

  /// Should be scheduled when all of the non-recv operations in the batch
  /// are complete.

  /// The recv ops (recv_initial_metadata, recv_message, and
  /// recv_trailing_metadata) each have their own callbacks.  If a batch
  /// contains both recv ops and non-recv ops, on_complete should be
  /// scheduled as soon as the non-recv ops are complete, regardless of
  /// whether or not the recv ops are complete.  If a batch contains
  /// only recv ops, on_complete can be null.
  grpc_closure* on_complete = nullptr;

  /// Values for the stream op (fields set are determined by flags above)
  grpc_transport_stream_op_batch_payload* payload = nullptr;

  /// Send initial metadata to the peer, from the provided metadata batch.
  bool send_initial_metadata : 1;

  /// Send trailing metadata to the peer, from the provided metadata batch.
  bool send_trailing_metadata : 1;

  /// Send message data to the peer, from the provided byte stream.
  bool send_message : 1;

  /// Receive initial metadata from the stream, into provided metadata batch.
  bool recv_initial_metadata : 1;

  /// Receive message data from the stream, into provided byte stream.
  bool recv_message : 1;

  /// Receive trailing metadata from the stream, into provided metadata batch.
  ///
  bool recv_trailing_metadata : 1;

  /// Cancel this stream with the provided error
  bool cancel_stream : 1;

  /// Is this stream traced
  bool is_traced : 1;

  bool HasOp() const {
    return send_initial_metadata || send_trailing_metadata || send_message ||
           recv_initial_metadata || recv_message || recv_trailing_metadata ||
           cancel_stream;
  }

  //**************************************************************************
  // remaining fields are initialized and used at the discretion of the
  // current handler of the op

  grpc_handler_private_op_data handler_private;
};

struct grpc_transport_stream_op_batch_payload {
  explicit grpc_transport_stream_op_batch_payload(
      grpc_call_context_element* context)
      : context(context) {}
  struct {
    grpc_metadata_batch* send_initial_metadata = nullptr;
  } send_initial_metadata;

  struct {
    grpc_metadata_batch* send_trailing_metadata = nullptr;
    // Set by the transport to true if the stream successfully wrote the
    // trailing metadata. If this is not set but there was a send trailing
    // metadata op present, this can indicate that a server call can be marked
    // as  a cancellation (since the stream was write-closed before status could
    // be delivered).
    bool* sent = nullptr;
  } send_trailing_metadata;

  struct {
    // The transport (or a filter that decides to return a failure before
    // the op gets down to the transport) takes ownership.
    // The batch's on_complete will not be called until after the byte
    // stream is orphaned.
    grpc_core::SliceBuffer* send_message;
    uint32_t flags = 0;
    // Set by the transport if the stream has been closed for writes. If this
    // is set and send message op is present, we set the operation to be a
    // failure without sending a cancel OP down the stack. This is so that the
    // status of the call does not get overwritten by the Cancel OP, which would
    // be especially problematic if we had received a valid status from the
    // server.
    // For send_initial_metadata, it is fine for the status to be overwritten
    // because at that point, the client will not have received a status.
    // For send_trailing_metadata, we might overwrite the status if we have
    // non-zero metadata to send. This is fine because the API does not allow
    // the client to send trailing metadata.
    bool stream_write_closed = false;
  } send_message;

  struct {
    grpc_metadata_batch* recv_initial_metadata = nullptr;
    /// Should be enqueued when initial metadata is ready to be processed.
    grpc_closure* recv_initial_metadata_ready = nullptr;
    // If not NULL, will be set to true if trailing metadata is
    // immediately available. This may be a signal that we received a
    // Trailers-Only response. The retry filter checks this to know whether to
    // defer the decision to commit the call or not. The C++ callback API also
    // uses this to set the success flag of OnReadInitialMetadataDone()
    // callback.
    bool* trailing_metadata_available = nullptr;
  } recv_initial_metadata;

  struct {
    // Will be set by the transport to point to the byte stream containing a
    // received message. Will be nullopt if trailing metadata is received
    // instead of a message.
    absl::optional<grpc_core::SliceBuffer>* recv_message = nullptr;
    uint32_t* flags = nullptr;
    // Was this recv_message failed for reasons other than a clean end-of-stream
    bool* call_failed_before_recv_message = nullptr;
    /// Should be enqueued when one message is ready to be processed.
    grpc_closure* recv_message_ready = nullptr;
  } recv_message;

  struct {
    grpc_metadata_batch* recv_trailing_metadata = nullptr;
    grpc_transport_stream_stats* collect_stats = nullptr;
    /// Should be enqueued when trailing metadata is ready to be processed.
    grpc_closure* recv_trailing_metadata_ready = nullptr;
  } recv_trailing_metadata;

  /// Forcefully close this stream.
  /// The HTTP2 semantics should be:
  /// - server side: if cancel_error has
  /// grpc_core::StatusIntProperty::kRpcStatus, and trailing metadata has not
  /// been sent, send trailing metadata with status and message from
  /// cancel_error (use grpc_error_get_status) followed by a RST_STREAM with
  /// error=GRPC_CHTTP2_NO_ERROR to force a full close
  /// - at all other times: use grpc_error_get_status to get a status code, and
  ///   convert to a HTTP2 error code using
  ///   grpc_chttp2_grpc_status_to_http2_error. Send a RST_STREAM with this
  ///   error.
  struct {
    // Error contract: the transport that gets this op must cause cancel_error
    //                 to be unref'ed after processing it
    grpc_error_handle cancel_error;
    // If true the transport should endeavor to delay sending the cancellation
    // notification for some small amount of time, in order to foil certain
    // exploits.
    // This should be set for cancellations that result from malformed client
    // initial metadata.
    bool tarpit = false;
  } cancel_stream;

  // Indexes correspond to grpc_context_index enum values
  grpc_call_context_element* context;
};

/// Transport op: a set of operations to perform on a transport as a whole
typedef struct grpc_transport_op {
  /// Called when processing of this op is done.
  grpc_closure* on_consumed = nullptr;
  /// connectivity monitoring - set connectivity_state to NULL to unsubscribe
  grpc_core::OrphanablePtr<grpc_core::ConnectivityStateWatcherInterface>
      start_connectivity_watch;
  grpc_core::ConnectivityStateWatcherInterface* stop_connectivity_watch =
      nullptr;
  /// should the transport be disconnected
  /// Error contract: the transport that gets this op must cause
  ///                disconnect_with_error to be unref'ed after processing it
  grpc_error_handle disconnect_with_error;
  /// what should the goaway contain?
  /// Error contract: the transport that gets this op must cause
  ///                goaway_error to be unref'ed after processing it
  grpc_error_handle goaway_error;
  void (*set_accept_stream_fn)(void* user_data, grpc_core::Transport* transport,
                               const void* server_data) = nullptr;
  void (*set_registered_method_matcher_fn)(
      void* user_data, grpc_core::ServerMetadata* metadata) = nullptr;
  void* set_accept_stream_user_data = nullptr;
  void (*set_make_promise_fn)(void* user_data, grpc_core::Transport* transport,
                              const void* server_data) = nullptr;
  void* set_make_promise_user_data = nullptr;
  /// add this transport to a pollset
  grpc_pollset* bind_pollset = nullptr;
  /// add this transport to a pollset_set
  grpc_pollset_set* bind_pollset_set = nullptr;
  /// send a ping, if either on_initiate or on_ack is not NULL
  struct {
    /// Ping may be delayed by the transport, on_initiate callback will be
    /// called when the ping is actually being sent.
    grpc_closure* on_initiate = nullptr;
    /// Called when the ping ack is received
    grpc_closure* on_ack = nullptr;
  } send_ping;
  grpc_connectivity_state start_connectivity_watch_state = GRPC_CHANNEL_IDLE;
  // If true, will reset the channel's connection backoff.
  bool reset_connect_backoff = false;

  /// set the callback for accepting new streams;
  /// this is a permanent callback, unlike the other one-shot closures.
  /// If true, the callback is set to set_accept_stream_fn, with its
  /// user_data argument set to set_accept_stream_user_data.
  /// `set_registered_method_matcher_fn` is also set with its user_data argument
  /// set to set_accept_stream_user_data. The transport should invoke
  /// `set_registered_method_matcher_fn` after initial metadata is received but
  /// before recv_initial_metadata_ready callback is invoked. If the transport
  /// detects an error in the stream, invoking
  /// `set_registered_method_matcher_fn` can be skipped.
  bool set_accept_stream = false;

  /// set the callback for accepting new streams based upon promises;
  /// this is a permanent callback, unlike the other one-shot closures.
  /// If true, the callback is set to set_make_promise_fn, with its
  /// user_data argument set to set_make_promise_data
  bool set_make_promise = false;

  //**************************************************************************
  // remaining fields are initialized and used at the discretion of the
  // transport implementation

  grpc_handler_private_op_data handler_private;
} grpc_transport_op;

void grpc_transport_stream_op_batch_finish_with_failure(
    grpc_transport_stream_op_batch* batch, grpc_error_handle error,
    grpc_core::CallCombiner* call_combiner);
void grpc_transport_stream_op_batch_queue_finish_with_failure(
    grpc_transport_stream_op_batch* batch, grpc_error_handle error,
    grpc_core::CallCombinerClosureList* closures);
// Fail a batch from within the transport (i.e. without the activity lock/call
// combiner taken).
void grpc_transport_stream_op_batch_finish_with_failure_from_transport(
    grpc_transport_stream_op_batch* batch, grpc_error_handle error);

std::string grpc_transport_stream_op_batch_string(
    grpc_transport_stream_op_batch* op, bool truncate);
std::string grpc_transport_op_string(grpc_transport_op* op);

namespace grpc_core {

class FilterStackTransport;
class ClientTransport;
class ServerTransport;

class Transport : public InternallyRefCounted<Transport> {
 public:
  struct RawPointerChannelArgTag {};
  static absl::string_view ChannelArgName() { return GRPC_ARG_TRANSPORT; }

  virtual FilterStackTransport* filter_stack_transport() = 0;
  virtual ClientTransport* client_transport() = 0;
  virtual ServerTransport* server_transport() = 0;

  // name of this transport implementation
  virtual absl::string_view GetTransportName() const = 0;

  // implementation of grpc_transport_set_pollset
  virtual void SetPollset(grpc_stream* stream, grpc_pollset* pollset) = 0;

  // implementation of grpc_transport_set_pollset
  virtual void SetPollsetSet(grpc_stream* stream,
                             grpc_pollset_set* pollset_set) = 0;

  void SetPollingEntity(grpc_stream* stream,
                        grpc_polling_entity* pollset_or_pollset_set);

  // implementation of grpc_transport_perform_op
  virtual void PerformOp(grpc_transport_op* op) = 0;

  // implementation of grpc_transport_get_endpoint
  virtual grpc_endpoint* GetEndpoint() = 0;
};

class FilterStackTransport : public Transport {
 public:
  // Memory required for a single stream element - this is allocated by upper
  // layers and initialized by the transport
  virtual size_t SizeOfStream() const = 0;

  // Initialize transport data for a stream.
  // Returns 0 on success, any other (transport-defined) value for failure.
  // May assume that stream contains all-zeros.
  // Arguments:
  //   stream      - a pointer to uninitialized memory to initialize
  //   server_data - either NULL for a client initiated stream, or a pointer
  //                 supplied from the accept_stream callback function
  virtual void InitStream(grpc_stream* stream, grpc_stream_refcount* refcount,
                          const void* server_data, Arena* arena) = 0;

  // HACK: inproc does not handle stream op batch callbacks correctly (receive
  // ops are required to complete prior to on_complete triggering).
  // This flag is used to disable coalescing of batches in connected_channel for
  // that specific transport.
  // TODO(ctiller): This ought not be necessary once we have promises complete.
  virtual bool HackyDisableStreamOpBatchCoalescingInConnectedChannel()
      const = 0;

  virtual void PerformStreamOp(grpc_stream* stream,
                               grpc_transport_stream_op_batch* op) = 0;

  // Destroy transport data for a stream.
  // Requires: a recv_batch with final_state == GRPC_STREAM_CLOSED has been
  // received by the up-layer. Must not be called in the same call stack as
  // recv_frame.
  // Arguments:
  //   stream    - the grpc_stream to destroy (memory is still owned by the
  //               caller, but any child memory must be cleaned up)
  virtual void DestroyStream(grpc_stream* stream,
                             grpc_closure* then_schedule_closure) = 0;

 protected:
  ~FilterStackTransport() override = default;
};

<<<<<<< HEAD
// FIXME: should this just be an alias for CallDestination?
class ClientTransport {
=======
class ClientTransport : public Transport {
>>>>>>> 87c42aab
 public:
  virtual void StartCall(CallHandler call_handler) = 0;

 protected:
  ~ClientTransport() override = default;
};

class ServerTransport : public Transport {
 public:
  // Called once slightly after transport setup to register the accept function.
  virtual void SetCallDestination(
      RefCountedPtr<UnstartedCallDestination> destination) = 0;

 protected:
<<<<<<< HEAD
  ~ServerTransport() = default;
};

class Transport : public DualRefCounted<Transport> {
 public:
  struct RawPointerChannelArgTag {};
  static absl::string_view ChannelArgName() { return GRPC_ARG_TRANSPORT; }

  virtual FilterStackTransport* filter_stack_transport() = 0;
  virtual ClientTransport* client_transport() = 0;
  virtual ServerTransport* server_transport() = 0;

  // name of this transport implementation
  virtual absl::string_view GetTransportName() const = 0;

  // implementation of grpc_transport_set_pollset
  virtual void SetPollset(grpc_stream* stream, grpc_pollset* pollset) = 0;

  // implementation of grpc_transport_set_pollset
  virtual void SetPollsetSet(grpc_stream* stream,
                             grpc_pollset_set* pollset_set) = 0;

  void SetPollingEntity(grpc_stream* stream,
                        grpc_polling_entity* pollset_or_pollset_set);

  // implementation of grpc_transport_perform_op
  virtual void PerformOp(grpc_transport_op* op) = 0;

  // Wrappers around PerformOp (we'll make these first class virtuals at some
  // point)
  void SendGoaway(absl::string_view message);
  void StartConnectivityWatch(
      OrphanablePtr<ConnectivityStateWatcherInterface> watcher);

  // implementation of grpc_transport_get_endpoint
  virtual grpc_endpoint* GetEndpoint() = 0;
=======
  ~ServerTransport() override = default;
>>>>>>> 87c42aab
};

}  // namespace grpc_core

// Allocate a grpc_transport_op, and preconfigure the on_complete closure to
// \a on_complete and then delete the returned transport op
grpc_transport_op* grpc_make_transport_op(grpc_closure* on_complete);
// Allocate a grpc_transport_stream_op_batch, and preconfigure the on_complete
// closure
// to \a on_complete and then delete the returned transport op
grpc_transport_stream_op_batch* grpc_make_transport_stream_op(
    grpc_closure* on_complete);

namespace grpc_core {
// This is the key to be used for loading/storing keepalive_throttling in the
// absl::Status object.
constexpr const char* kKeepaliveThrottlingKey =
    "grpc.internal.keepalive_throttling";
}  // namespace grpc_core

#endif  // GRPC_SRC_CORE_LIB_TRANSPORT_TRANSPORT_H<|MERGE_RESOLUTION|>--- conflicted
+++ resolved
@@ -573,12 +573,7 @@
   ~FilterStackTransport() override = default;
 };
 
-<<<<<<< HEAD
-// FIXME: should this just be an alias for CallDestination?
-class ClientTransport {
-=======
 class ClientTransport : public Transport {
->>>>>>> 87c42aab
  public:
   virtual void StartCall(CallHandler call_handler) = 0;
 
@@ -593,7 +588,6 @@
       RefCountedPtr<UnstartedCallDestination> destination) = 0;
 
  protected:
-<<<<<<< HEAD
   ~ServerTransport() = default;
 };
 
@@ -630,9 +624,6 @@
 
   // implementation of grpc_transport_get_endpoint
   virtual grpc_endpoint* GetEndpoint() = 0;
-=======
-  ~ServerTransport() override = default;
->>>>>>> 87c42aab
 };
 
 }  // namespace grpc_core
