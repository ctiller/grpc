/*
 *
 * Copyright 2015 gRPC authors.
 *
 * Licensed under the Apache License, Version 2.0 (the "License");
 * you may not use this file except in compliance with the License.
 * You may obtain a copy of the License at
 *
 *     http://www.apache.org/licenses/LICENSE-2.0
 *
 * Unless required by applicable law or agreed to in writing, software
 * distributed under the License is distributed on an "AS IS" BASIS,
 * WITHOUT WARRANTIES OR CONDITIONS OF ANY KIND, either express or implied.
 * See the License for the specific language governing permissions and
 * limitations under the License.
 *
 */

#ifndef GRPC_CORE_LIB_TRANSPORT_TRANSPORT_IMPL_H
#define GRPC_CORE_LIB_TRANSPORT_TRANSPORT_IMPL_H

#include <grpc/support/port_platform.h>

#include "src/core/lib/transport/transport.h"

typedef struct grpc_transport_vtable {
  /* Memory required for a single stream element - this is allocated by upper
     layers and initialized by the transport */
  size_t sizeof_stream; /* = sizeof(transport stream) */

  /* name of this transport implementation */
  const char* name;

  /* implementation of grpc_transport_init_stream */
  int (*init_stream)(grpc_transport* self, grpc_stream* stream,
                     grpc_stream_refcount* refcount, const void* server_data,
                     grpc_core::Arena* arena);

  /* Create a promise to execute one client call.
     If this is non-null, it may be used in preference to
     perform_stream_op.
     If this is used in preference to perform_stream_op, the
     following can be omitted also:
       - calling init_stream, destroy_stream, set_pollset, set_pollset_set
       - allocation of memory for call data (sizeof_stream may be ignored)
     There is an on-going migration to move all filters to providing this, and
     then to drop perform_stream_op. */
<<<<<<< HEAD
  grpc_core::ArenaPromise<grpc_core::ServerMetadata> (*make_call_promise)(
      grpc_transport* self, grpc_core::ClientMetadata initial_metadata,
=======
  grpc_core::ArenaPromise<grpc_core::ServerMetadataHandle> (*make_call_promise)(
      grpc_transport* self, grpc_core::ClientMetadataHandle initial_metadata,
>>>>>>> 604d7260
      grpc_core::NextPromiseFactory next_promise_factory);

  /* implementation of grpc_transport_set_pollset */
  void (*set_pollset)(grpc_transport* self, grpc_stream* stream,
                      grpc_pollset* pollset);

  /* implementation of grpc_transport_set_pollset */
  void (*set_pollset_set)(grpc_transport* self, grpc_stream* stream,
                          grpc_pollset_set* pollset_set);

  /* implementation of grpc_transport_perform_stream_op */
  void (*perform_stream_op)(grpc_transport* self, grpc_stream* stream,
                            grpc_transport_stream_op_batch* op);

  /* implementation of grpc_transport_perform_op */
  void (*perform_op)(grpc_transport* self, grpc_transport_op* op);

  /* implementation of grpc_transport_destroy_stream */
  void (*destroy_stream)(grpc_transport* self, grpc_stream* stream,
                         grpc_closure* then_schedule_closure);

  /* implementation of grpc_transport_destroy */
  void (*destroy)(grpc_transport* self);

  /* implementation of grpc_transport_get_endpoint */
  grpc_endpoint* (*get_endpoint)(grpc_transport* self);
} grpc_transport_vtable;

/* an instance of a grpc transport */
struct grpc_transport {
  /* pointer to a vtable defining operations on this transport */
  const grpc_transport_vtable* vtable;
};

#endif /* GRPC_CORE_LIB_TRANSPORT_TRANSPORT_IMPL_H */<|MERGE_RESOLUTION|>--- conflicted
+++ resolved
@@ -45,13 +45,8 @@
        - allocation of memory for call data (sizeof_stream may be ignored)
      There is an on-going migration to move all filters to providing this, and
      then to drop perform_stream_op. */
-<<<<<<< HEAD
-  grpc_core::ArenaPromise<grpc_core::ServerMetadata> (*make_call_promise)(
-      grpc_transport* self, grpc_core::ClientMetadata initial_metadata,
-=======
   grpc_core::ArenaPromise<grpc_core::ServerMetadataHandle> (*make_call_promise)(
       grpc_transport* self, grpc_core::ClientMetadataHandle initial_metadata,
->>>>>>> 604d7260
       grpc_core::NextPromiseFactory next_promise_factory);
 
   /* implementation of grpc_transport_set_pollset */
