//
// Copyright 2021 gRPC authors.
//
// Licensed under the Apache License, Version 2.0 (the "License");
// you may not use this file except in compliance with the License.
// You may obtain a copy of the License at
//
//     http://www.apache.org/licenses/LICENSE-2.0
//
// Unless required by applicable law or agreed to in writing, software
// distributed under the License is distributed on an "AS IS" BASIS,
// WITHOUT WARRANTIES OR CONDITIONS OF ANY KIND, either express or implied.
// See the License for the specific language governing permissions and
// limitations under the License.
//

#include <grpc/support/port_platform.h>

#include <grpc/grpc.h>

#include "src/core/lib/config/core_configuration.h"
#include "src/core/lib/surface/builtins.h"

#ifndef GRPC_NO_XDS
namespace grpc_core {
void XdsClientGlobalInit();
void XdsClientGlobalShutdown();
}  // namespace grpc_core
void grpc_certificate_provider_registry_init(void);
void grpc_certificate_provider_registry_shutdown(void);
namespace grpc_core {
void FileWatcherCertificateProviderInit();
void FileWatcherCertificateProviderShutdown();
}  // namespace grpc_core
void grpc_lb_policy_cds_init(void);
void grpc_lb_policy_cds_shutdown(void);
void grpc_lb_policy_xds_cluster_impl_init(void);
void grpc_lb_policy_xds_cluster_impl_shutdown(void);
void grpc_lb_policy_xds_cluster_resolver_init(void);
void grpc_lb_policy_xds_cluster_resolver_shutdown(void);
void grpc_lb_policy_xds_cluster_manager_init(void);
void grpc_lb_policy_xds_cluster_manager_shutdown(void);
#endif

void grpc_register_extra_plugins() {
#ifndef GRPC_NO_XDS
<<<<<<< HEAD
=======
  // rbac_filter is being guarded with GRPC_NO_XDS to avoid a dependency on the
  // re2 library by default
  grpc_register_plugin(grpc_core::RbacFilterInit,
                       grpc_core::RbacFilterShutdown);
>>>>>>> dd76a04b
  grpc_register_plugin(grpc_core::XdsClientGlobalInit,
                       grpc_core::XdsClientGlobalShutdown);
  grpc_register_plugin(grpc_certificate_provider_registry_init,
                       grpc_certificate_provider_registry_shutdown);
  grpc_register_plugin(grpc_core::FileWatcherCertificateProviderInit,
                       grpc_core::FileWatcherCertificateProviderShutdown);
  grpc_register_plugin(grpc_lb_policy_cds_init, grpc_lb_policy_cds_shutdown);
  grpc_register_plugin(grpc_lb_policy_xds_cluster_impl_init,
                       grpc_lb_policy_xds_cluster_impl_shutdown);
  grpc_register_plugin(grpc_lb_policy_xds_cluster_resolver_init,
                       grpc_lb_policy_xds_cluster_resolver_shutdown);
  grpc_register_plugin(grpc_lb_policy_xds_cluster_manager_init,
                       grpc_lb_policy_xds_cluster_manager_shutdown);
#endif
}

namespace grpc_core {
#ifndef GRPC_NO_XDS
extern void RbacFilterRegister(CoreConfiguration::Builder* builder);
extern void RegisterXdsChannelStackModifier(
    CoreConfiguration::Builder* builder);
extern void RegisterChannelDefaultCreds(CoreConfiguration::Builder* builder);
extern void RegisterXdsResolver(CoreConfiguration::Builder* builder);
extern void RegisterCloud2ProdResolver(CoreConfiguration::Builder* builder);
#endif
void RegisterExtraFilters(CoreConfiguration::Builder* builder) {
  // Use builder to avoid unused-parameter warning.
  (void)builder;
#ifndef GRPC_NO_XDS
  // rbac_filter is being guarded with GRPC_NO_XDS to avoid a dependency on the
  // re2 library by default
  RbacFilterRegister(builder);
  RegisterXdsChannelStackModifier(builder);
  RegisterChannelDefaultCreds(builder);
  RegisterXdsResolver(builder);
  RegisterCloud2ProdResolver(builder);
#endif
}
}  // namespace grpc_core<|MERGE_RESOLUTION|>--- conflicted
+++ resolved
@@ -44,13 +44,6 @@
 
 void grpc_register_extra_plugins() {
 #ifndef GRPC_NO_XDS
-<<<<<<< HEAD
-=======
-  // rbac_filter is being guarded with GRPC_NO_XDS to avoid a dependency on the
-  // re2 library by default
-  grpc_register_plugin(grpc_core::RbacFilterInit,
-                       grpc_core::RbacFilterShutdown);
->>>>>>> dd76a04b
   grpc_register_plugin(grpc_core::XdsClientGlobalInit,
                        grpc_core::XdsClientGlobalShutdown);
   grpc_register_plugin(grpc_certificate_provider_registry_init,
