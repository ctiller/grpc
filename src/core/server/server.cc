//
// Copyright 2015-2016 gRPC authors.
//
// Licensed under the Apache License, Version 2.0 (the "License");
// you may not use this file except in compliance with the License.
// You may obtain a copy of the License at
//
//     http://www.apache.org/licenses/LICENSE-2.0
//
// Unless required by applicable law or agreed to in writing, software
// distributed under the License is distributed on an "AS IS" BASIS,
// WITHOUT WARRANTIES OR CONDITIONS OF ANY KIND, either express or implied.
// See the License for the specific language governing permissions and
// limitations under the License.
//

#include "src/core/server/server.h"

#include <grpc/byte_buffer.h>
#include <grpc/grpc.h>
#include <grpc/impl/channel_arg_names.h>
#include <grpc/impl/connectivity_state.h>
#include <grpc/slice.h>
#include <grpc/status.h>
#include <grpc/support/port_platform.h>
#include <grpc/support/time.h>
#include <inttypes.h>
#include <stdlib.h>
#include <string.h>

#include <algorithm>
#include <atomic>
#include <list>
#include <memory>
#include <new>
#include <queue>
#include <type_traits>
#include <utility>
#include <vector>

#include "absl/cleanup/cleanup.h"
#include "absl/container/flat_hash_map.h"
#include "absl/log/check.h"
#include "absl/log/log.h"
#include "absl/status/status.h"
#include "absl/types/optional.h"
#include "src/core/channelz/channel_trace.h"
#include "src/core/channelz/channelz.h"
#include "src/core/lib/channel/channel_args.h"
#include "src/core/lib/channel/channel_args_preconditioning.h"
#include "src/core/lib/config/core_configuration.h"
#include "src/core/lib/experiments/experiments.h"
#include "src/core/lib/iomgr/exec_ctx.h"
#include "src/core/lib/iomgr/pollset_set.h"
#include "src/core/lib/promise/activity.h"
#include "src/core/lib/promise/cancel_callback.h"
#include "src/core/lib/promise/context.h"
#include "src/core/lib/promise/map.h"
#include "src/core/lib/promise/pipe.h"
#include "src/core/lib/promise/poll.h"
#include "src/core/lib/promise/promise.h"
#include "src/core/lib/promise/seq.h"
#include "src/core/lib/promise/try_join.h"
#include "src/core/lib/promise/try_seq.h"
#include "src/core/lib/slice/slice_buffer.h"
#include "src/core/lib/slice/slice_internal.h"
#include "src/core/lib/surface/call.h"
#include "src/core/lib/surface/call_utils.h"
#include "src/core/lib/surface/channel.h"
#include "src/core/lib/surface/channel_stack_type.h"
#include "src/core/lib/surface/completion_queue.h"
#include "src/core/lib/surface/legacy_channel.h"
#include "src/core/lib/surface/server_call.h"
#include "src/core/lib/transport/connectivity_state.h"
#include "src/core/lib/transport/error_utils.h"
#include "src/core/lib/transport/interception_chain.h"
#include "src/core/telemetry/stats.h"
#include "src/core/util/crash.h"
#include "src/core/util/debug_location.h"
#include "src/core/util/mpscq.h"
#include "src/core/util/orphanable.h"
#include "src/core/util/status_helper.h"
#include "src/core/util/useful.h"

namespace grpc_core {

//
// Server::RequestMatcherInterface
//

// RPCs that come in from the transport must be matched against RPC requests
// from the application. An incoming request from the application can be matched
// to an RPC that has already arrived or can be queued up for later use.
// Likewise, an RPC coming in from the transport can either be matched to a
// request that already arrived from the application or can be queued up for
// later use (marked pending). If there is a match, the request's tag is posted
// on the request's notification CQ.
//
// RequestMatcherInterface is the base class to provide this functionality.
class Server::RequestMatcherInterface {
 public:
  virtual ~RequestMatcherInterface() {}

  // Unref the calls associated with any incoming RPCs in the pending queue (not
  // yet matched to an application-requested RPC).
  virtual void ZombifyPending() = 0;

  // Mark all application-requested RPCs failed if they have not been matched to
  // an incoming RPC. The error parameter indicates why the RPCs are being
  // failed (always server shutdown in all current implementations).
  virtual void KillRequests(grpc_error_handle error) = 0;

  // How many request queues are supported by this matcher. This is an abstract
  // concept that essentially maps to gRPC completion queues.
  virtual size_t request_queue_count() const = 0;

  // This function is invoked when the application requests a new RPC whose
  // information is in the call parameter. The request_queue_index marks the
  // queue onto which to place this RPC, and is typically associated with a gRPC
  // CQ. If there are pending RPCs waiting to be matched, publish one (match it
  // and notify the CQ).
  virtual void RequestCallWithPossiblePublish(size_t request_queue_index,
                                              RequestedCall* call) = 0;

  class MatchResult {
   public:
    MatchResult(Server* server, size_t cq_idx, RequestedCall* requested_call)
        : server_(server), cq_idx_(cq_idx), requested_call_(requested_call) {}
    ~MatchResult() {
      if (requested_call_ != nullptr) {
        server_->FailCall(cq_idx_, requested_call_, absl::CancelledError());
      }
    }

    MatchResult(const MatchResult&) = delete;
    MatchResult& operator=(const MatchResult&) = delete;

    MatchResult(MatchResult&& other) noexcept
        : server_(other.server_),
          cq_idx_(other.cq_idx_),
          requested_call_(std::exchange(other.requested_call_, nullptr)) {}

    RequestedCall* TakeCall() {
      return std::exchange(requested_call_, nullptr);
    }

    grpc_completion_queue* cq() const { return server_->cqs_[cq_idx_]; }
    size_t cq_idx() const { return cq_idx_; }

   private:
    Server* server_;
    size_t cq_idx_;
    RequestedCall* requested_call_;
  };

  // This function is invoked on an incoming promise based RPC.
  // The RequestMatcher will try to match it against an application-requested
  // RPC if possible or will place it in the pending queue otherwise. To enable
  // some measure of fairness between server CQs, the match is done starting at
  // the start_request_queue_index parameter in a cyclic order rather than
  // always starting at 0.
  virtual ArenaPromise<absl::StatusOr<MatchResult>> MatchRequest(
      size_t start_request_queue_index) = 0;

  // This function is invoked on an incoming RPC, represented by the calld
  // object. The RequestMatcher will try to match it against an
  // application-requested RPC if possible or will place it in the pending queue
  // otherwise. To enable some measure of fairness between server CQs, the match
  // is done starting at the start_request_queue_index parameter in a cyclic
  // order rather than always starting at 0.
  virtual void MatchOrQueue(size_t start_request_queue_index,
                            CallData* calld) = 0;

  // Returns the server associated with this request matcher
  virtual Server* server() const = 0;
};

//
// Server::RegisteredMethod
//

struct Server::RegisteredMethod {
  RegisteredMethod(
      const char* method_arg, const char* host_arg,
      grpc_server_register_method_payload_handling payload_handling_arg,
      uint32_t flags_arg)
      : method(method_arg == nullptr ? "" : method_arg),
        host(host_arg == nullptr ? "" : host_arg),
        payload_handling(payload_handling_arg),
        flags(flags_arg) {}

  ~RegisteredMethod() = default;

  const std::string method;
  const std::string host;
  const grpc_server_register_method_payload_handling payload_handling;
  const uint32_t flags;
  // One request matcher per method.
  std::unique_ptr<RequestMatcherInterface> matcher;
};

//
// Server::RequestedCall
//

struct Server::RequestedCall {
  enum class Type { BATCH_CALL, REGISTERED_CALL };

  RequestedCall(void* tag_arg, grpc_completion_queue* call_cq,
                grpc_call** call_arg, grpc_metadata_array* initial_md,
                grpc_call_details* details)
      : type(Type::BATCH_CALL),
        tag(tag_arg),
        cq_bound_to_call(call_cq),
        call(call_arg),
        initial_metadata(initial_md) {
    data.batch.details = details;
  }

  RequestedCall(void* tag_arg, grpc_completion_queue* call_cq,
                grpc_call** call_arg, grpc_metadata_array* initial_md,
                RegisteredMethod* rm, gpr_timespec* deadline,
                grpc_byte_buffer** optional_payload)
      : type(Type::REGISTERED_CALL),
        tag(tag_arg),
        cq_bound_to_call(call_cq),
        call(call_arg),
        initial_metadata(initial_md) {
    data.registered.method = rm;
    data.registered.deadline = deadline;
    data.registered.optional_payload = optional_payload;
  }

  template <typename OptionalPayload>
  void Complete(OptionalPayload payload, ClientMetadata& md) {
    Timestamp deadline =
        md.get(GrpcTimeoutMetadata()).value_or(Timestamp::InfFuture());
    switch (type) {
      case RequestedCall::Type::BATCH_CALL:
        CHECK(!payload.has_value());
        data.batch.details->host =
            CSliceRef(md.get_pointer(HttpAuthorityMetadata())->c_slice());
        data.batch.details->method =
            CSliceRef(md.Take(HttpPathMetadata())->c_slice());
        data.batch.details->deadline =
            deadline.as_timespec(GPR_CLOCK_MONOTONIC);
        break;
      case RequestedCall::Type::REGISTERED_CALL:
        md.Remove(HttpPathMetadata());
        *data.registered.deadline = deadline.as_timespec(GPR_CLOCK_MONOTONIC);
        if (data.registered.optional_payload != nullptr) {
          if (payload.has_value()) {
            auto* sb = payload.value()->payload()->c_slice_buffer();
            *data.registered.optional_payload =
                grpc_raw_byte_buffer_create(sb->slices, sb->count);
          } else {
            *data.registered.optional_payload = nullptr;
          }
        }
        break;
      default:
        GPR_UNREACHABLE_CODE(abort());
    }
  }

  MultiProducerSingleConsumerQueue::Node mpscq_node;
  const Type type;
  void* const tag;
  grpc_completion_queue* const cq_bound_to_call;
  grpc_call** const call;
  grpc_cq_completion completion;
  grpc_metadata_array* const initial_metadata;
  union {
    struct {
      grpc_call_details* details;
    } batch;
    struct {
      RegisteredMethod* method;
      gpr_timespec* deadline;
      grpc_byte_buffer** optional_payload;
    } registered;
  } data;
};

// The RealRequestMatcher is an implementation of RequestMatcherInterface that
// actually uses all the features of RequestMatcherInterface: expecting the
// application to explicitly request RPCs and then matching those to incoming
// RPCs, along with a slow path by which incoming RPCs are put on a locked
// pending list if they aren't able to be matched to an application request.
class Server::RealRequestMatcher : public RequestMatcherInterface {
 public:
  explicit RealRequestMatcher(Server* server)
      : server_(server), requests_per_cq_(server->cqs_.size()) {}

  ~RealRequestMatcher() override {
    for (LockedMultiProducerSingleConsumerQueue& queue : requests_per_cq_) {
      CHECK_EQ(queue.Pop(), nullptr);
    }
    CHECK(pending_filter_stack_.empty());
    CHECK(pending_promises_.empty());
  }

  void ZombifyPending() override {
    while (!pending_filter_stack_.empty()) {
      pending_filter_stack_.front().calld->SetState(
          CallData::CallState::ZOMBIED);
      pending_filter_stack_.front().calld->KillZombie();
      pending_filter_stack_.pop();
    }
    while (!pending_promises_.empty()) {
      pending_promises_.front()->Finish(absl::InternalError("Server closed"));
      pending_promises_.pop();
    }
  }

  void KillRequests(grpc_error_handle error) override {
    for (size_t i = 0; i < requests_per_cq_.size(); i++) {
      RequestedCall* rc;
      while ((rc = reinterpret_cast<RequestedCall*>(
                  requests_per_cq_[i].Pop())) != nullptr) {
        server_->FailCall(i, rc, error);
      }
    }
  }

  size_t request_queue_count() const override {
    return requests_per_cq_.size();
  }

  void RequestCallWithPossiblePublish(size_t request_queue_index,
                                      RequestedCall* call) override {
    if (requests_per_cq_[request_queue_index].Push(&call->mpscq_node)) {
      // this was the first queued request: we need to lock and start
      // matching calls
      struct NextPendingCall {
        RequestedCall* rc = nullptr;
        CallData* pending_filter_stack = nullptr;
        PendingCallPromises pending_promise;
      };
      while (true) {
        NextPendingCall pending_call;
        {
          MutexLock lock(&server_->mu_call_);
          while (!pending_filter_stack_.empty() &&
                 pending_filter_stack_.front().Age() >
                     server_->max_time_in_pending_queue_) {
            pending_filter_stack_.front().calld->SetState(
                CallData::CallState::ZOMBIED);
            pending_filter_stack_.front().calld->KillZombie();
            pending_filter_stack_.pop();
          }
          if (!pending_promises_.empty()) {
            pending_call.rc = reinterpret_cast<RequestedCall*>(
                requests_per_cq_[request_queue_index].Pop());
            if (pending_call.rc != nullptr) {
              pending_call.pending_promise =
                  std::move(pending_promises_.front());
              pending_promises_.pop();
            }
          } else if (!pending_filter_stack_.empty()) {
            pending_call.rc = reinterpret_cast<RequestedCall*>(
                requests_per_cq_[request_queue_index].Pop());
            if (pending_call.rc != nullptr) {
              pending_call.pending_filter_stack =
                  pending_filter_stack_.front().calld;
              pending_filter_stack_.pop();
            }
          }
        }
        if (pending_call.rc == nullptr) break;
        if (pending_call.pending_filter_stack != nullptr) {
          if (!pending_call.pending_filter_stack->MaybeActivate()) {
            // Zombied Call
            pending_call.pending_filter_stack->KillZombie();
            requests_per_cq_[request_queue_index].Push(
                &pending_call.rc->mpscq_node);
          } else {
            pending_call.pending_filter_stack->Publish(request_queue_index,
                                                       pending_call.rc);
          }
        } else {
          if (!pending_call.pending_promise->Finish(
                  server(), request_queue_index, pending_call.rc)) {
            requests_per_cq_[request_queue_index].Push(
                &pending_call.rc->mpscq_node);
          }
        }
      }
    }
  }

  void MatchOrQueue(size_t start_request_queue_index,
                    CallData* calld) override {
    for (size_t i = 0; i < requests_per_cq_.size(); i++) {
      size_t cq_idx = (start_request_queue_index + i) % requests_per_cq_.size();
      RequestedCall* rc =
          reinterpret_cast<RequestedCall*>(requests_per_cq_[cq_idx].TryPop());
      if (rc != nullptr) {
        calld->SetState(CallData::CallState::ACTIVATED);
        calld->Publish(cq_idx, rc);
        return;
      }
    }
    // No cq to take the request found; queue it on the slow list.
    // We need to ensure that all the queues are empty.  We do this under
    // the server mu_call_ lock to ensure that if something is added to
    // an empty request queue, it will block until the call is actually
    // added to the pending list.
    RequestedCall* rc = nullptr;
    size_t cq_idx = 0;
    size_t loop_count;
    {
      MutexLock lock(&server_->mu_call_);
      for (loop_count = 0; loop_count < requests_per_cq_.size(); loop_count++) {
        cq_idx =
            (start_request_queue_index + loop_count) % requests_per_cq_.size();
        rc = reinterpret_cast<RequestedCall*>(requests_per_cq_[cq_idx].Pop());
        if (rc != nullptr) {
          break;
        }
      }
      if (rc == nullptr) {
        calld->SetState(CallData::CallState::PENDING);
        pending_filter_stack_.push(PendingCallFilterStack{calld});
        return;
      }
    }
    calld->SetState(CallData::CallState::ACTIVATED);
    calld->Publish(cq_idx, rc);
  }

  ArenaPromise<absl::StatusOr<MatchResult>> MatchRequest(
      size_t start_request_queue_index) override {
    for (size_t i = 0; i < requests_per_cq_.size(); i++) {
      size_t cq_idx = (start_request_queue_index + i) % requests_per_cq_.size();
      RequestedCall* rc =
          reinterpret_cast<RequestedCall*>(requests_per_cq_[cq_idx].TryPop());
      if (rc != nullptr) {
        return Immediate(MatchResult(server(), cq_idx, rc));
      }
    }
    // No cq to take the request found; queue it on the slow list.
    // We need to ensure that all the queues are empty.  We do this under
    // the server mu_call_ lock to ensure that if something is added to
    // an empty request queue, it will block until the call is actually
    // added to the pending list.
    RequestedCall* rc = nullptr;
    size_t cq_idx = 0;
    size_t loop_count;
    {
      std::vector<std::shared_ptr<ActivityWaiter>> removed_pending;
      MutexLock lock(&server_->mu_call_);
      while (!pending_promises_.empty() &&
             pending_promises_.front()->Age() >
                 server_->max_time_in_pending_queue_) {
        removed_pending.push_back(std::move(pending_promises_.front()));
        pending_promises_.pop();
      }
      for (loop_count = 0; loop_count < requests_per_cq_.size(); loop_count++) {
        cq_idx =
            (start_request_queue_index + loop_count) % requests_per_cq_.size();
        rc = reinterpret_cast<RequestedCall*>(requests_per_cq_[cq_idx].Pop());
        if (rc != nullptr) break;
      }
      if (rc == nullptr) {
        if (server_->pending_backlog_protector_.Reject(pending_promises_.size(),
                                                       server_->bitgen_)) {
          return Immediate(absl::ResourceExhaustedError(
              "Too many pending requests for this server"));
        }
        auto w = std::make_shared<ActivityWaiter>(
            GetContext<Activity>()->MakeOwningWaker());
        pending_promises_.push(w);
        return OnCancel(
            [w]() -> Poll<absl::StatusOr<MatchResult>> {
              std::unique_ptr<absl::StatusOr<MatchResult>> r(
                  w->result.exchange(nullptr, std::memory_order_acq_rel));
              if (r == nullptr) return Pending{};
              return std::move(*r);
            },
            [w]() { w->Expire(); });
      }
    }
    return Immediate(MatchResult(server(), cq_idx, rc));
  }

  Server* server() const final { return server_; }

 private:
  Server* const server_;
  struct PendingCallFilterStack {
    CallData* calld;
    Timestamp created = Timestamp::Now();
    Duration Age() { return Timestamp::Now() - created; }
  };
  struct ActivityWaiter {
    using ResultType = absl::StatusOr<MatchResult>;
    explicit ActivityWaiter(Waker waker) : waker(std::move(waker)) {}
    ~ActivityWaiter() { delete result.load(std::memory_order_acquire); }
    void Finish(absl::Status status) {
      delete result.exchange(new ResultType(std::move(status)),
                             std::memory_order_acq_rel);
      waker.WakeupAsync();
    }
    // Returns true if requested_call consumed, false otherwise.
    GRPC_MUST_USE_RESULT bool Finish(Server* server, size_t cq_idx,
                                     RequestedCall* requested_call) {
      ResultType* expected = nullptr;
      ResultType* new_value =
          new ResultType(MatchResult(server, cq_idx, requested_call));
      if (!result.compare_exchange_strong(expected, new_value,
                                          std::memory_order_acq_rel,
                                          std::memory_order_acquire)) {
        CHECK(new_value->value().TakeCall() == requested_call);
        delete new_value;
        return false;
      }
      waker.WakeupAsync();
      return true;
    }
    void Expire() {
      delete result.exchange(new ResultType(absl::CancelledError()),
                             std::memory_order_acq_rel);
    }
    Duration Age() { return Timestamp::Now() - created; }
    Waker waker;
    std::atomic<ResultType*> result{nullptr};
    const Timestamp created = Timestamp::Now();
  };
  using PendingCallPromises = std::shared_ptr<ActivityWaiter>;
  std::queue<PendingCallFilterStack> pending_filter_stack_;
  std::queue<PendingCallPromises> pending_promises_;
  std::vector<LockedMultiProducerSingleConsumerQueue> requests_per_cq_;
};

// AllocatingRequestMatchers don't allow the application to request an RPC in
// advance or queue up any incoming RPC for later match. Instead, MatchOrQueue
// will call out to an allocation function passed in at the construction of the
// object. These request matchers are designed for the C++ callback API, so they
// only support 1 completion queue (passed in at the constructor). They are also
// used for the sync API.
class Server::AllocatingRequestMatcherBase : public RequestMatcherInterface {
 public:
  AllocatingRequestMatcherBase(Server* server, grpc_completion_queue* cq)
      : server_(server), cq_(cq) {
    size_t idx;
    for (idx = 0; idx < server->cqs_.size(); idx++) {
      if (server->cqs_[idx] == cq) {
        break;
      }
    }
    CHECK(idx < server->cqs_.size());
    cq_idx_ = idx;
  }

  void ZombifyPending() override {}

  void KillRequests(grpc_error_handle /*error*/) override {}

  size_t request_queue_count() const override { return 0; }

  void RequestCallWithPossiblePublish(size_t /*request_queue_index*/,
                                      RequestedCall* /*call*/) final {
    Crash("unreachable");
  }

  Server* server() const final { return server_; }

  // Supply the completion queue related to this request matcher
  grpc_completion_queue* cq() const { return cq_; }

  // Supply the completion queue's index relative to the server.
  size_t cq_idx() const { return cq_idx_; }

 private:
  Server* const server_;
  grpc_completion_queue* const cq_;
  size_t cq_idx_;
};

// An allocating request matcher for non-registered methods (used for generic
// API and unimplemented RPCs).
class Server::AllocatingRequestMatcherBatch
    : public AllocatingRequestMatcherBase {
 public:
  AllocatingRequestMatcherBatch(Server* server, grpc_completion_queue* cq,
                                std::function<BatchCallAllocation()> allocator)
      : AllocatingRequestMatcherBase(server, cq),
        allocator_(std::move(allocator)) {}

  void MatchOrQueue(size_t /*start_request_queue_index*/,
                    CallData* calld) override {
    const bool still_running = server()->ShutdownRefOnRequest();
    auto cleanup_ref =
        absl::MakeCleanup([this] { server()->ShutdownUnrefOnRequest(); });
    if (still_running) {
      BatchCallAllocation call_info = allocator_();
      CHECK(server()->ValidateServerRequest(cq(),
                                            static_cast<void*>(call_info.tag),
                                            nullptr, nullptr) == GRPC_CALL_OK);
      RequestedCall* rc = new RequestedCall(
          static_cast<void*>(call_info.tag), call_info.cq, call_info.call,
          call_info.initial_metadata, call_info.details);
      calld->SetState(CallData::CallState::ACTIVATED);
      calld->Publish(cq_idx(), rc);
    } else {
      calld->FailCallCreation();
    }
  }

  ArenaPromise<absl::StatusOr<MatchResult>> MatchRequest(
      size_t /*start_request_queue_index*/) override {
    BatchCallAllocation call_info = allocator_();
    CHECK(server()->ValidateServerRequest(cq(),
                                          static_cast<void*>(call_info.tag),
                                          nullptr, nullptr) == GRPC_CALL_OK);
    RequestedCall* rc = new RequestedCall(
        static_cast<void*>(call_info.tag), call_info.cq, call_info.call,
        call_info.initial_metadata, call_info.details);
    return Immediate(MatchResult(server(), cq_idx(), rc));
  }

 private:
  std::function<BatchCallAllocation()> allocator_;
};

// An allocating request matcher for registered methods.
class Server::AllocatingRequestMatcherRegistered
    : public AllocatingRequestMatcherBase {
 public:
  AllocatingRequestMatcherRegistered(
      Server* server, grpc_completion_queue* cq, RegisteredMethod* rm,
      std::function<RegisteredCallAllocation()> allocator)
      : AllocatingRequestMatcherBase(server, cq),
        registered_method_(rm),
        allocator_(std::move(allocator)) {}

  void MatchOrQueue(size_t /*start_request_queue_index*/,
                    CallData* calld) override {
    auto cleanup_ref =
        absl::MakeCleanup([this] { server()->ShutdownUnrefOnRequest(); });
    if (server()->ShutdownRefOnRequest()) {
      RegisteredCallAllocation call_info = allocator_();
      CHECK(server()->ValidateServerRequest(
                cq(), call_info.tag, call_info.optional_payload,
                registered_method_) == GRPC_CALL_OK);
      RequestedCall* rc =
          new RequestedCall(call_info.tag, call_info.cq, call_info.call,
                            call_info.initial_metadata, registered_method_,
                            call_info.deadline, call_info.optional_payload);
      calld->SetState(CallData::CallState::ACTIVATED);
      calld->Publish(cq_idx(), rc);
    } else {
      calld->FailCallCreation();
    }
  }

  ArenaPromise<absl::StatusOr<MatchResult>> MatchRequest(
      size_t /*start_request_queue_index*/) override {
    RegisteredCallAllocation call_info = allocator_();
    CHECK(server()->ValidateServerRequest(cq(), call_info.tag,
                                          call_info.optional_payload,
                                          registered_method_) == GRPC_CALL_OK);
    RequestedCall* rc = new RequestedCall(
        call_info.tag, call_info.cq, call_info.call, call_info.initial_metadata,
        registered_method_, call_info.deadline, call_info.optional_payload);
    return Immediate(MatchResult(server(), cq_idx(), rc));
  }

 private:
  RegisteredMethod* const registered_method_;
  std::function<RegisteredCallAllocation()> allocator_;
};

//
// ChannelBroadcaster
//

namespace {

class ChannelBroadcaster {
 public:
  // This can have an empty constructor and destructor since we want to control
  // when the actual setup and shutdown broadcast take place.

  // Copies over the channels from the locked server.
  void FillChannelsLocked(std::vector<RefCountedPtr<Channel>> channels) {
    DCHECK(channels_.empty());
    channels_ = std::move(channels);
  }

  // Broadcasts a shutdown on each channel.
  void BroadcastShutdown(bool send_goaway, grpc_error_handle force_disconnect) {
    for (const RefCountedPtr<Channel>& channel : channels_) {
      SendShutdown(channel.get(), send_goaway, force_disconnect);
    }
    channels_.clear();  // just for safety against double broadcast
  }

 private:
  struct ShutdownCleanupArgs {
    grpc_closure closure;
    grpc_slice slice;
  };

  static void ShutdownCleanup(void* arg, grpc_error_handle /*error*/) {
    ShutdownCleanupArgs* a = static_cast<ShutdownCleanupArgs*>(arg);
    CSliceUnref(a->slice);
    delete a;
  }

  static void SendShutdown(Channel* channel, bool send_goaway,
                           grpc_error_handle send_disconnect) {
    ShutdownCleanupArgs* sc = new ShutdownCleanupArgs;
    GRPC_CLOSURE_INIT(&sc->closure, ShutdownCleanup, sc,
                      grpc_schedule_on_exec_ctx);
    grpc_transport_op* op = grpc_make_transport_op(&sc->closure);
    grpc_channel_element* elem;
    op->goaway_error =
        send_goaway
            ? grpc_error_set_int(GRPC_ERROR_CREATE("Server shutdown"),
                                 StatusIntProperty::kRpcStatus, GRPC_STATUS_OK)
            : absl::OkStatus();
    sc->slice = grpc_slice_from_copied_string("Server shutdown");
    op->disconnect_with_error = send_disconnect;
    elem = grpc_channel_stack_element(channel->channel_stack(), 0);
    elem->filter->start_transport_op(elem, op);
  }

  std::vector<RefCountedPtr<Channel>> channels_;
};

}  // namespace

//
// Server::TransportConnectivityWatcher
//

class Server::TransportConnectivityWatcher
    : public AsyncConnectivityStateWatcherInterface {
 public:
  TransportConnectivityWatcher(RefCountedPtr<ServerTransport> transport,
                               RefCountedPtr<Server> server)
      : transport_(std::move(transport)), server_(std::move(server)) {}

 private:
  void OnConnectivityStateChange(grpc_connectivity_state new_state,
                                 const absl::Status& /*status*/) override {
    // Don't do anything until we are being shut down.
    if (new_state != GRPC_CHANNEL_SHUTDOWN) return;
    // Shut down channel.
    MutexLock lock(&server_->mu_global_);
    server_->connections_.erase(transport_.get());
    --server_->connections_open_;
    server_->MaybeFinishShutdown();
  }

  RefCountedPtr<ServerTransport> transport_;
  RefCountedPtr<Server> server_;
};

//
// Server
//

const grpc_channel_filter Server::kServerTopFilter = {
    Server::CallData::StartTransportStreamOpBatch,
    grpc_channel_next_op,
    sizeof(Server::CallData),
    Server::CallData::InitCallElement,
    grpc_call_stack_ignore_set_pollset_or_pollset_set,
    Server::CallData::DestroyCallElement,
    sizeof(Server::ChannelData),
    Server::ChannelData::InitChannelElement,
    grpc_channel_stack_no_post_init,
    Server::ChannelData::DestroyChannelElement,
    grpc_channel_next_get_info,
    GRPC_UNIQUE_TYPE_NAME_HERE("server"),
};

namespace {

RefCountedPtr<channelz::ServerNode> CreateChannelzNode(
    const ChannelArgs& args) {
  RefCountedPtr<channelz::ServerNode> channelz_node;
  if (args.GetBool(GRPC_ARG_ENABLE_CHANNELZ)
          .value_or(GRPC_ENABLE_CHANNELZ_DEFAULT)) {
    size_t channel_tracer_max_memory = std::max(
        0, args.GetInt(GRPC_ARG_MAX_CHANNEL_TRACE_EVENT_MEMORY_PER_NODE)
               .value_or(GRPC_MAX_CHANNEL_TRACE_EVENT_MEMORY_PER_NODE_DEFAULT));
    channelz_node =
        MakeRefCounted<channelz::ServerNode>(channel_tracer_max_memory);
    channelz_node->AddTraceEvent(
        channelz::ChannelTrace::Severity::Info,
        grpc_slice_from_static_string("Server created"));
  }
  return channelz_node;
}

absl::StatusOr<ClientMetadataHandle> CheckClientMetadata(
    ValueOrFailure<ClientMetadataHandle> md) {
  if (!md.ok()) {
    return absl::InternalError("Error reading metadata");
  }
  if (!md.value()->get_pointer(HttpPathMetadata())) {
    return absl::InternalError("Missing :path header");
  }
  if (!md.value()->get_pointer(HttpAuthorityMetadata())) {
    return absl::InternalError("Missing :authority header");
  }
  return std::move(*md);
}
}  // namespace

auto Server::MatchAndPublishCall(CallHandler call_handler) {
<<<<<<< HEAD
  call_handler.SpawnGuarded("request_matcher", [this, call_handler]() mutable {
    return TrySeq(
        // Wait for initial metadata to pass through all filters
        Map(call_handler.PullClientInitialMetadata(), CheckClientMetadata),
        // Match request with requested call
        [this, call_handler](ClientMetadataHandle md) mutable {
          auto* registered_method = static_cast<RegisteredMethod*>(
              md->get(GrpcRegisteredMethod()).value_or(nullptr));
          RequestMatcherInterface* rm;
          grpc_server_register_method_payload_handling payload_handling =
              GRPC_SRM_PAYLOAD_NONE;
          if (registered_method == nullptr) {
            rm = unregistered_request_matcher_.get();
          } else {
            payload_handling = registered_method->payload_handling;
            rm = registered_method->matcher.get();
          }
          using FirstMessageResult =
              ValueOrFailure<absl::optional<MessageHandle>>;
          auto maybe_read_first_message = If(
              payload_handling == GRPC_SRM_PAYLOAD_READ_INITIAL_BYTE_BUFFER,
              [call_handler]() mutable {
                return Map(call_handler.PullMessage(),
                           [](ClientToServerNextMessage next_msg)
                               -> FirstMessageResult {
                             if (!next_msg.ok()) return Failure{};
                             if (!next_msg.has_value()) {
                               return FirstMessageResult(absl::nullopt);
                             }
                             return FirstMessageResult(next_msg.TakeValue());
                           });
              },
              []() -> FirstMessageResult {
                return FirstMessageResult(absl::nullopt);
              });
          return TryJoin<absl::StatusOr>(
              std::move(maybe_read_first_message), rm->MatchRequest(0),
              [md = std::move(md)]() mutable {
                return ValueOrFailure<ClientMetadataHandle>(std::move(md));
              });
        },
        // Publish call to cq
        [call_handler, this](std::tuple<absl::optional<MessageHandle>,
                                        RequestMatcherInterface::MatchResult,
                                        ClientMetadataHandle>
                                 r) {
          RequestMatcherInterface::MatchResult& mr = std::get<1>(r);
          auto md = std::move(std::get<2>(r));
          auto* rc = mr.TakeCall();
          rc->Complete(std::move(std::get<0>(r)), *md);
          grpc_call* call =
              MakeServerCall(call_handler, std::move(md), this,
                             rc->cq_bound_to_call, rc->initial_metadata);
          *rc->call = call;
          return Map(WaitForCqEndOp(false, rc->tag, absl::OkStatus(), mr.cq()),
                     [rc = std::unique_ptr<RequestedCall>(rc)](Empty) {
                       return absl::OkStatus();
                     });
        });
  });
=======
  call_handler.SpawnGuardedUntilCallCompletes(
      "request_matcher", [this, call_handler]() mutable {
        return TrySeq(
            // Wait for initial metadata to pass through all filters
            Map(call_handler.PullClientInitialMetadata(), CheckClientMetadata),
            // Match request with requested call
            [this, call_handler](ClientMetadataHandle md) mutable {
              auto* registered_method = static_cast<RegisteredMethod*>(
                  md->get(GrpcRegisteredMethod()).value_or(nullptr));
              RequestMatcherInterface* rm;
              grpc_server_register_method_payload_handling payload_handling =
                  GRPC_SRM_PAYLOAD_NONE;
              if (registered_method == nullptr) {
                rm = unregistered_request_matcher_.get();
              } else {
                payload_handling = registered_method->payload_handling;
                rm = registered_method->matcher.get();
              }
              auto maybe_read_first_message = If(
                  payload_handling == GRPC_SRM_PAYLOAD_READ_INITIAL_BYTE_BUFFER,
                  [call_handler]() mutable {
                    return call_handler.PullMessage();
                  },
                  []() -> ValueOrFailure<absl::optional<MessageHandle>> {
                    return ValueOrFailure<absl::optional<MessageHandle>>(
                        absl::nullopt);
                  });
              return TryJoin<absl::StatusOr>(
                  std::move(maybe_read_first_message), rm->MatchRequest(0),
                  [md = std::move(md)]() mutable {
                    return ValueOrFailure<ClientMetadataHandle>(std::move(md));
                  });
            },
            // Publish call to cq
            [call_handler,
             this](std::tuple<absl::optional<MessageHandle>,
                              RequestMatcherInterface::MatchResult,
                              ClientMetadataHandle>
                       r) {
              RequestMatcherInterface::MatchResult& mr = std::get<1>(r);
              auto md = std::move(std::get<2>(r));
              auto* rc = mr.TakeCall();
              rc->Complete(std::move(std::get<0>(r)), *md);
              grpc_call* call =
                  MakeServerCall(call_handler, std::move(md), this,
                                 rc->cq_bound_to_call, rc->initial_metadata);
              *rc->call = call;
              return Map(
                  WaitForCqEndOp(false, rc->tag, absl::OkStatus(), mr.cq()),
                  [rc = std::unique_ptr<RequestedCall>(rc)](Empty) {
                    return absl::OkStatus();
                  });
            });
      });
>>>>>>> 7fb7d3c3
}

absl::StatusOr<RefCountedPtr<UnstartedCallDestination>>
Server::MakeCallDestination(const ChannelArgs& args) {
  InterceptionChainBuilder builder(args);
  // TODO(ctiller): find a way to avoid adding a server ref per call
  builder.AddOnClientInitialMetadata([self = Ref()](ClientMetadata& md) {
    self->SetRegisteredMethodOnMetadata(md);
  });
  CoreConfiguration::Get().channel_init().AddToInterceptionChainBuilder(
      GRPC_SERVER_CHANNEL, builder);
  return builder.Build(
      MakeCallDestinationFromHandlerFunction([this](CallHandler handler) {
        return MatchAndPublishCall(std::move(handler));
      }));
}

Server::Server(const ChannelArgs& args)
    : channel_args_(args),
      channelz_node_(CreateChannelzNode(args)),
      server_call_tracer_factory_(ServerCallTracerFactory::Get(args)),
      compression_options_(CompressionOptionsFromChannelArgs(args)),
      max_time_in_pending_queue_(Duration::Seconds(
          channel_args_
              .GetInt(GRPC_ARG_SERVER_MAX_UNREQUESTED_TIME_IN_SERVER_SECONDS)
              .value_or(30))) {}

Server::~Server() {
  // Remove the cq pollsets from the config_fetcher.
  if (started_ && config_fetcher_ != nullptr &&
      config_fetcher_->interested_parties() != nullptr) {
    for (grpc_pollset* pollset : pollsets_) {
      grpc_pollset_set_del_pollset(config_fetcher_->interested_parties(),
                                   pollset);
    }
  }
  for (size_t i = 0; i < cqs_.size(); i++) {
    GRPC_CQ_INTERNAL_UNREF(cqs_[i], "server");
  }
}

void Server::AddListener(OrphanablePtr<ListenerInterface> listener) {
  channelz::ListenSocketNode* listen_socket_node =
      listener->channelz_listen_socket_node();
  if (listen_socket_node != nullptr && channelz_node_ != nullptr) {
    channelz_node_->AddChildListenSocket(
        listen_socket_node->RefAsSubclass<channelz::ListenSocketNode>());
  }
  listeners_.emplace_back(std::move(listener));
}

void Server::Start() {
  started_ = true;
  for (grpc_completion_queue* cq : cqs_) {
    if (grpc_cq_can_listen(cq)) {
      pollsets_.push_back(grpc_cq_pollset(cq));
    }
  }
  if (unregistered_request_matcher_ == nullptr) {
    unregistered_request_matcher_ = std::make_unique<RealRequestMatcher>(this);
  }
  for (auto& rm : registered_methods_) {
    if (rm.second->matcher == nullptr) {
      rm.second->matcher = std::make_unique<RealRequestMatcher>(this);
    }
  }
  {
    MutexLock lock(&mu_global_);
    starting_ = true;
  }
  // Register the interested parties from the config fetcher to the cq pollsets
  // before starting listeners so that config fetcher is being polled when the
  // listeners start watch the fetcher.
  if (config_fetcher_ != nullptr &&
      config_fetcher_->interested_parties() != nullptr) {
    for (grpc_pollset* pollset : pollsets_) {
      grpc_pollset_set_add_pollset(config_fetcher_->interested_parties(),
                                   pollset);
    }
  }
  for (auto& listener : listeners_) {
    listener.listener->Start(this, &pollsets_);
  }
  MutexLock lock(&mu_global_);
  starting_ = false;
  starting_cv_.Signal();
}

grpc_error_handle Server::SetupTransport(
    Transport* transport, grpc_pollset* accepting_pollset,
    const ChannelArgs& args,
    const RefCountedPtr<channelz::SocketNode>& socket_node) {
  // Create channel.
  global_stats().IncrementServerChannelsCreated();
  // Set up channelz node.
  if (transport->server_transport() != nullptr) {
    // Take ownership
    // TODO(ctiller): post-v3-transition make this method take an
    // OrphanablePtr<ServerTransport> directly.
    OrphanablePtr<ServerTransport> t(transport->server_transport());
    auto destination = MakeCallDestination(args.SetObject(transport));
    if (!destination.ok()) {
      return absl_status_to_grpc_error(destination.status());
    }
    // TODO(ctiller): add channelz node
    t->SetCallDestination(std::move(*destination));
    MutexLock lock(&mu_global_);
    if (ShutdownCalled()) {
      t->DisconnectWithError(GRPC_ERROR_CREATE("Server shutdown"));
    }
    t->StartConnectivityWatch(MakeOrphanable<TransportConnectivityWatcher>(
        t->RefAsSubclass<ServerTransport>(), Ref()));
    GRPC_TRACE_LOG(server_channel, INFO) << "Adding connection";
    connections_.emplace(std::move(t));
    ++connections_open_;
  } else {
    CHECK(transport->filter_stack_transport() != nullptr);
    absl::StatusOr<RefCountedPtr<Channel>> channel = LegacyChannel::Create(
        "", args.SetObject(transport), GRPC_SERVER_CHANNEL);
    if (!channel.ok()) {
      return absl_status_to_grpc_error(channel.status());
    }
    CHECK(*channel != nullptr);
    auto* channel_stack = (*channel)->channel_stack();
    CHECK(channel_stack != nullptr);
    ChannelData* chand = static_cast<ChannelData*>(
        grpc_channel_stack_element(channel_stack, 0)->channel_data);
    // Set up CQs.
    size_t cq_idx;
    for (cq_idx = 0; cq_idx < cqs_.size(); cq_idx++) {
      if (grpc_cq_pollset(cqs_[cq_idx]) == accepting_pollset) break;
    }
    if (cq_idx == cqs_.size()) {
      // Completion queue not found.  Pick a random one to publish new calls to.
      cq_idx = static_cast<size_t>(rand()) % std::max<size_t>(1, cqs_.size());
    }
    intptr_t channelz_socket_uuid = 0;
    if (socket_node != nullptr) {
      channelz_socket_uuid = socket_node->uuid();
      channelz_node_->AddChildSocket(socket_node);
    }
    // Initialize chand.
    chand->InitTransport(Ref(), std::move(*channel), cq_idx, transport,
                         channelz_socket_uuid);
  }
  return absl::OkStatus();
}

bool Server::HasOpenConnections() {
  MutexLock lock(&mu_global_);
  return !channels_.empty() || !connections_.empty();
}

void Server::SetRegisteredMethodAllocator(
    grpc_completion_queue* cq, void* method_tag,
    std::function<RegisteredCallAllocation()> allocator) {
  RegisteredMethod* rm = static_cast<RegisteredMethod*>(method_tag);
  rm->matcher = std::make_unique<AllocatingRequestMatcherRegistered>(
      this, cq, rm, std::move(allocator));
}

void Server::SetBatchMethodAllocator(
    grpc_completion_queue* cq, std::function<BatchCallAllocation()> allocator) {
  DCHECK(unregistered_request_matcher_ == nullptr);
  unregistered_request_matcher_ =
      std::make_unique<AllocatingRequestMatcherBatch>(this, cq,
                                                      std::move(allocator));
}

void Server::RegisterCompletionQueue(grpc_completion_queue* cq) {
  for (grpc_completion_queue* queue : cqs_) {
    if (queue == cq) return;
  }
  GRPC_CQ_INTERNAL_REF(cq, "server");
  cqs_.push_back(cq);
}

Server::RegisteredMethod* Server::RegisterMethod(
    const char* method, const char* host,
    grpc_server_register_method_payload_handling payload_handling,
    uint32_t flags) {
  if (started_) {
    Crash("Attempting to register method after server started");
  }

  if (!method) {
    LOG(ERROR) << "grpc_server_register_method method string cannot be NULL";
    return nullptr;
  }
  auto key = std::make_pair(host ? host : "", method);
  if (registered_methods_.find(key) != registered_methods_.end()) {
    LOG(ERROR) << "duplicate registration for " << method << "@"
               << (host ? host : "*");
    return nullptr;
  }
  if (flags != 0) {
    LOG(ERROR) << "grpc_server_register_method invalid flags "
               << absl::StrFormat("0x%08x", flags);
    return nullptr;
  }
  auto it = registered_methods_.emplace(
      key, std::make_unique<RegisteredMethod>(method, host, payload_handling,
                                              flags));
  return it.first->second.get();
}

void Server::DoneRequestEvent(void* req, grpc_cq_completion* /*c*/) {
  delete static_cast<RequestedCall*>(req);
}

void Server::FailCall(size_t cq_idx, RequestedCall* rc,
                      grpc_error_handle error) {
  *rc->call = nullptr;
  rc->initial_metadata->count = 0;
  CHECK(!error.ok());
  grpc_cq_end_op(cqs_[cq_idx], rc->tag, error, DoneRequestEvent, rc,
                 &rc->completion);
}

// Before calling MaybeFinishShutdown(), we must hold mu_global_ and not
// hold mu_call_.
void Server::MaybeFinishShutdown() {
  if (!ShutdownReady() || shutdown_published_) {
    return;
  }
  {
    MutexLock lock(&mu_call_);
    KillPendingWorkLocked(GRPC_ERROR_CREATE("Server Shutdown"));
  }
  if (!channels_.empty() || connections_open_ > 0 ||
      listeners_destroyed_ < listeners_.size()) {
    if (gpr_time_cmp(gpr_time_sub(gpr_now(GPR_CLOCK_REALTIME),
                                  last_shutdown_message_time_),
                     gpr_time_from_seconds(1, GPR_TIMESPAN)) >= 0) {
      last_shutdown_message_time_ = gpr_now(GPR_CLOCK_REALTIME);
      VLOG(2) << "Waiting for " << channels_.size() << " channels "
              << connections_open_ << " connections and "
              << listeners_.size() - listeners_destroyed_ << "/"
              << listeners_.size()
              << " listeners to be destroyed before shutting down server";
    }
    return;
  }
  shutdown_published_ = true;
  for (auto& shutdown_tag : shutdown_tags_) {
    Ref().release();
    grpc_cq_end_op(shutdown_tag.cq, shutdown_tag.tag, absl::OkStatus(),
                   DoneShutdownEvent, this, &shutdown_tag.completion);
  }
}

void Server::KillPendingWorkLocked(grpc_error_handle error) {
  if (started_) {
    unregistered_request_matcher_->KillRequests(error);
    unregistered_request_matcher_->ZombifyPending();
    for (auto& rm : registered_methods_) {
      rm.second->matcher->KillRequests(error);
      rm.second->matcher->ZombifyPending();
    }
  }
}

std::vector<RefCountedPtr<Channel>> Server::GetChannelsLocked() const {
  std::vector<RefCountedPtr<Channel>> channels;
  channels.reserve(channels_.size());
  for (const ChannelData* chand : channels_) {
    channels.push_back(chand->channel()->RefAsSubclass<Channel>());
  }
  return channels;
}

void Server::ListenerDestroyDone(void* arg, grpc_error_handle /*error*/) {
  Server* server = static_cast<Server*>(arg);
  MutexLock lock(&server->mu_global_);
  server->listeners_destroyed_++;
  server->MaybeFinishShutdown();
}

namespace {

void DonePublishedShutdown(void* /*done_arg*/, grpc_cq_completion* storage) {
  delete storage;
}

}  // namespace

// - Kills all pending requests-for-incoming-RPC-calls (i.e., the requests made
//   via grpc_server_request_call() and grpc_server_request_registered_call()
//   will now be cancelled). See KillPendingWorkLocked().
//
// - Shuts down the listeners (i.e., the server will no longer listen on the
//   port for new incoming channels).
//
// - Iterates through all channels on the server and sends shutdown msg (see
//   ChannelBroadcaster::BroadcastShutdown() for details) to the clients via
//   the transport layer. The transport layer then guarantees the following:
//    -- Sends shutdown to the client (e.g., HTTP2 transport sends GOAWAY).
//    -- If the server has outstanding calls that are in the process, the
//       connection is NOT closed until the server is done with all those calls.
//    -- Once there are no more calls in progress, the channel is closed.
void Server::ShutdownAndNotify(grpc_completion_queue* cq, void* tag) {
  ChannelBroadcaster broadcaster;
  absl::flat_hash_set<OrphanablePtr<ServerTransport>> removing_connections;
  {
    // Wait for startup to be finished.  Locks mu_global.
    MutexLock lock(&mu_global_);
    while (starting_) {
      starting_cv_.Wait(&mu_global_);
    }
    // Stay locked, and gather up some stuff to do.
    CHECK(grpc_cq_begin_op(cq, tag));
    if (shutdown_published_) {
      grpc_cq_end_op(cq, tag, absl::OkStatus(), DonePublishedShutdown, nullptr,
                     new grpc_cq_completion);
      return;
    }
    shutdown_tags_.emplace_back(tag, cq);
    if (ShutdownCalled()) {
      return;
    }
    last_shutdown_message_time_ = gpr_now(GPR_CLOCK_REALTIME);
    broadcaster.FillChannelsLocked(GetChannelsLocked());
    removing_connections.swap(connections_);
    // Collect all unregistered then registered calls.
    {
      MutexLock lock(&mu_call_);
      KillPendingWorkLocked(GRPC_ERROR_CREATE("Server Shutdown"));
    }
    ShutdownUnrefOnShutdownCall();
  }
  StopListening();
  broadcaster.BroadcastShutdown(/*send_goaway=*/true, absl::OkStatus());
}

void Server::StopListening() {
  for (auto& listener : listeners_) {
    if (listener.listener == nullptr) continue;
    channelz::ListenSocketNode* channelz_listen_socket_node =
        listener.listener->channelz_listen_socket_node();
    if (channelz_node_ != nullptr && channelz_listen_socket_node != nullptr) {
      channelz_node_->RemoveChildListenSocket(
          channelz_listen_socket_node->uuid());
    }
    GRPC_CLOSURE_INIT(&listener.destroy_done, ListenerDestroyDone, this,
                      grpc_schedule_on_exec_ctx);
    listener.listener->SetOnDestroyDone(&listener.destroy_done);
    listener.listener.reset();
  }
}

void Server::CancelAllCalls() {
  ChannelBroadcaster broadcaster;
  {
    MutexLock lock(&mu_global_);
    broadcaster.FillChannelsLocked(GetChannelsLocked());
  }
  broadcaster.BroadcastShutdown(
      /*send_goaway=*/false, GRPC_ERROR_CREATE("Cancelling all calls"));
}

void Server::SendGoaways() {
  ChannelBroadcaster broadcaster;
  {
    MutexLock lock(&mu_global_);
    broadcaster.FillChannelsLocked(GetChannelsLocked());
  }
  broadcaster.BroadcastShutdown(/*send_goaway=*/true, absl::OkStatus());
}

void Server::Orphan() {
  {
    MutexLock lock(&mu_global_);
    CHECK(ShutdownCalled() || listeners_.empty());
    CHECK(listeners_destroyed_ == listeners_.size());
  }
  Unref();
}

grpc_call_error Server::ValidateServerRequest(
    grpc_completion_queue* cq_for_notification, void* tag,
    grpc_byte_buffer** optional_payload, RegisteredMethod* rm) {
  if ((rm == nullptr && optional_payload != nullptr) ||
      ((rm != nullptr) && ((optional_payload == nullptr) !=
                           (rm->payload_handling == GRPC_SRM_PAYLOAD_NONE)))) {
    return GRPC_CALL_ERROR_PAYLOAD_TYPE_MISMATCH;
  }
  if (!grpc_cq_begin_op(cq_for_notification, tag)) {
    return GRPC_CALL_ERROR_COMPLETION_QUEUE_SHUTDOWN;
  }
  return GRPC_CALL_OK;
}

grpc_call_error Server::ValidateServerRequestAndCq(
    size_t* cq_idx, grpc_completion_queue* cq_for_notification, void* tag,
    grpc_byte_buffer** optional_payload, RegisteredMethod* rm) {
  size_t idx;
  for (idx = 0; idx < cqs_.size(); idx++) {
    if (cqs_[idx] == cq_for_notification) {
      break;
    }
  }
  if (idx == cqs_.size()) {
    return GRPC_CALL_ERROR_NOT_SERVER_COMPLETION_QUEUE;
  }
  grpc_call_error error =
      ValidateServerRequest(cq_for_notification, tag, optional_payload, rm);
  if (error != GRPC_CALL_OK) {
    return error;
  }
  *cq_idx = idx;
  return GRPC_CALL_OK;
}

grpc_call_error Server::QueueRequestedCall(size_t cq_idx, RequestedCall* rc) {
  if (ShutdownCalled()) {
    FailCall(cq_idx, rc, GRPC_ERROR_CREATE("Server Shutdown"));
    return GRPC_CALL_OK;
  }
  RequestMatcherInterface* rm;
  switch (rc->type) {
    case RequestedCall::Type::BATCH_CALL:
      rm = unregistered_request_matcher_.get();
      break;
    case RequestedCall::Type::REGISTERED_CALL:
      rm = rc->data.registered.method->matcher.get();
      break;
  }
  rm->RequestCallWithPossiblePublish(cq_idx, rc);
  return GRPC_CALL_OK;
}

grpc_call_error Server::RequestCall(grpc_call** call,
                                    grpc_call_details* details,
                                    grpc_metadata_array* request_metadata,
                                    grpc_completion_queue* cq_bound_to_call,
                                    grpc_completion_queue* cq_for_notification,
                                    void* tag) {
  size_t cq_idx;
  grpc_call_error error = ValidateServerRequestAndCq(
      &cq_idx, cq_for_notification, tag, nullptr, nullptr);
  if (error != GRPC_CALL_OK) {
    return error;
  }
  RequestedCall* rc =
      new RequestedCall(tag, cq_bound_to_call, call, request_metadata, details);
  return QueueRequestedCall(cq_idx, rc);
}

grpc_call_error Server::RequestRegisteredCall(
    RegisteredMethod* rm, grpc_call** call, gpr_timespec* deadline,
    grpc_metadata_array* request_metadata, grpc_byte_buffer** optional_payload,
    grpc_completion_queue* cq_bound_to_call,
    grpc_completion_queue* cq_for_notification, void* tag_new) {
  size_t cq_idx;
  grpc_call_error error = ValidateServerRequestAndCq(
      &cq_idx, cq_for_notification, tag_new, optional_payload, rm);
  if (error != GRPC_CALL_OK) {
    return error;
  }
  RequestedCall* rc =
      new RequestedCall(tag_new, cq_bound_to_call, call, request_metadata, rm,
                        deadline, optional_payload);
  return QueueRequestedCall(cq_idx, rc);
}

//
// Server::ChannelData::ConnectivityWatcher
//

class Server::ChannelData::ConnectivityWatcher
    : public AsyncConnectivityStateWatcherInterface {
 public:
  explicit ConnectivityWatcher(ChannelData* chand)
      : chand_(chand), channel_(chand_->channel_->RefAsSubclass<Channel>()) {}

 private:
  void OnConnectivityStateChange(grpc_connectivity_state new_state,
                                 const absl::Status& /*status*/) override {
    // Don't do anything until we are being shut down.
    if (new_state != GRPC_CHANNEL_SHUTDOWN) return;
    // Shut down channel.
    MutexLock lock(&chand_->server_->mu_global_);
    chand_->Destroy();
  }

  ChannelData* const chand_;
  const RefCountedPtr<Channel> channel_;
};

//
// Server::ChannelData
//

Server::ChannelData::~ChannelData() {
  if (server_ != nullptr) {
    if (server_->channelz_node_ != nullptr && channelz_socket_uuid_ != 0) {
      server_->channelz_node_->RemoveChildSocket(channelz_socket_uuid_);
    }
    {
      MutexLock lock(&server_->mu_global_);
      if (list_position_.has_value()) {
        server_->channels_.erase(*list_position_);
        list_position_.reset();
      }
      server_->MaybeFinishShutdown();
    }
  }
}

void Server::ChannelData::InitTransport(RefCountedPtr<Server> server,
                                        RefCountedPtr<Channel> channel,
                                        size_t cq_idx, Transport* transport,
                                        intptr_t channelz_socket_uuid) {
  server_ = std::move(server);
  channel_ = std::move(channel);
  cq_idx_ = cq_idx;
  channelz_socket_uuid_ = channelz_socket_uuid;
  // Publish channel.
  {
    MutexLock lock(&server_->mu_global_);
    server_->channels_.push_front(this);
    list_position_ = server_->channels_.begin();
  }
  // Start accept_stream transport op.
  grpc_transport_op* op = grpc_make_transport_op(nullptr);
  CHECK(transport->filter_stack_transport() != nullptr);
  op->set_accept_stream = true;
  op->set_accept_stream_fn = AcceptStream;
  op->set_registered_method_matcher_fn = [](void* arg,
                                            ClientMetadata* metadata) {
    static_cast<ChannelData*>(arg)->server_->SetRegisteredMethodOnMetadata(
        *metadata);
  };
  op->set_accept_stream_user_data = this;
  op->start_connectivity_watch = MakeOrphanable<ConnectivityWatcher>(this);
  if (server_->ShutdownCalled()) {
    op->disconnect_with_error = GRPC_ERROR_CREATE("Server shutdown");
  }
  transport->PerformOp(op);
}

Server::RegisteredMethod* Server::GetRegisteredMethod(
    const absl::string_view& host, const absl::string_view& path) {
  if (registered_methods_.empty()) return nullptr;
  // check for an exact match with host
  auto it = registered_methods_.find(std::make_pair(host, path));
  if (it != registered_methods_.end()) {
    return it->second.get();
  }
  // check for wildcard method definition (no host set)
  it = registered_methods_.find(std::make_pair("", path));
  if (it != registered_methods_.end()) {
    return it->second.get();
  }
  return nullptr;
}

void Server::SetRegisteredMethodOnMetadata(ClientMetadata& metadata) {
  auto* authority = metadata.get_pointer(HttpAuthorityMetadata());
  if (authority == nullptr) {
    authority = metadata.get_pointer(HostMetadata());
    if (authority == nullptr) {
      // Authority not being set is an RPC error.
      return;
    }
  }
  auto* path = metadata.get_pointer(HttpPathMetadata());
  if (path == nullptr) {
    // Path not being set would result in an RPC error.
    return;
  }
  RegisteredMethod* method =
      GetRegisteredMethod(authority->as_string_view(), path->as_string_view());
  // insert in metadata
  metadata.Set(GrpcRegisteredMethod(), method);
}

void Server::ChannelData::AcceptStream(void* arg, Transport* /*transport*/,
                                       const void* transport_server_data) {
  auto* chand = static_cast<Server::ChannelData*>(arg);
  // create a call
  grpc_call_create_args args;
  args.channel = chand->channel_->RefAsSubclass<Channel>();
  args.server = chand->server_.get();
  args.parent = nullptr;
  args.propagation_mask = 0;
  args.cq = nullptr;
  args.pollset_set_alternative = nullptr;
  args.server_transport_data = transport_server_data;
  args.send_deadline = Timestamp::InfFuture();
  grpc_call* call;
  grpc_error_handle error = grpc_call_create(&args, &call);
  grpc_call_stack* call_stack = grpc_call_get_call_stack(call);
  CHECK_NE(call_stack, nullptr);
  grpc_call_element* elem = grpc_call_stack_element(call_stack, 0);
  auto* calld = static_cast<Server::CallData*>(elem->call_data);
  if (!error.ok()) {
    calld->FailCallCreation();
    return;
  }
  calld->Start(elem);
}

void Server::ChannelData::FinishDestroy(void* arg,
                                        grpc_error_handle /*error*/) {
  auto* chand = static_cast<Server::ChannelData*>(arg);
  Server* server = chand->server_.get();
  auto* channel_stack = chand->channel_->channel_stack();
  chand->channel_.reset();
  server->Unref();
  GRPC_CHANNEL_STACK_UNREF(channel_stack, "Server::ChannelData::Destroy");
}

void Server::ChannelData::Destroy() {
  if (!list_position_.has_value()) return;
  CHECK(server_ != nullptr);
  server_->channels_.erase(*list_position_);
  list_position_.reset();
  server_->Ref().release();
  server_->MaybeFinishShutdown();
  // Unreffed by FinishDestroy
  GRPC_CHANNEL_STACK_REF(channel_->channel_stack(),
                         "Server::ChannelData::Destroy");
  GRPC_CLOSURE_INIT(&finish_destroy_channel_closure_, FinishDestroy, this,
                    grpc_schedule_on_exec_ctx);
  GRPC_TRACE_LOG(server_channel, INFO) << "Disconnected client";
  grpc_transport_op* op =
      grpc_make_transport_op(&finish_destroy_channel_closure_);
  op->set_accept_stream = true;
  grpc_channel_next_op(grpc_channel_stack_element(channel_->channel_stack(), 0),
                       op);
}

grpc_error_handle Server::ChannelData::InitChannelElement(
    grpc_channel_element* elem, grpc_channel_element_args* args) {
  CHECK(args->is_first);
  CHECK(!args->is_last);
  new (elem->channel_data) ChannelData();
  return absl::OkStatus();
}

void Server::ChannelData::DestroyChannelElement(grpc_channel_element* elem) {
  auto* chand = static_cast<ChannelData*>(elem->channel_data);
  chand->~ChannelData();
}

//
// Server::CallData
//

Server::CallData::CallData(grpc_call_element* elem,
                           const grpc_call_element_args& args,
                           RefCountedPtr<Server> server)
    : server_(std::move(server)),
      call_(grpc_call_from_top_element(elem)),
      call_combiner_(args.call_combiner) {
  GRPC_CLOSURE_INIT(&recv_initial_metadata_ready_, RecvInitialMetadataReady,
                    elem, grpc_schedule_on_exec_ctx);
  GRPC_CLOSURE_INIT(&recv_trailing_metadata_ready_, RecvTrailingMetadataReady,
                    elem, grpc_schedule_on_exec_ctx);
}

Server::CallData::~CallData() {
  CHECK(state_.load(std::memory_order_relaxed) != CallState::PENDING);
  grpc_metadata_array_destroy(&initial_metadata_);
  grpc_byte_buffer_destroy(payload_);
}

void Server::CallData::SetState(CallState state) {
  state_.store(state, std::memory_order_relaxed);
}

bool Server::CallData::MaybeActivate() {
  CallState expected = CallState::PENDING;
  return state_.compare_exchange_strong(expected, CallState::ACTIVATED,
                                        std::memory_order_acq_rel,
                                        std::memory_order_relaxed);
}

void Server::CallData::FailCallCreation() {
  CallState expected_not_started = CallState::NOT_STARTED;
  CallState expected_pending = CallState::PENDING;
  if (state_.compare_exchange_strong(expected_not_started, CallState::ZOMBIED,
                                     std::memory_order_acq_rel,
                                     std::memory_order_acquire)) {
    KillZombie();
  } else if (state_.compare_exchange_strong(
                 expected_pending, CallState::ZOMBIED,
                 std::memory_order_acq_rel, std::memory_order_relaxed)) {
    // Zombied call will be destroyed when it's removed from the pending
    // queue... later.
  }
}

void Server::CallData::Start(grpc_call_element* elem) {
  grpc_op op;
  op.op = GRPC_OP_RECV_INITIAL_METADATA;
  op.flags = 0;
  op.reserved = nullptr;
  op.data.recv_initial_metadata.recv_initial_metadata = &initial_metadata_;
  GRPC_CLOSURE_INIT(&recv_initial_metadata_batch_complete_,
                    RecvInitialMetadataBatchComplete, elem,
                    grpc_schedule_on_exec_ctx);
  grpc_call_start_batch_and_execute(call_, &op, 1,
                                    &recv_initial_metadata_batch_complete_);
}

void Server::CallData::Publish(size_t cq_idx, RequestedCall* rc) {
  grpc_call_set_completion_queue(call_, rc->cq_bound_to_call);
  *rc->call = call_;
  cq_new_ = server_->cqs_[cq_idx];
  std::swap(*rc->initial_metadata, initial_metadata_);
  switch (rc->type) {
    case RequestedCall::Type::BATCH_CALL:
      CHECK(host_.has_value());
      CHECK(path_.has_value());
      rc->data.batch.details->host = CSliceRef(host_->c_slice());
      rc->data.batch.details->method = CSliceRef(path_->c_slice());
      rc->data.batch.details->deadline =
          deadline_.as_timespec(GPR_CLOCK_MONOTONIC);
      break;
    case RequestedCall::Type::REGISTERED_CALL:
      *rc->data.registered.deadline =
          deadline_.as_timespec(GPR_CLOCK_MONOTONIC);
      if (rc->data.registered.optional_payload != nullptr) {
        *rc->data.registered.optional_payload = payload_;
        payload_ = nullptr;
      }
      break;
    default:
      GPR_UNREACHABLE_CODE(return);
  }
  grpc_cq_end_op(cq_new_, rc->tag, absl::OkStatus(), Server::DoneRequestEvent,
                 rc, &rc->completion, true);
}

void Server::CallData::PublishNewRpc(void* arg, grpc_error_handle error) {
  grpc_call_element* call_elem = static_cast<grpc_call_element*>(arg);
  auto* calld = static_cast<Server::CallData*>(call_elem->call_data);
  auto* chand = static_cast<Server::ChannelData*>(call_elem->channel_data);
  RequestMatcherInterface* rm = calld->matcher_;
  Server* server = rm->server();
  if (!error.ok() || server->ShutdownCalled()) {
    calld->state_.store(CallState::ZOMBIED, std::memory_order_relaxed);
    calld->KillZombie();
    return;
  }
  rm->MatchOrQueue(chand->cq_idx(), calld);
}

namespace {

void KillZombieClosure(void* call, grpc_error_handle /*error*/) {
  grpc_call_unref(static_cast<grpc_call*>(call));
}

}  // namespace

void Server::CallData::KillZombie() {
  GRPC_CLOSURE_INIT(&kill_zombie_closure_, KillZombieClosure, call_,
                    grpc_schedule_on_exec_ctx);
  ExecCtx::Run(DEBUG_LOCATION, &kill_zombie_closure_, absl::OkStatus());
}

// If this changes, change MakeCallPromise too.
void Server::CallData::StartNewRpc(grpc_call_element* elem) {
  if (server_->ShutdownCalled()) {
    state_.store(CallState::ZOMBIED, std::memory_order_relaxed);
    KillZombie();
    return;
  }
  // Find request matcher.
  matcher_ = server_->unregistered_request_matcher_.get();
  grpc_server_register_method_payload_handling payload_handling =
      GRPC_SRM_PAYLOAD_NONE;
  if (path_.has_value() && host_.has_value()) {
    RegisteredMethod* rm = static_cast<RegisteredMethod*>(
        recv_initial_metadata_->get(GrpcRegisteredMethod()).value_or(nullptr));
    if (rm != nullptr) {
      matcher_ = rm->matcher.get();
      payload_handling = rm->payload_handling;
    }
  }
  // Start recv_message op if needed.
  switch (payload_handling) {
    case GRPC_SRM_PAYLOAD_NONE:
      PublishNewRpc(elem, absl::OkStatus());
      break;
    case GRPC_SRM_PAYLOAD_READ_INITIAL_BYTE_BUFFER: {
      grpc_op op;
      op.op = GRPC_OP_RECV_MESSAGE;
      op.flags = 0;
      op.reserved = nullptr;
      op.data.recv_message.recv_message = &payload_;
      GRPC_CLOSURE_INIT(&publish_, PublishNewRpc, elem,
                        grpc_schedule_on_exec_ctx);
      grpc_call_start_batch_and_execute(call_, &op, 1, &publish_);
      break;
    }
  }
}

void Server::CallData::RecvInitialMetadataBatchComplete(
    void* arg, grpc_error_handle error) {
  grpc_call_element* elem = static_cast<grpc_call_element*>(arg);
  auto* calld = static_cast<Server::CallData*>(elem->call_data);
  if (!error.ok()) {
    VLOG(2) << "Failed call creation: " << StatusToString(error);
    calld->FailCallCreation();
    return;
  }
  calld->StartNewRpc(elem);
}

void Server::CallData::StartTransportStreamOpBatchImpl(
    grpc_call_element* elem, grpc_transport_stream_op_batch* batch) {
  if (batch->recv_initial_metadata) {
    recv_initial_metadata_ =
        batch->payload->recv_initial_metadata.recv_initial_metadata;
    original_recv_initial_metadata_ready_ =
        batch->payload->recv_initial_metadata.recv_initial_metadata_ready;
    batch->payload->recv_initial_metadata.recv_initial_metadata_ready =
        &recv_initial_metadata_ready_;
  }
  if (batch->recv_trailing_metadata) {
    original_recv_trailing_metadata_ready_ =
        batch->payload->recv_trailing_metadata.recv_trailing_metadata_ready;
    batch->payload->recv_trailing_metadata.recv_trailing_metadata_ready =
        &recv_trailing_metadata_ready_;
  }
  grpc_call_next_op(elem, batch);
}

void Server::CallData::RecvInitialMetadataReady(void* arg,
                                                grpc_error_handle error) {
  grpc_call_element* elem = static_cast<grpc_call_element*>(arg);
  CallData* calld = static_cast<CallData*>(elem->call_data);
  if (error.ok()) {
    calld->path_ = calld->recv_initial_metadata_->Take(HttpPathMetadata());
    auto* host =
        calld->recv_initial_metadata_->get_pointer(HttpAuthorityMetadata());
    if (host != nullptr) calld->host_.emplace(host->Ref());
  }
  auto op_deadline = calld->recv_initial_metadata_->get(GrpcTimeoutMetadata());
  if (op_deadline.has_value()) {
    calld->deadline_ = *op_deadline;
    Call::FromC(calld->call_)->UpdateDeadline(*op_deadline);
  }
  if (calld->host_.has_value() && calld->path_.has_value()) {
    // do nothing
  } else if (error.ok()) {
    // Pass the error reference to calld->recv_initial_metadata_error
    error = absl::UnknownError("Missing :authority or :path");
    calld->recv_initial_metadata_error_ = error;
  }
  grpc_closure* closure = calld->original_recv_initial_metadata_ready_;
  calld->original_recv_initial_metadata_ready_ = nullptr;
  if (calld->seen_recv_trailing_metadata_ready_) {
    GRPC_CALL_COMBINER_START(calld->call_combiner_,
                             &calld->recv_trailing_metadata_ready_,
                             calld->recv_trailing_metadata_error_,
                             "continue server recv_trailing_metadata_ready");
  }
  Closure::Run(DEBUG_LOCATION, closure, error);
}

void Server::CallData::RecvTrailingMetadataReady(void* arg,
                                                 grpc_error_handle error) {
  grpc_call_element* elem = static_cast<grpc_call_element*>(arg);
  CallData* calld = static_cast<CallData*>(elem->call_data);
  if (calld->original_recv_initial_metadata_ready_ != nullptr) {
    calld->recv_trailing_metadata_error_ = error;
    calld->seen_recv_trailing_metadata_ready_ = true;
    GRPC_CLOSURE_INIT(&calld->recv_trailing_metadata_ready_,
                      RecvTrailingMetadataReady, elem,
                      grpc_schedule_on_exec_ctx);
    GRPC_CALL_COMBINER_STOP(calld->call_combiner_,
                            "deferring server recv_trailing_metadata_ready "
                            "until after recv_initial_metadata_ready");
    return;
  }
  error = grpc_error_add_child(error, calld->recv_initial_metadata_error_);
  Closure::Run(DEBUG_LOCATION, calld->original_recv_trailing_metadata_ready_,
               error);
}

grpc_error_handle Server::CallData::InitCallElement(
    grpc_call_element* elem, const grpc_call_element_args* args) {
  auto* chand = static_cast<ChannelData*>(elem->channel_data);
  new (elem->call_data) Server::CallData(elem, *args, chand->server());
  return absl::OkStatus();
}

void Server::CallData::DestroyCallElement(
    grpc_call_element* elem, const grpc_call_final_info* /*final_info*/,
    grpc_closure* /*ignored*/) {
  auto* calld = static_cast<CallData*>(elem->call_data);
  calld->~CallData();
}

void Server::CallData::StartTransportStreamOpBatch(
    grpc_call_element* elem, grpc_transport_stream_op_batch* batch) {
  auto* calld = static_cast<CallData*>(elem->call_data);
  calld->StartTransportStreamOpBatchImpl(elem, batch);
}

}  // namespace grpc_core

//
// C-core API
//

grpc_server* grpc_server_create(const grpc_channel_args* args, void* reserved) {
  grpc_core::ExecCtx exec_ctx;
  GRPC_TRACE_LOG(api, INFO)
      << "grpc_server_create(" << args << ", " << reserved << ")";
  grpc_core::Server* server =
      new grpc_core::Server(grpc_core::CoreConfiguration::Get()
                                .channel_args_preconditioning()
                                .PreconditionChannelArgs(args));
  return server->c_ptr();
}

void grpc_server_register_completion_queue(grpc_server* server,
                                           grpc_completion_queue* cq,
                                           void* reserved) {
  GRPC_TRACE_LOG(api, INFO)
      << "grpc_server_register_completion_queue(server=" << server
      << ", cq=" << cq << ", reserved=" << reserved << ")";
  CHECK(!reserved);
  auto cq_type = grpc_get_cq_completion_type(cq);
  if (cq_type != GRPC_CQ_NEXT && cq_type != GRPC_CQ_CALLBACK) {
    LOG(INFO) << "Completion queue of type " << static_cast<int>(cq_type)
              << " is being registered as a server-completion-queue";
    // Ideally we should log an error and abort but ruby-wrapped-language API
    // calls grpc_completion_queue_pluck() on server completion queues
  }
  grpc_core::Server::FromC(server)->RegisterCompletionQueue(cq);
}

void* grpc_server_register_method(
    grpc_server* server, const char* method, const char* host,
    grpc_server_register_method_payload_handling payload_handling,
    uint32_t flags) {
  GRPC_TRACE_LOG(api, INFO) << "grpc_server_register_method(server=" << server
                            << ", method=" << method << ", host=" << host
                            << ", flags=" << absl::StrFormat("0x%08x", flags);
  return grpc_core::Server::FromC(server)->RegisterMethod(
      method, host, payload_handling, flags);
}

void grpc_server_start(grpc_server* server) {
  grpc_core::ExecCtx exec_ctx;
  GRPC_TRACE_LOG(api, INFO) << "grpc_server_start(server=" << server << ")";
  grpc_core::Server::FromC(server)->Start();
}

void grpc_server_shutdown_and_notify(grpc_server* server,
                                     grpc_completion_queue* cq, void* tag) {
  grpc_core::ApplicationCallbackExecCtx callback_exec_ctx;
  grpc_core::ExecCtx exec_ctx;
  GRPC_TRACE_LOG(api, INFO)
      << "grpc_server_shutdown_and_notify(server=" << server << ", cq=" << cq
      << ", tag=" << tag << ")";
  grpc_core::Server::FromC(server)->ShutdownAndNotify(cq, tag);
}

void grpc_server_cancel_all_calls(grpc_server* server) {
  grpc_core::ApplicationCallbackExecCtx callback_exec_ctx;
  grpc_core::ExecCtx exec_ctx;
  GRPC_TRACE_LOG(api, INFO)
      << "grpc_server_cancel_all_calls(server=" << server << ")";
  grpc_core::Server::FromC(server)->CancelAllCalls();
}

void grpc_server_destroy(grpc_server* server) {
  grpc_core::ApplicationCallbackExecCtx callback_exec_ctx;
  grpc_core::ExecCtx exec_ctx;
  GRPC_TRACE_LOG(api, INFO) << "grpc_server_destroy(server=" << server << ")";
  grpc_core::Server::FromC(server)->Orphan();
}

grpc_call_error grpc_server_request_call(
    grpc_server* server, grpc_call** call, grpc_call_details* details,
    grpc_metadata_array* request_metadata,
    grpc_completion_queue* cq_bound_to_call,
    grpc_completion_queue* cq_for_notification, void* tag) {
  grpc_core::ApplicationCallbackExecCtx callback_exec_ctx;
  grpc_core::ExecCtx exec_ctx;
  GRPC_TRACE_LOG(api, INFO)
      << "grpc_server_request_call("
      << "server=" << server << ", call=" << call << ", details=" << details
      << ", initial_metadata=" << request_metadata
      << ", cq_bound_to_call=" << cq_bound_to_call
      << ", cq_for_notification=" << cq_for_notification << ", tag=" << tag;
  return grpc_core::Server::FromC(server)->RequestCall(
      call, details, request_metadata, cq_bound_to_call, cq_for_notification,
      tag);
}

grpc_call_error grpc_server_request_registered_call(
    grpc_server* server, void* registered_method, grpc_call** call,
    gpr_timespec* deadline, grpc_metadata_array* request_metadata,
    grpc_byte_buffer** optional_payload,
    grpc_completion_queue* cq_bound_to_call,
    grpc_completion_queue* cq_for_notification, void* tag_new) {
  grpc_core::ApplicationCallbackExecCtx callback_exec_ctx;
  grpc_core::ExecCtx exec_ctx;
  auto* rm =
      static_cast<grpc_core::Server::RegisteredMethod*>(registered_method);
  GRPC_TRACE_LOG(api, INFO)
      << "grpc_server_request_registered_call("
      << "server=" << server << ", registered_method=" << registered_method
      << ", call=" << call << ", deadline=" << deadline
      << ", request_metadata=" << request_metadata
      << ", optional_payload=" << optional_payload
      << ", cq_bound_to_call=" << cq_bound_to_call
      << ", cq_for_notification=" << cq_for_notification << ", tag=" << tag_new
      << ")";
  return grpc_core::Server::FromC(server)->RequestRegisteredCall(
      rm, call, deadline, request_metadata, optional_payload, cq_bound_to_call,
      cq_for_notification, tag_new);
}

void grpc_server_set_config_fetcher(
    grpc_server* server, grpc_server_config_fetcher* server_config_fetcher) {
  grpc_core::ApplicationCallbackExecCtx callback_exec_ctx;
  grpc_core::ExecCtx exec_ctx;
  GRPC_TRACE_LOG(api, INFO)
      << "grpc_server_set_config_fetcher(server=" << server
      << ", config_fetcher=" << server_config_fetcher << ")";
  grpc_core::Server::FromC(server)->set_config_fetcher(
      std::unique_ptr<grpc_server_config_fetcher>(server_config_fetcher));
}

void grpc_server_config_fetcher_destroy(
    grpc_server_config_fetcher* server_config_fetcher) {
  grpc_core::ApplicationCallbackExecCtx callback_exec_ctx;
  grpc_core::ExecCtx exec_ctx;
  GRPC_TRACE_LOG(api, INFO)
      << "grpc_server_config_fetcher_destroy(config_fetcher="
      << server_config_fetcher << ")";
  delete server_config_fetcher;
}<|MERGE_RESOLUTION|>--- conflicted
+++ resolved
@@ -813,68 +813,6 @@
 }  // namespace
 
 auto Server::MatchAndPublishCall(CallHandler call_handler) {
-<<<<<<< HEAD
-  call_handler.SpawnGuarded("request_matcher", [this, call_handler]() mutable {
-    return TrySeq(
-        // Wait for initial metadata to pass through all filters
-        Map(call_handler.PullClientInitialMetadata(), CheckClientMetadata),
-        // Match request with requested call
-        [this, call_handler](ClientMetadataHandle md) mutable {
-          auto* registered_method = static_cast<RegisteredMethod*>(
-              md->get(GrpcRegisteredMethod()).value_or(nullptr));
-          RequestMatcherInterface* rm;
-          grpc_server_register_method_payload_handling payload_handling =
-              GRPC_SRM_PAYLOAD_NONE;
-          if (registered_method == nullptr) {
-            rm = unregistered_request_matcher_.get();
-          } else {
-            payload_handling = registered_method->payload_handling;
-            rm = registered_method->matcher.get();
-          }
-          using FirstMessageResult =
-              ValueOrFailure<absl::optional<MessageHandle>>;
-          auto maybe_read_first_message = If(
-              payload_handling == GRPC_SRM_PAYLOAD_READ_INITIAL_BYTE_BUFFER,
-              [call_handler]() mutable {
-                return Map(call_handler.PullMessage(),
-                           [](ClientToServerNextMessage next_msg)
-                               -> FirstMessageResult {
-                             if (!next_msg.ok()) return Failure{};
-                             if (!next_msg.has_value()) {
-                               return FirstMessageResult(absl::nullopt);
-                             }
-                             return FirstMessageResult(next_msg.TakeValue());
-                           });
-              },
-              []() -> FirstMessageResult {
-                return FirstMessageResult(absl::nullopt);
-              });
-          return TryJoin<absl::StatusOr>(
-              std::move(maybe_read_first_message), rm->MatchRequest(0),
-              [md = std::move(md)]() mutable {
-                return ValueOrFailure<ClientMetadataHandle>(std::move(md));
-              });
-        },
-        // Publish call to cq
-        [call_handler, this](std::tuple<absl::optional<MessageHandle>,
-                                        RequestMatcherInterface::MatchResult,
-                                        ClientMetadataHandle>
-                                 r) {
-          RequestMatcherInterface::MatchResult& mr = std::get<1>(r);
-          auto md = std::move(std::get<2>(r));
-          auto* rc = mr.TakeCall();
-          rc->Complete(std::move(std::get<0>(r)), *md);
-          grpc_call* call =
-              MakeServerCall(call_handler, std::move(md), this,
-                             rc->cq_bound_to_call, rc->initial_metadata);
-          *rc->call = call;
-          return Map(WaitForCqEndOp(false, rc->tag, absl::OkStatus(), mr.cq()),
-                     [rc = std::unique_ptr<RequestedCall>(rc)](Empty) {
-                       return absl::OkStatus();
-                     });
-        });
-  });
-=======
   call_handler.SpawnGuardedUntilCallCompletes(
       "request_matcher", [this, call_handler]() mutable {
         return TrySeq(
@@ -893,14 +831,24 @@
                 payload_handling = registered_method->payload_handling;
                 rm = registered_method->matcher.get();
               }
+              using FirstMessageResult =
+                  ValueOrFailure<absl::optional<MessageHandle>>;
               auto maybe_read_first_message = If(
                   payload_handling == GRPC_SRM_PAYLOAD_READ_INITIAL_BYTE_BUFFER,
                   [call_handler]() mutable {
-                    return call_handler.PullMessage();
+                    return Map(
+                        call_handler.PullMessage(),
+                        [](ClientToServerNextMessage next_msg)
+                            -> FirstMessageResult {
+                          if (!next_msg.ok()) return Failure{};
+                          if (!next_msg.has_value()) {
+                            return FirstMessageResult(absl::nullopt);
+                          }
+                          return FirstMessageResult(next_msg.TakeValue());
+                        });
                   },
-                  []() -> ValueOrFailure<absl::optional<MessageHandle>> {
-                    return ValueOrFailure<absl::optional<MessageHandle>>(
-                        absl::nullopt);
+                  []() -> FirstMessageResult {
+                    return FirstMessageResult(absl::nullopt);
                   });
               return TryJoin<absl::StatusOr>(
                   std::move(maybe_read_first_message), rm->MatchRequest(0),
@@ -929,7 +877,6 @@
                   });
             });
       });
->>>>>>> 7fb7d3c3
 }
 
 absl::StatusOr<RefCountedPtr<UnstartedCallDestination>>
