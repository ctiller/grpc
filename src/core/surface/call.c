--- conflicted
+++ resolved
@@ -244,15 +244,9 @@
 static void execute_op(grpc_call *call, grpc_transport_op *op);
 static void recv_metadata(grpc_call *call, grpc_metadata_batch *metadata);
 static void finish_read_ops(grpc_call *call);
-<<<<<<< HEAD
-static void cancel_with_status(grpc_call *c,
-                                             grpc_status_code status,
-                                             const char *description);
-=======
 static grpc_call_error cancel_with_status(
     grpc_call *c, grpc_status_code status, const char *description,
     gpr_uint8 locked);
->>>>>>> 096528d6
 
 grpc_call *grpc_call_create(grpc_channel *channel, grpc_completion_queue *cq,
                             const void *server_transport_data,
@@ -640,11 +634,7 @@
     gpr_asprintf(
         &message, "Message terminated early; read %d bytes, expected %d",
         (int)call->incoming_message.length, (int)call->incoming_message_length);
-<<<<<<< HEAD
-    cancel_with_status(call, GRPC_STATUS_INVALID_ARGUMENT, message);
-=======
     cancel_with_status(call, GRPC_STATUS_INVALID_ARGUMENT, message, 1);
->>>>>>> 096528d6
     gpr_free(message);
     return 0;
   }
@@ -655,11 +645,7 @@
         &message,
         "Maximum message length of %d exceeded by a message of length %d",
         grpc_channel_get_max_message_length(call->channel), msg.length);
-<<<<<<< HEAD
-    cancel_with_status(call, GRPC_STATUS_INVALID_ARGUMENT, message);
-=======
     cancel_with_status(call, GRPC_STATUS_INVALID_ARGUMENT, message, 1);
->>>>>>> 096528d6
     gpr_free(message);
     return 0;
   } else if (msg.length > 0) {
@@ -692,11 +678,7 @@
     gpr_asprintf(
         &message, "Receiving message overflow; read %d bytes, expected %d",
         (int)call->incoming_message.length, (int)call->incoming_message_length);
-<<<<<<< HEAD
-    cancel_with_status(call, GRPC_STATUS_INVALID_ARGUMENT, message);
-=======
     cancel_with_status(call, GRPC_STATUS_INVALID_ARGUMENT, message, 1);
->>>>>>> 096528d6
     gpr_free(message);
     return 0;
   } else if (call->incoming_message.length == call->incoming_message_length) {
@@ -1069,17 +1051,8 @@
 static void call_alarm(void *arg, int success) {
   grpc_call *call = arg;
   if (success) {
-<<<<<<< HEAD
     cancel_with_status(call, GRPC_STATUS_DEADLINE_EXCEEDED,
                                  "Deadline Exceeded");
-=======
-    if (call->is_client) {
-      cancel_with_status(call, GRPC_STATUS_DEADLINE_EXCEEDED,
-                         "Deadline Exceeded", 0);
-    } else {
-      grpc_call_cancel(call);
-    }
->>>>>>> 096528d6
   }
   GRPC_CALL_INTERNAL_UNREF(call, "alarm", 1);
 }
@@ -1303,10 +1276,8 @@
 
   error = grpc_call_start_ioreq_and_call_back(call, reqs, out, finish_batch,
                                              tag);
-<<<<<<< HEAD
   census_grpc_end_work(call);
   return error;
-=======
 }
 
 void grpc_call_context_set(grpc_call *call, grpc_context_index elem, void *value,
@@ -1320,5 +1291,4 @@
 
 void *grpc_call_context_get(grpc_call *call, grpc_context_index elem) {
   return call->context[elem];
->>>>>>> 096528d6
 }