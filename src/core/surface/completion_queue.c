--- conflicted
+++ resolved
@@ -76,7 +76,6 @@
   grpc_completion_queue *next_free;
 };
 
-<<<<<<< HEAD
 static gpr_mu g_freelist_mu;
 grpc_completion_queue *g_freelist;
 
@@ -94,7 +93,7 @@
     g_freelist = next;
   }
 }
-=======
+
 struct grpc_cq_alarm {
   grpc_timer alarm;
   grpc_cq_completion completion;
@@ -103,10 +102,6 @@
   /** user supplied tag */
   void *tag;
 };
-
-static void on_pollset_destroy_done(grpc_exec_ctx *exec_ctx, void *cc,
-                                    int success);
->>>>>>> ca7ed0f9
 
 grpc_completion_queue *grpc_completion_queue_create(void *reserved) {
   grpc_completion_queue *cc;
