/*
 *
 * Copyright 2018 gRPC authors.
 *
 * Licensed under the Apache License, Version 2.0 (the "License");
 * you may not use this file except in compliance with the License.
 * You may obtain a copy of the License at
 *
 *     http://www.apache.org/licenses/LICENSE-2.0
 *
 * Unless required by applicable law or agreed to in writing, software
 * distributed under the License is distributed on an "AS IS" BASIS,
 * WITHOUT WARRANTIES OR CONDITIONS OF ANY KIND, either express or implied.
 * See the License for the specific language governing permissions and
 * limitations under the License.
 *
 */

#include <grpc/support/port_platform.h>

#include "src/core/tsi/alts/handshaker/alts_handshaker_client.h"

#include <list>

#include "upb/upb.hpp"

#include <grpc/byte_buffer.h>
#include <grpc/support/alloc.h>
#include <grpc/support/log.h>

#include "src/core/lib/gprpp/sync.h"
#include "src/core/lib/slice/slice_internal.h"
#include "src/core/lib/surface/call.h"
#include "src/core/lib/surface/channel.h"
#include "src/core/tsi/alts/handshaker/alts_shared_resource.h"
#include "src/core/tsi/alts/handshaker/alts_tsi_handshaker_private.h"
#include "src/core/tsi/alts/handshaker/alts_tsi_utils.h"

#define TSI_ALTS_INITIAL_BUFFER_SIZE 256

const int kHandshakerClientOpNum = 4;

struct alts_handshaker_client {
  const alts_handshaker_client_vtable* vtable;
};

struct recv_message_result {
  tsi_result status;
  const unsigned char* bytes_to_send;
  size_t bytes_to_send_size;
  tsi_handshaker_result* result;
};

typedef struct alts_grpc_handshaker_client {
  alts_handshaker_client base;
  /* One ref is held by the entity that created this handshaker_client, and
   * another ref is held by the pending RECEIVE_STATUS_ON_CLIENT op. */
  gpr_refcount refs;
  alts_tsi_handshaker* handshaker;
  grpc_call* call;
  /* A pointer to a function handling the interaction with handshaker service.
   * That is, it points to grpc_call_start_batch_and_execute when the handshaker
   * client is used in a non-testing use case and points to a custom function
   * that validates the data to be sent to handshaker service in a testing use
   * case. */
  alts_grpc_caller grpc_caller;
  /* A gRPC closure to be scheduled when the response from handshaker service
   * is received. It will be initialized with the injected grpc RPC callback. */
  grpc_closure on_handshaker_service_resp_recv;
  /* Buffers containing information to be sent (or received) to (or from) the
   * handshaker service. */
  grpc_byte_buffer* send_buffer = nullptr;
  grpc_byte_buffer* recv_buffer = nullptr;
  grpc_status_code status = GRPC_STATUS_OK;
  /* Initial metadata to be received from handshaker service. */
  grpc_metadata_array recv_initial_metadata;
  /* A callback function provided by an application to be invoked when response
   * is received from handshaker service. */
  tsi_handshaker_on_next_done_cb cb;
  void* user_data;
  /* ALTS credential options passed in from the caller. */
  grpc_alts_credentials_options* options;
  /* target name information to be passed to handshaker service for server
   * authorization check. */
  grpc_slice target_name;
  /* boolean flag indicating if the handshaker client is used at client
   * (is_client = true) or server (is_client = false) side. */
  bool is_client;
  /* a temporary store for data received from handshaker service used to extract
   * unused data. */
  grpc_slice recv_bytes;
  /* a buffer containing data to be sent to the grpc client or server's peer. */
  unsigned char* buffer;
  size_t buffer_size;
  /** callback for receiving handshake call status */
  grpc_closure on_status_received;
  /** gRPC status code of handshake call */
  grpc_status_code handshake_status_code = GRPC_STATUS_OK;
  /** gRPC status details of handshake call */
  grpc_slice handshake_status_details;
  /* mu synchronizes all fields below including their internal fields. */
  grpc_core::Mutex mu;
  /* indicates if the handshaker call's RECV_STATUS_ON_CLIENT op is done. */
  bool receive_status_finished = false;
  /* if non-null, contains arguments to complete a TSI next callback. */
  recv_message_result* pending_recv_message_result = nullptr;
  /* Maximum frame size used by frame protector. */
  size_t max_frame_size;
} alts_grpc_handshaker_client;

static void handshaker_client_send_buffer_destroy(
    alts_grpc_handshaker_client* client) {
  GPR_ASSERT(client != nullptr);
  grpc_byte_buffer_destroy(client->send_buffer);
  client->send_buffer = nullptr;
}

static bool is_handshake_finished_properly(grpc_gcp_HandshakerResp* resp) {
  GPR_ASSERT(resp != nullptr);
  return grpc_gcp_HandshakerResp_result(resp) != nullptr;
}

static void alts_grpc_handshaker_client_unref(
    alts_grpc_handshaker_client* client) {
  if (gpr_unref(&client->refs)) {
    if (client->base.vtable != nullptr &&
        client->base.vtable->destruct != nullptr) {
      client->base.vtable->destruct(&client->base);
    }
    grpc_byte_buffer_destroy(client->send_buffer);
    grpc_byte_buffer_destroy(client->recv_buffer);
    client->send_buffer = nullptr;
    client->recv_buffer = nullptr;
    grpc_metadata_array_destroy(&client->recv_initial_metadata);
    grpc_slice_unref_internal(client->recv_bytes);
    grpc_slice_unref_internal(client->target_name);
    grpc_alts_credentials_options_destroy(client->options);
    gpr_free(client->buffer);
    grpc_slice_unref_internal(client->handshake_status_details);
    delete client;
  }
}

static void maybe_complete_tsi_next(
    alts_grpc_handshaker_client* client, bool receive_status_finished,
    recv_message_result* pending_recv_message_result) {
  recv_message_result* r;
  {
    grpc_core::MutexLock lock(&client->mu);
    client->receive_status_finished |= receive_status_finished;
    if (pending_recv_message_result != nullptr) {
      GPR_ASSERT(client->pending_recv_message_result == nullptr);
      client->pending_recv_message_result = pending_recv_message_result;
    }
    if (client->pending_recv_message_result == nullptr) {
      return;
    }
    const bool have_final_result =
        client->pending_recv_message_result->result != nullptr ||
        client->pending_recv_message_result->status != TSI_OK;
    if (have_final_result && !client->receive_status_finished) {
      // If we've received the final message from the handshake
      // server, or we're about to invoke the TSI next callback
      // with a status other than TSI_OK (which terminates the
      // handshake), then first wait for the RECV_STATUS op to complete.
      return;
    }
    r = client->pending_recv_message_result;
    client->pending_recv_message_result = nullptr;
  }
  client->cb(r->status, client->user_data, r->bytes_to_send,
             r->bytes_to_send_size, r->result);
  gpr_free(r);
}

static void handle_response_done(alts_grpc_handshaker_client* client,
                                 tsi_result status,
                                 const unsigned char* bytes_to_send,
                                 size_t bytes_to_send_size,
                                 tsi_handshaker_result* result) {
  recv_message_result* p = grpc_core::Zalloc<recv_message_result>();
  p->status = status;
  p->bytes_to_send = bytes_to_send;
  p->bytes_to_send_size = bytes_to_send_size;
  p->result = result;
  maybe_complete_tsi_next(client, false /* receive_status_finished */,
                          p /* pending_recv_message_result */);
}

void alts_handshaker_client_handle_response(alts_handshaker_client* c,
                                            bool is_ok) {
  GPR_ASSERT(c != nullptr);
  alts_grpc_handshaker_client* client =
      reinterpret_cast<alts_grpc_handshaker_client*>(c);
  grpc_byte_buffer* recv_buffer = client->recv_buffer;
  grpc_status_code status = client->status;
  alts_tsi_handshaker* handshaker = client->handshaker;
  /* Invalid input check. */
  if (client->cb == nullptr) {
    gpr_log(GPR_ERROR,
            "client->cb is nullptr in alts_tsi_handshaker_handle_response()");
    return;
  }
  if (handshaker == nullptr) {
    gpr_log(GPR_ERROR,
            "handshaker is nullptr in alts_tsi_handshaker_handle_response()");
    handle_response_done(client, TSI_INTERNAL_ERROR, nullptr, 0, nullptr);
    return;
  }
  /* TSI handshake has been shutdown. */
  if (alts_tsi_handshaker_has_shutdown(handshaker)) {
    gpr_log(GPR_ERROR, "TSI handshake shutdown");
    handle_response_done(client, TSI_HANDSHAKE_SHUTDOWN, nullptr, 0, nullptr);
    return;
  }
  /* Failed grpc call check. */
  if (!is_ok || status != GRPC_STATUS_OK) {
    gpr_log(GPR_ERROR, "grpc call made to handshaker service failed");
    handle_response_done(client, TSI_INTERNAL_ERROR, nullptr, 0, nullptr);
    return;
  }
  if (recv_buffer == nullptr) {
    gpr_log(GPR_ERROR,
            "recv_buffer is nullptr in alts_tsi_handshaker_handle_response()");
    handle_response_done(client, TSI_INTERNAL_ERROR, nullptr, 0, nullptr);
    return;
  }
  upb::Arena arena;
  grpc_gcp_HandshakerResp* resp =
      alts_tsi_utils_deserialize_response(recv_buffer, arena.ptr());
  grpc_byte_buffer_destroy(client->recv_buffer);
  client->recv_buffer = nullptr;
  /* Invalid handshaker response check. */
  if (resp == nullptr) {
    gpr_log(GPR_ERROR, "alts_tsi_utils_deserialize_response() failed");
    handle_response_done(client, TSI_DATA_CORRUPTED, nullptr, 0, nullptr);
    return;
  }
  const grpc_gcp_HandshakerStatus* resp_status =
      grpc_gcp_HandshakerResp_status(resp);
  if (resp_status == nullptr) {
    gpr_log(GPR_ERROR, "No status in HandshakerResp");
    handle_response_done(client, TSI_DATA_CORRUPTED, nullptr, 0, nullptr);
    return;
  }
  upb_strview out_frames = grpc_gcp_HandshakerResp_out_frames(resp);
  unsigned char* bytes_to_send = nullptr;
  size_t bytes_to_send_size = 0;
  if (out_frames.size > 0) {
    bytes_to_send_size = out_frames.size;
    while (bytes_to_send_size > client->buffer_size) {
      client->buffer_size *= 2;
      client->buffer = static_cast<unsigned char*>(
          gpr_realloc(client->buffer, client->buffer_size));
    }
    memcpy(client->buffer, out_frames.data, bytes_to_send_size);
    bytes_to_send = client->buffer;
  }
  tsi_handshaker_result* result = nullptr;
  if (is_handshake_finished_properly(resp)) {
    tsi_result status =
        alts_tsi_handshaker_result_create(resp, client->is_client, &result);
    if (status != TSI_OK) {
      gpr_log(GPR_ERROR, "alts_tsi_handshaker_result_create() failed");
      handle_response_done(client, status, nullptr, 0, nullptr);
      return;
    }
    alts_tsi_handshaker_result_set_unused_bytes(
        result, &client->recv_bytes,
        grpc_gcp_HandshakerResp_bytes_consumed(resp));
  }
  grpc_status_code code = static_cast<grpc_status_code>(
      grpc_gcp_HandshakerStatus_code(resp_status));
  if (code != GRPC_STATUS_OK) {
    upb_strview details = grpc_gcp_HandshakerStatus_details(resp_status);
    if (details.size > 0) {
      char* error_details = static_cast<char*>(gpr_zalloc(details.size + 1));
      memcpy(error_details, details.data, details.size);
      gpr_log(GPR_ERROR, "Error from handshaker service:%s", error_details);
      gpr_free(error_details);
    }
  }
  // TODO(apolcyn): consider short ciruiting handle_response_done and
  // invoking the TSI callback directly if we aren't done yet, if
  // handle_response_done's allocation per message received causes
  // a performance issue.
  handle_response_done(client, alts_tsi_utils_convert_to_tsi_result(code),
                       bytes_to_send, bytes_to_send_size, result);
}

static tsi_result continue_make_grpc_call(alts_grpc_handshaker_client* client,
                                          bool is_start) {
  GPR_ASSERT(client != nullptr);
  grpc_op ops[kHandshakerClientOpNum];
  memset(ops, 0, sizeof(ops));
  grpc_op* op = ops;
  if (is_start) {
    op->op = GRPC_OP_RECV_STATUS_ON_CLIENT;
    op->data.recv_status_on_client.trailing_metadata = nullptr;
    op->data.recv_status_on_client.status = &client->handshake_status_code;
    op->data.recv_status_on_client.status_details =
        &client->handshake_status_details;
    op->flags = 0;
    op->reserved = nullptr;
    op++;
    GPR_ASSERT(op - ops <= kHandshakerClientOpNum);
    gpr_ref(&client->refs);
    grpc_call_error call_error =
        client->grpc_caller(client->call, ops, static_cast<size_t>(op - ops),
                            &client->on_status_received);
    // TODO(apolcyn): return the error here instead, as done for other ops?
    GPR_ASSERT(call_error == GRPC_CALL_OK);
    memset(ops, 0, sizeof(ops));
    op = ops;
    op->op = GRPC_OP_SEND_INITIAL_METADATA;
    op->data.send_initial_metadata.count = 0;
    op++;
    GPR_ASSERT(op - ops <= kHandshakerClientOpNum);
    op->op = GRPC_OP_RECV_INITIAL_METADATA;
    op->data.recv_initial_metadata.recv_initial_metadata =
        &client->recv_initial_metadata;
    op++;
    GPR_ASSERT(op - ops <= kHandshakerClientOpNum);
  }
  op->op = GRPC_OP_SEND_MESSAGE;
  op->data.send_message.send_message = client->send_buffer;
  op++;
  GPR_ASSERT(op - ops <= kHandshakerClientOpNum);
  op->op = GRPC_OP_RECV_MESSAGE;
  op->data.recv_message.recv_message = &client->recv_buffer;
  op++;
  GPR_ASSERT(op - ops <= kHandshakerClientOpNum);
  GPR_ASSERT(client->grpc_caller != nullptr);
  if (client->grpc_caller(client->call, ops, static_cast<size_t>(op - ops),
                          &client->on_handshaker_service_resp_recv) !=
      GRPC_CALL_OK) {
    gpr_log(GPR_ERROR, "Start batch operation failed");
    return TSI_INTERNAL_ERROR;
  }
  return TSI_OK;
}

// TODO(apolcyn): remove this global queue when we can safely rely
// on a MAX_CONCURRENT_STREAMS setting in the ALTS handshake server to
// limit the number of concurrent handshakes.
namespace {

class HandshakeQueue {
 public:
  explicit HandshakeQueue(size_t max_outstanding_handshakes)
      : max_outstanding_handshakes_(max_outstanding_handshakes) {}

  void RequestHandshake(alts_grpc_handshaker_client* client) {
    {
      grpc_core::MutexLock lock(&mu_);
      if (outstanding_handshakes_ == max_outstanding_handshakes_) {
        // Max number already running, add to queue.
        queued_handshakes_.push_back(client);
        return;
      }
      // Start the handshake immediately.
      ++outstanding_handshakes_;
    }
    continue_make_grpc_call(client, true /* is_start */);
  }

  void HandshakeDone() {
    alts_grpc_handshaker_client* client = nullptr;
    {
      grpc_core::MutexLock lock(&mu_);
      if (queued_handshakes_.empty()) {
        // Nothing more in queue.  Decrement count and return immediately.
        --outstanding_handshakes_;
        return;
      }
      // Remove next entry from queue and start the handshake.
      client = queued_handshakes_.front();
      queued_handshakes_.pop_front();
    }
    continue_make_grpc_call(client, true /* is_start */);
  }

 private:
  grpc_core::Mutex mu_;
  std::list<alts_grpc_handshaker_client*> queued_handshakes_;
  size_t outstanding_handshakes_ = 0;
  const size_t max_outstanding_handshakes_;
};

gpr_once g_queued_handshakes_init = GPR_ONCE_INIT;
/* Using separate queues for client and server handshakes is a
 * hack that's mainly intended to satisfy the alts_concurrent_connectivity_test,
 * which runs many concurrent handshakes where both endpoints
 * are in the same process; this situation is problematic with a
 * single queue because we have a high chance of using up all outstanding
 * slots in the queue, such that there aren't any
 * mutual client/server handshakes outstanding at the same time and
 * able to make progress. */
HandshakeQueue* g_client_handshake_queue;
HandshakeQueue* g_server_handshake_queue;

void DoHandshakeQueuesInit(void) {
  const size_t per_queue_max_outstanding_handshakes = 40;
  g_client_handshake_queue =
      new HandshakeQueue(per_queue_max_outstanding_handshakes);
  g_server_handshake_queue =
      new HandshakeQueue(per_queue_max_outstanding_handshakes);
}

void RequestHandshake(alts_grpc_handshaker_client* client, bool is_client) {
  gpr_once_init(&g_queued_handshakes_init, DoHandshakeQueuesInit);
  HandshakeQueue* queue =
      is_client ? g_client_handshake_queue : g_server_handshake_queue;
  queue->RequestHandshake(client);
}

void HandshakeDone(bool is_client) {
  HandshakeQueue* queue =
      is_client ? g_client_handshake_queue : g_server_handshake_queue;
  queue->HandshakeDone();
}

};  // namespace

/**
 * Populate grpc operation data with the fields of ALTS handshaker client and
 * make a grpc call.
 */
static tsi_result make_grpc_call(alts_handshaker_client* c, bool is_start) {
  GPR_ASSERT(c != nullptr);
  alts_grpc_handshaker_client* client =
      reinterpret_cast<alts_grpc_handshaker_client*>(c);
  if (is_start) {
    RequestHandshake(client, client->is_client);
    return TSI_OK;
  } else {
    return continue_make_grpc_call(client, is_start);
  }
}

static void on_status_received(void* arg, grpc_error_handle error) {
  alts_grpc_handshaker_client* client =
      static_cast<alts_grpc_handshaker_client*>(arg);
  if (client->handshake_status_code != GRPC_STATUS_OK) {
    // TODO(apolcyn): consider overriding the handshake result's
    // status from the final ALTS message with the status here.
    char* status_details =
        grpc_slice_to_c_string(client->handshake_status_details);
    gpr_log(GPR_INFO,
            "alts_grpc_handshaker_client:%p on_status_received "
            "status:%d details:|%s| error:|%s|",
            client, client->handshake_status_code, status_details,
            grpc_error_std_string(error).c_str());
    gpr_free(status_details);
  }
  maybe_complete_tsi_next(client, true /* receive_status_finished */,
                          nullptr /* pending_recv_message_result */);
  HandshakeDone(client->is_client);
  alts_grpc_handshaker_client_unref(client);
}

/* Serializes a grpc_gcp_HandshakerReq message into a buffer and returns newly
 * grpc_byte_buffer holding it. */
static grpc_byte_buffer* get_serialized_handshaker_req(
    grpc_gcp_HandshakerReq* req, upb_arena* arena) {
  size_t buf_length;
  char* buf = grpc_gcp_HandshakerReq_serialize(req, arena, &buf_length);
  if (buf == nullptr) {
    return nullptr;
  }
  grpc_slice slice = grpc_slice_from_copied_buffer(buf, buf_length);
  grpc_byte_buffer* byte_buffer = grpc_raw_byte_buffer_create(&slice, 1);
  grpc_slice_unref_internal(slice);
  return byte_buffer;
}

/* Create and populate a client_start handshaker request, then serialize it. */
static grpc_byte_buffer* get_serialized_start_client(
    alts_handshaker_client* c) {
  GPR_ASSERT(c != nullptr);
  alts_grpc_handshaker_client* client =
      reinterpret_cast<alts_grpc_handshaker_client*>(c);
  upb::Arena arena;
  grpc_gcp_HandshakerReq* req = grpc_gcp_HandshakerReq_new(arena.ptr());
  grpc_gcp_StartClientHandshakeReq* start_client =
      grpc_gcp_HandshakerReq_mutable_client_start(req, arena.ptr());
  grpc_gcp_StartClientHandshakeReq_set_handshake_security_protocol(
      start_client, grpc_gcp_ALTS);
  grpc_gcp_StartClientHandshakeReq_add_application_protocols(
      start_client, upb_strview_makez(ALTS_APPLICATION_PROTOCOL), arena.ptr());
  grpc_gcp_StartClientHandshakeReq_add_record_protocols(
      start_client, upb_strview_makez(ALTS_RECORD_PROTOCOL), arena.ptr());
  grpc_gcp_RpcProtocolVersions* client_version =
      grpc_gcp_StartClientHandshakeReq_mutable_rpc_versions(start_client,
                                                            arena.ptr());
  grpc_gcp_RpcProtocolVersions_assign_from_struct(
      client_version, arena.ptr(), &client->options->rpc_versions);
  grpc_gcp_StartClientHandshakeReq_set_target_name(
      start_client,
      upb_strview_make(reinterpret_cast<const char*>(
                           GRPC_SLICE_START_PTR(client->target_name)),
                       GRPC_SLICE_LENGTH(client->target_name)));
  target_service_account* ptr =
      (reinterpret_cast<grpc_alts_credentials_client_options*>(client->options))
          ->target_account_list_head;
  while (ptr != nullptr) {
    grpc_gcp_Identity* target_identity =
        grpc_gcp_StartClientHandshakeReq_add_target_identities(start_client,
                                                               arena.ptr());
    grpc_gcp_Identity_set_service_account(target_identity,
                                          upb_strview_makez(ptr->data));
    ptr = ptr->next;
  }
  grpc_gcp_StartClientHandshakeReq_set_max_frame_size(
      start_client, static_cast<uint32_t>(client->max_frame_size));
  return get_serialized_handshaker_req(req, arena.ptr());
}

static tsi_result handshaker_client_start_client(alts_handshaker_client* c) {
  if (c == nullptr) {
    gpr_log(GPR_ERROR, "client is nullptr in handshaker_client_start_client()");
    return TSI_INVALID_ARGUMENT;
  }
  grpc_byte_buffer* buffer = get_serialized_start_client(c);
  alts_grpc_handshaker_client* client =
      reinterpret_cast<alts_grpc_handshaker_client*>(c);
  if (buffer == nullptr) {
    gpr_log(GPR_ERROR, "get_serialized_start_client() failed");
    return TSI_INTERNAL_ERROR;
  }
  handshaker_client_send_buffer_destroy(client);
  client->send_buffer = buffer;
  tsi_result result = make_grpc_call(&client->base, true /* is_start */);
  if (result != TSI_OK) {
    gpr_log(GPR_ERROR, "make_grpc_call() failed");
  }
  return result;
}

/* Create and populate a start_server handshaker request, then serialize it. */
static grpc_byte_buffer* get_serialized_start_server(
    alts_handshaker_client* c, grpc_slice* bytes_received) {
  GPR_ASSERT(c != nullptr);
  GPR_ASSERT(bytes_received != nullptr);
  alts_grpc_handshaker_client* client =
      reinterpret_cast<alts_grpc_handshaker_client*>(c);

  upb::Arena arena;
  grpc_gcp_HandshakerReq* req = grpc_gcp_HandshakerReq_new(arena.ptr());

  grpc_gcp_StartServerHandshakeReq* start_server =
      grpc_gcp_HandshakerReq_mutable_server_start(req, arena.ptr());
  grpc_gcp_StartServerHandshakeReq_add_application_protocols(
      start_server, upb_strview_makez(ALTS_APPLICATION_PROTOCOL), arena.ptr());
  grpc_gcp_ServerHandshakeParameters* value =
      grpc_gcp_ServerHandshakeParameters_new(arena.ptr());
  grpc_gcp_ServerHandshakeParameters_add_record_protocols(
      value, upb_strview_makez(ALTS_RECORD_PROTOCOL), arena.ptr());
  grpc_gcp_StartServerHandshakeReq_handshake_parameters_set(
      start_server, grpc_gcp_ALTS, value, arena.ptr());
  grpc_gcp_StartServerHandshakeReq_set_in_bytes(
      start_server, upb_strview_make(reinterpret_cast<const char*>(
                                         GRPC_SLICE_START_PTR(*bytes_received)),
                                     GRPC_SLICE_LENGTH(*bytes_received)));
  grpc_gcp_RpcProtocolVersions* server_version =
      grpc_gcp_StartServerHandshakeReq_mutable_rpc_versions(start_server,
                                                            arena.ptr());
  grpc_gcp_RpcProtocolVersions_assign_from_struct(
      server_version, arena.ptr(), &client->options->rpc_versions);
  grpc_gcp_StartServerHandshakeReq_set_max_frame_size(
      start_server, static_cast<uint32_t>(client->max_frame_size));
  return get_serialized_handshaker_req(req, arena.ptr());
}

static tsi_result handshaker_client_start_server(alts_handshaker_client* c,
                                                 grpc_slice* bytes_received) {
  if (c == nullptr || bytes_received == nullptr) {
    gpr_log(GPR_ERROR, "Invalid arguments to handshaker_client_start_server()");
    return TSI_INVALID_ARGUMENT;
  }
  alts_grpc_handshaker_client* client =
      reinterpret_cast<alts_grpc_handshaker_client*>(c);
  grpc_byte_buffer* buffer = get_serialized_start_server(c, bytes_received);
  if (buffer == nullptr) {
    gpr_log(GPR_ERROR, "get_serialized_start_server() failed");
    return TSI_INTERNAL_ERROR;
  }
  handshaker_client_send_buffer_destroy(client);
  client->send_buffer = buffer;
  tsi_result result = make_grpc_call(&client->base, true /* is_start */);
  if (result != TSI_OK) {
    gpr_log(GPR_ERROR, "make_grpc_call() failed");
  }
  return result;
}

/* Create and populate a next handshaker request, then serialize it. */
static grpc_byte_buffer* get_serialized_next(grpc_slice* bytes_received) {
  GPR_ASSERT(bytes_received != nullptr);
  upb::Arena arena;
  grpc_gcp_HandshakerReq* req = grpc_gcp_HandshakerReq_new(arena.ptr());
  grpc_gcp_NextHandshakeMessageReq* next =
      grpc_gcp_HandshakerReq_mutable_next(req, arena.ptr());
  grpc_gcp_NextHandshakeMessageReq_set_in_bytes(
      next, upb_strview_make(reinterpret_cast<const char*> GRPC_SLICE_START_PTR(
                                 *bytes_received),
                             GRPC_SLICE_LENGTH(*bytes_received)));
  return get_serialized_handshaker_req(req, arena.ptr());
}

static tsi_result handshaker_client_next(alts_handshaker_client* c,
                                         grpc_slice* bytes_received) {
  if (c == nullptr || bytes_received == nullptr) {
    gpr_log(GPR_ERROR, "Invalid arguments to handshaker_client_next()");
    return TSI_INVALID_ARGUMENT;
  }
  alts_grpc_handshaker_client* client =
      reinterpret_cast<alts_grpc_handshaker_client*>(c);
  grpc_slice_unref_internal(client->recv_bytes);
  client->recv_bytes = grpc_slice_ref_internal(*bytes_received);
  grpc_byte_buffer* buffer = get_serialized_next(bytes_received);
  if (buffer == nullptr) {
    gpr_log(GPR_ERROR, "get_serialized_next() failed");
    return TSI_INTERNAL_ERROR;
  }
  handshaker_client_send_buffer_destroy(client);
  client->send_buffer = buffer;
  tsi_result result = make_grpc_call(&client->base, false /* is_start */);
  if (result != TSI_OK) {
    gpr_log(GPR_ERROR, "make_grpc_call() failed");
  }
  return result;
}

static void handshaker_client_shutdown(alts_handshaker_client* c) {
  GPR_ASSERT(c != nullptr);
  alts_grpc_handshaker_client* client =
      reinterpret_cast<alts_grpc_handshaker_client*>(c);
  if (client->call != nullptr) {
    grpc_call_cancel_internal(client->call);
  }
}

static void handshaker_call_unref(void* arg, grpc_error_handle /* error */) {
  grpc_call* call = static_cast<grpc_call*>(arg);
  grpc_call_unref(call);
}

static void handshaker_client_destruct(alts_handshaker_client* c) {
  if (c == nullptr) {
    return;
  }
  alts_grpc_handshaker_client* client =
      reinterpret_cast<alts_grpc_handshaker_client*>(c);
  if (client->call != nullptr) {
    // Throw this grpc_call_unref over to the ExecCtx so that
    // we invoke it at the bottom of the call stack and
    // prevent lock inversion problems due to nested ExecCtx flushing.
    // TODO(apolcyn): we could remove this indirection and call
    // grpc_call_unref inline if there was an internal variant of
    // grpc_call_unref that didn't need to flush an ExecCtx.
    if (grpc_core::ExecCtx::Get() == nullptr) {
      // Unref handshaker call if there is no exec_ctx, e.g., in the case of
      // Envoy ALTS transport socket.
      grpc_call_unref(client->call);
    } else {
      // Using existing exec_ctx to unref handshaker call.
      grpc_core::ExecCtx::Run(
          DEBUG_LOCATION,
          GRPC_CLOSURE_CREATE(handshaker_call_unref, client->call,
                              grpc_schedule_on_exec_ctx),
          GRPC_ERROR_NONE);
    }
  }
}

static const alts_handshaker_client_vtable vtable = {
    handshaker_client_start_client, handshaker_client_start_server,
    handshaker_client_next, handshaker_client_shutdown,
    handshaker_client_destruct};

alts_handshaker_client* alts_grpc_handshaker_client_create(
    alts_tsi_handshaker* handshaker, grpc_channel* channel,
    const char* handshaker_service_url, grpc_pollset_set* interested_parties,
    grpc_alts_credentials_options* options, const grpc_slice& target_name,
    grpc_iomgr_cb_func grpc_cb, tsi_handshaker_on_next_done_cb cb,
    void* user_data, alts_handshaker_client_vtable* vtable_for_testing,
    bool is_client, size_t max_frame_size) {
  if (channel == nullptr || handshaker_service_url == nullptr) {
    gpr_log(GPR_ERROR, "Invalid arguments to alts_handshaker_client_create()");
    return nullptr;
  }
  alts_grpc_handshaker_client* client = new alts_grpc_handshaker_client();
  memset(&client->base, 0, sizeof(client->base));
  client->base.vtable =
      vtable_for_testing == nullptr ? &vtable : vtable_for_testing;
  gpr_ref_init(&client->refs, 1);
  client->handshaker = handshaker;
  client->grpc_caller = grpc_call_start_batch_and_execute;
  grpc_metadata_array_init(&client->recv_initial_metadata);
  client->cb = cb;
  client->user_data = user_data;
  client->options = grpc_alts_credentials_options_copy(options);
  client->target_name = grpc_slice_copy(target_name);
  client->is_client = is_client;
  client->recv_bytes = grpc_empty_slice();
  client->buffer_size = TSI_ALTS_INITIAL_BUFFER_SIZE;
  client->buffer = static_cast<unsigned char*>(gpr_zalloc(client->buffer_size));
  client->handshake_status_details = grpc_empty_slice();
  client->max_frame_size = max_frame_size;
  grpc_slice slice = grpc_slice_from_copied_string(handshaker_service_url);
  client->call =
      strcmp(handshaker_service_url, ALTS_HANDSHAKER_SERVICE_URL_FOR_TESTING) ==
              0
          ? nullptr
          : grpc_channel_create_pollset_set_call(
                channel, nullptr, GRPC_PROPAGATE_DEFAULTS, interested_parties,
                grpc_slice_from_static_string(ALTS_SERVICE_METHOD), &slice,
<<<<<<< HEAD
                grpc_core::Timestamp::InfFuture(), nullptr);
=======
                GRPC_MILLIS_INF_FUTURE, nullptr);
  grpc_slice_unref_internal(slice);
>>>>>>> 44e7be44
  GRPC_CLOSURE_INIT(&client->on_handshaker_service_resp_recv, grpc_cb, client,
                    grpc_schedule_on_exec_ctx);
  GRPC_CLOSURE_INIT(&client->on_status_received, on_status_received, client,
                    grpc_schedule_on_exec_ctx);
  return &client->base;
}

namespace grpc_core {
namespace internal {

void alts_handshaker_client_set_grpc_caller_for_testing(
    alts_handshaker_client* c, alts_grpc_caller caller) {
  GPR_ASSERT(c != nullptr && caller != nullptr);
  alts_grpc_handshaker_client* client =
      reinterpret_cast<alts_grpc_handshaker_client*>(c);
  client->grpc_caller = caller;
}

grpc_byte_buffer* alts_handshaker_client_get_send_buffer_for_testing(
    alts_handshaker_client* c) {
  GPR_ASSERT(c != nullptr);
  alts_grpc_handshaker_client* client =
      reinterpret_cast<alts_grpc_handshaker_client*>(c);
  return client->send_buffer;
}

grpc_byte_buffer** alts_handshaker_client_get_recv_buffer_addr_for_testing(
    alts_handshaker_client* c) {
  GPR_ASSERT(c != nullptr);
  alts_grpc_handshaker_client* client =
      reinterpret_cast<alts_grpc_handshaker_client*>(c);
  return &client->recv_buffer;
}

grpc_metadata_array* alts_handshaker_client_get_initial_metadata_for_testing(
    alts_handshaker_client* c) {
  GPR_ASSERT(c != nullptr);
  alts_grpc_handshaker_client* client =
      reinterpret_cast<alts_grpc_handshaker_client*>(c);
  return &client->recv_initial_metadata;
}

void alts_handshaker_client_set_recv_bytes_for_testing(
    alts_handshaker_client* c, grpc_slice* recv_bytes) {
  GPR_ASSERT(c != nullptr);
  alts_grpc_handshaker_client* client =
      reinterpret_cast<alts_grpc_handshaker_client*>(c);
  client->recv_bytes = grpc_slice_ref_internal(*recv_bytes);
}

void alts_handshaker_client_set_fields_for_testing(
    alts_handshaker_client* c, alts_tsi_handshaker* handshaker,
    tsi_handshaker_on_next_done_cb cb, void* user_data,
    grpc_byte_buffer* recv_buffer, grpc_status_code status) {
  GPR_ASSERT(c != nullptr);
  alts_grpc_handshaker_client* client =
      reinterpret_cast<alts_grpc_handshaker_client*>(c);
  client->handshaker = handshaker;
  client->cb = cb;
  client->user_data = user_data;
  client->recv_buffer = recv_buffer;
  client->status = status;
}

void alts_handshaker_client_check_fields_for_testing(
    alts_handshaker_client* c, tsi_handshaker_on_next_done_cb cb,
    void* user_data, bool has_sent_start_message, grpc_slice* recv_bytes) {
  GPR_ASSERT(c != nullptr);
  alts_grpc_handshaker_client* client =
      reinterpret_cast<alts_grpc_handshaker_client*>(c);
  GPR_ASSERT(client->cb == cb);
  GPR_ASSERT(client->user_data == user_data);
  if (recv_bytes != nullptr) {
    GPR_ASSERT(grpc_slice_cmp(client->recv_bytes, *recv_bytes) == 0);
  }
  GPR_ASSERT(alts_tsi_handshaker_get_has_sent_start_message_for_testing(
                 client->handshaker) == has_sent_start_message);
}

void alts_handshaker_client_set_vtable_for_testing(
    alts_handshaker_client* c, alts_handshaker_client_vtable* vtable) {
  GPR_ASSERT(c != nullptr);
  GPR_ASSERT(vtable != nullptr);
  alts_grpc_handshaker_client* client =
      reinterpret_cast<alts_grpc_handshaker_client*>(c);
  client->base.vtable = vtable;
}

alts_tsi_handshaker* alts_handshaker_client_get_handshaker_for_testing(
    alts_handshaker_client* c) {
  GPR_ASSERT(c != nullptr);
  alts_grpc_handshaker_client* client =
      reinterpret_cast<alts_grpc_handshaker_client*>(c);
  return client->handshaker;
}

void alts_handshaker_client_set_cb_for_testing(
    alts_handshaker_client* c, tsi_handshaker_on_next_done_cb cb) {
  GPR_ASSERT(c != nullptr);
  alts_grpc_handshaker_client* client =
      reinterpret_cast<alts_grpc_handshaker_client*>(c);
  client->cb = cb;
}

grpc_closure* alts_handshaker_client_get_closure_for_testing(
    alts_handshaker_client* c) {
  GPR_ASSERT(c != nullptr);
  alts_grpc_handshaker_client* client =
      reinterpret_cast<alts_grpc_handshaker_client*>(c);
  return &client->on_handshaker_service_resp_recv;
}

void alts_handshaker_client_ref_for_testing(alts_handshaker_client* c) {
  alts_grpc_handshaker_client* client =
      reinterpret_cast<alts_grpc_handshaker_client*>(c);
  gpr_ref(&client->refs);
}

void alts_handshaker_client_on_status_received_for_testing(
    alts_handshaker_client* c, grpc_status_code status,
    grpc_error_handle error) {
  // We first make sure that the handshake queue has been initialized
  // here because there are tests that use this API that mock out
  // other parts of the alts_handshaker_client in such a way that the
  // code path that would normally ensure that the handshake queue
  // has been initialized isn't taken.
  gpr_once_init(&g_queued_handshakes_init, DoHandshakeQueuesInit);
  alts_grpc_handshaker_client* client =
      reinterpret_cast<alts_grpc_handshaker_client*>(c);
  client->handshake_status_code = status;
  client->handshake_status_details = grpc_empty_slice();
  Closure::Run(DEBUG_LOCATION, &client->on_status_received, error);
}

}  // namespace internal
}  // namespace grpc_core

tsi_result alts_handshaker_client_start_client(alts_handshaker_client* client) {
  if (client != nullptr && client->vtable != nullptr &&
      client->vtable->client_start != nullptr) {
    return client->vtable->client_start(client);
  }
  gpr_log(GPR_ERROR,
          "client or client->vtable has not been initialized properly");
  return TSI_INVALID_ARGUMENT;
}

tsi_result alts_handshaker_client_start_server(alts_handshaker_client* client,
                                               grpc_slice* bytes_received) {
  if (client != nullptr && client->vtable != nullptr &&
      client->vtable->server_start != nullptr) {
    return client->vtable->server_start(client, bytes_received);
  }
  gpr_log(GPR_ERROR,
          "client or client->vtable has not been initialized properly");
  return TSI_INVALID_ARGUMENT;
}

tsi_result alts_handshaker_client_next(alts_handshaker_client* client,
                                       grpc_slice* bytes_received) {
  if (client != nullptr && client->vtable != nullptr &&
      client->vtable->next != nullptr) {
    return client->vtable->next(client, bytes_received);
  }
  gpr_log(GPR_ERROR,
          "client or client->vtable has not been initialized properly");
  return TSI_INVALID_ARGUMENT;
}

void alts_handshaker_client_shutdown(alts_handshaker_client* client) {
  if (client != nullptr && client->vtable != nullptr &&
      client->vtable->shutdown != nullptr) {
    client->vtable->shutdown(client);
  }
}

void alts_handshaker_client_destroy(alts_handshaker_client* c) {
  if (c != nullptr) {
    alts_grpc_handshaker_client* client =
        reinterpret_cast<alts_grpc_handshaker_client*>(c);
    alts_grpc_handshaker_client_unref(client);
  }
}<|MERGE_RESOLUTION|>--- conflicted
+++ resolved
@@ -716,12 +716,8 @@
           : grpc_channel_create_pollset_set_call(
                 channel, nullptr, GRPC_PROPAGATE_DEFAULTS, interested_parties,
                 grpc_slice_from_static_string(ALTS_SERVICE_METHOD), &slice,
-<<<<<<< HEAD
-                grpc_core::Timestamp::InfFuture(), nullptr);
-=======
                 GRPC_MILLIS_INF_FUTURE, nullptr);
   grpc_slice_unref_internal(slice);
->>>>>>> 44e7be44
   GRPC_CLOSURE_INIT(&client->on_handshaker_service_resp_recv, grpc_cb, client,
                     grpc_schedule_on_exec_ctx);
   GRPC_CLOSURE_INIT(&client->on_status_received, on_status_received, client,
