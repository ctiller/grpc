//
//
// Copyright 2015 gRPC authors.
//
// Licensed under the Apache License, Version 2.0 (the "License");
// you may not use this file except in compliance with the License.
// You may obtain a copy of the License at
//
//     http://www.apache.org/licenses/LICENSE-2.0
//
// Unless required by applicable law or agreed to in writing, software
// distributed under the License is distributed on an "AS IS" BASIS,
// WITHOUT WARRANTIES OR CONDITIONS OF ANY KIND, either express or implied.
// See the License for the specific language governing permissions and
// limitations under the License.
//
//

#ifndef GRPC_SRC_CORE_UTIL_USEFUL_H
#define GRPC_SRC_CORE_UTIL_USEFUL_H

#include <grpc/support/port_platform.h>

#include "absl/log/check.h"

#include <cstddef>

#include "absl/strings/string_view.h"
#include "absl/types/variant.h"

/// useful utilities that don't belong anywhere else

namespace grpc_core {

template <typename T>
T Clamp(T val, T min, T max) {
  if (val < min) return min;
  if (max < val) return max;
  return val;
}

/// rotl, rotr assume x is unsigned
template <typename T>
constexpr T RotateLeft(T x, T n) {
  return ((x << n) | (x >> (sizeof(x) * 8 - n)));
}
template <typename T>
constexpr T RotateRight(T x, T n) {
  return ((x >> n) | (x << (sizeof(x) * 8 - n)));
}

// Set the n-th bit of i
template <typename T>
T SetBit(T* i, size_t n) {
  return *i |= (T(1) << n);
}

// Clear the n-th bit of i
template <typename T>
T ClearBit(T* i, size_t n) {
  return *i &= ~(T(1) << n);
}

// Get the n-th bit of i
template <typename T>
bool GetBit(T i, size_t n) {
  return (i & (T(1) << n)) != 0;
}

namespace useful_detail {
GPR_ATTRIBUTE_ALWAYS_INLINE_FUNCTION inline constexpr uint32_t HexdigitBitcount(
    uint32_t x) {
  return (x - ((x >> 1) & 0x77777777) - ((x >> 2) & 0x33333333) -
          ((x >> 3) & 0x11111111));
}
}  // namespace useful_detail

GPR_ATTRIBUTE_ALWAYS_INLINE_FUNCTION inline constexpr uint32_t BitCount(
    uint32_t i) {
  return (((useful_detail::HexdigitBitcount(i) +
            (useful_detail::HexdigitBitcount(i) >> 4)) &
           0x0f0f0f0f) %
          255);
}

GPR_ATTRIBUTE_ALWAYS_INLINE_FUNCTION inline constexpr uint32_t BitCount(
    uint64_t i) {
  return BitCount(static_cast<uint32_t>(i)) +
         BitCount(static_cast<uint32_t>(i >> 32));
}

GPR_ATTRIBUTE_ALWAYS_INLINE_FUNCTION inline constexpr uint32_t BitCount(
    uint16_t i) {
  return BitCount(static_cast<uint32_t>(i));
}
GPR_ATTRIBUTE_ALWAYS_INLINE_FUNCTION inline constexpr uint32_t BitCount(
    uint8_t i) {
  return BitCount(static_cast<uint32_t>(i));
}
GPR_ATTRIBUTE_ALWAYS_INLINE_FUNCTION inline constexpr uint32_t BitCount(
    int64_t i) {
  return BitCount(static_cast<uint64_t>(i));
}
GPR_ATTRIBUTE_ALWAYS_INLINE_FUNCTION inline constexpr uint32_t BitCount(
    int32_t i) {
  return BitCount(static_cast<uint32_t>(i));
}
GPR_ATTRIBUTE_ALWAYS_INLINE_FUNCTION inline constexpr uint32_t BitCount(
    int16_t i) {
  return BitCount(static_cast<uint16_t>(i));
}
GPR_ATTRIBUTE_ALWAYS_INLINE_FUNCTION inline constexpr uint32_t BitCount(
    int8_t i) {
  return BitCount(static_cast<uint8_t>(i));
}

#if GRPC_HAS_BUILTIN(__builtin_ctz)
GPR_ATTRIBUTE_ALWAYS_INLINE_FUNCTION inline constexpr uint32_t
CountTrailingZeros(uint32_t i) {
<<<<<<< HEAD
=======
  DCHECK_NE(i, 0);  // __builtin_ctz returns undefined behavior for 0
>>>>>>> 43bf1afd
  return __builtin_ctz(i);
}
GPR_ATTRIBUTE_ALWAYS_INLINE_FUNCTION inline constexpr uint32_t
CountTrailingZeros(uint64_t i) {
<<<<<<< HEAD
=======
  DCHECK_NE(i, 0);  // __builtin_ctz returns undefined behavior for 0
>>>>>>> 43bf1afd
  return __builtin_ctzll(i);
}
#else
GPR_ATTRIBUTE_ALWAYS_INLINE_FUNCTION inline constexpr uint32_t
CountTrailingZeros(uint32_t i) {
<<<<<<< HEAD
=======
  DCHECK_NE(i, 0);  // __builtin_ctz returns undefined behavior for 0
>>>>>>> 43bf1afd
  return BitCount((i & -i) - 1);
}
GPR_ATTRIBUTE_ALWAYS_INLINE_FUNCTION inline constexpr uint32_t
CountTrailingZeros(uint64_t i) {
<<<<<<< HEAD
=======
  DCHECK_NE(i, 0);  // __builtin_ctz returns undefined behavior for 0
>>>>>>> 43bf1afd
  return BitCount((i & -i) - 1);
}
#endif

// This function uses operator< to implement a qsort-style comparison, whereby:
// if a is smaller than b, a number smaller than 0 is returned.
// if a is bigger than b, a number greater than 0 is returned.
// if a is neither smaller nor bigger than b, 0 is returned.
template <typename T>
int QsortCompare(const T& a, const T& b) {
  if (a < b) return -1;
  if (b < a) return 1;
  return 0;
}

template <typename... X>
int QsortCompare(const absl::variant<X...>& a, const absl::variant<X...>& b) {
  const int index = QsortCompare(a.index(), b.index());
  if (index != 0) return index;
  return absl::visit(
      [&](const auto& x) {
        return QsortCompare(x, absl::get<absl::remove_cvref_t<decltype(x)>>(b));
      },
      a);
}

inline int QsortCompare(absl::string_view a, absl::string_view b) {
  return a.compare(b);
}

inline int QsortCompare(const std::string& a, const std::string& b) {
  return a.compare(b);
}

template <typename A, typename B>
int QsortCompare(const std::pair<A, B>& a, const std::pair<A, B>& b) {
  const int first = QsortCompare(a.first, b.first);
  if (first != 0) return first;
  return QsortCompare(a.second, b.second);
}

template <typename T>
constexpr size_t HashPointer(T* p, size_t range) {
  return (((reinterpret_cast<size_t>(p)) >> 4) ^
          ((reinterpret_cast<size_t>(p)) >> 9) ^
          ((reinterpret_cast<size_t>(p)) >> 14)) %
         range;
}

// Compute a+b.
// If the result is greater than INT64_MAX, return INT64_MAX.
// If the result is less than INT64_MIN, return INT64_MIN.
inline int64_t SaturatingAdd(int64_t a, int64_t b) {
  if (a > 0) {
    if (b > INT64_MAX - a) {
      return INT64_MAX;
    }
  } else if (b < INT64_MIN - a) {
    return INT64_MIN;
  }
  return a + b;
}

inline uint32_t MixHash32(uint32_t a, uint32_t b) {
  return RotateLeft(a, 2u) ^ b;
}

inline uint32_t RoundUpToPowerOf2(uint32_t v) {
  v--;
  v |= v >> 1;
  v |= v >> 2;
  v |= v >> 4;
  v |= v >> 8;
  v |= v >> 16;
  v++;
  return v;
}

// Return a value with only the lowest bit left on.
GPR_ATTRIBUTE_ALWAYS_INLINE_FUNCTION inline uint8_t LowestOneBit(uint8_t x) {
  return x & -x;
}

GPR_ATTRIBUTE_ALWAYS_INLINE_FUNCTION inline uint16_t LowestOneBit(uint16_t x) {
  return x & -x;
}

GPR_ATTRIBUTE_ALWAYS_INLINE_FUNCTION inline uint32_t LowestOneBit(uint32_t x) {
  return x & -x;
}

GPR_ATTRIBUTE_ALWAYS_INLINE_FUNCTION inline uint64_t LowestOneBit(uint64_t x) {
  return x & -x;
}

}  // namespace grpc_core

#define GPR_ARRAY_SIZE(array) (sizeof(array) / sizeof(*(array)))

#endif  // GRPC_SRC_CORE_UTIL_USEFUL_H<|MERGE_RESOLUTION|>--- conflicted
+++ resolved
@@ -21,10 +21,9 @@
 
 #include <grpc/support/port_platform.h>
 
+#include <cstddef>
+
 #include "absl/log/check.h"
-
-#include <cstddef>
-
 #include "absl/strings/string_view.h"
 #include "absl/types/variant.h"
 
@@ -117,35 +116,23 @@
 #if GRPC_HAS_BUILTIN(__builtin_ctz)
 GPR_ATTRIBUTE_ALWAYS_INLINE_FUNCTION inline constexpr uint32_t
 CountTrailingZeros(uint32_t i) {
-<<<<<<< HEAD
-=======
-  DCHECK_NE(i, 0);  // __builtin_ctz returns undefined behavior for 0
->>>>>>> 43bf1afd
+  DCHECK_NE(i, 0);  // __builtin_ctz returns undefined behavior for 0
   return __builtin_ctz(i);
 }
 GPR_ATTRIBUTE_ALWAYS_INLINE_FUNCTION inline constexpr uint32_t
 CountTrailingZeros(uint64_t i) {
-<<<<<<< HEAD
-=======
-  DCHECK_NE(i, 0);  // __builtin_ctz returns undefined behavior for 0
->>>>>>> 43bf1afd
+  DCHECK_NE(i, 0);  // __builtin_ctz returns undefined behavior for 0
   return __builtin_ctzll(i);
 }
 #else
 GPR_ATTRIBUTE_ALWAYS_INLINE_FUNCTION inline constexpr uint32_t
 CountTrailingZeros(uint32_t i) {
-<<<<<<< HEAD
-=======
-  DCHECK_NE(i, 0);  // __builtin_ctz returns undefined behavior for 0
->>>>>>> 43bf1afd
+  DCHECK_NE(i, 0);  // __builtin_ctz returns undefined behavior for 0
   return BitCount((i & -i) - 1);
 }
 GPR_ATTRIBUTE_ALWAYS_INLINE_FUNCTION inline constexpr uint32_t
 CountTrailingZeros(uint64_t i) {
-<<<<<<< HEAD
-=======
-  DCHECK_NE(i, 0);  // __builtin_ctz returns undefined behavior for 0
->>>>>>> 43bf1afd
+  DCHECK_NE(i, 0);  // __builtin_ctz returns undefined behavior for 0
   return BitCount((i & -i) - 1);
 }
 #endif
