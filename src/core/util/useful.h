//
//
// Copyright 2015 gRPC authors.
//
// Licensed under the Apache License, Version 2.0 (the "License");
// you may not use this file except in compliance with the License.
// You may obtain a copy of the License at
//
//     http://www.apache.org/licenses/LICENSE-2.0
//
// Unless required by applicable law or agreed to in writing, software
// distributed under the License is distributed on an "AS IS" BASIS,
// WITHOUT WARRANTIES OR CONDITIONS OF ANY KIND, either express or implied.
// See the License for the specific language governing permissions and
// limitations under the License.
//
//

#ifndef GRPC_SRC_CORE_UTIL_USEFUL_H
#define GRPC_SRC_CORE_UTIL_USEFUL_H

#include <grpc/support/port_platform.h>

#include <cstddef>

#include "absl/log/check.h"
#include "absl/strings/string_view.h"
#include "absl/types/variant.h"

/// useful utilities that don't belong anywhere else

namespace grpc_core {

template <typename T>
T Clamp(T val, T min, T max) {
  if (val < min) return min;
  if (max < val) return max;
  return val;
}

/// rotl, rotr assume x is unsigned
template <typename T>
constexpr T RotateLeft(T x, T n) {
  return ((x << n) | (x >> (sizeof(x) * 8 - n)));
}
template <typename T>
constexpr T RotateRight(T x, T n) {
  return ((x >> n) | (x << (sizeof(x) * 8 - n)));
}

// Set the n-th bit of i
template <typename T>
T SetBit(T* i, size_t n) {
  return *i |= (T(1) << n);
}

// Clear the n-th bit of i
template <typename T>
T ClearBit(T* i, size_t n) {
  return *i &= ~(T(1) << n);
}

// Get the n-th bit of i
template <typename T>
bool GetBit(T i, size_t n) {
  return (i & (T(1) << n)) != 0;
}

namespace useful_detail {
GPR_ATTRIBUTE_ALWAYS_INLINE_FUNCTION inline constexpr uint32_t HexdigitBitcount(
    uint32_t x) {
  return (x - ((x >> 1) & 0x77777777) - ((x >> 2) & 0x33333333) -
          ((x >> 3) & 0x11111111));
}
}  // namespace useful_detail

GPR_ATTRIBUTE_ALWAYS_INLINE_FUNCTION inline constexpr uint32_t BitCount(
    uint32_t i) {
  return (((useful_detail::HexdigitBitcount(i) +
            (useful_detail::HexdigitBitcount(i) >> 4)) &
           0x0f0f0f0f) %
          255);
}

GPR_ATTRIBUTE_ALWAYS_INLINE_FUNCTION inline constexpr uint32_t BitCount(
    uint64_t i) {
  return BitCount(static_cast<uint32_t>(i)) +
         BitCount(static_cast<uint32_t>(i >> 32));
}

GPR_ATTRIBUTE_ALWAYS_INLINE_FUNCTION inline constexpr uint32_t BitCount(
    uint16_t i) {
  return BitCount(static_cast<uint32_t>(i));
}
GPR_ATTRIBUTE_ALWAYS_INLINE_FUNCTION inline constexpr uint32_t BitCount(
    uint8_t i) {
  return BitCount(static_cast<uint32_t>(i));
}
GPR_ATTRIBUTE_ALWAYS_INLINE_FUNCTION inline constexpr uint32_t BitCount(
    int64_t i) {
  return BitCount(static_cast<uint64_t>(i));
}
GPR_ATTRIBUTE_ALWAYS_INLINE_FUNCTION inline constexpr uint32_t BitCount(
    int32_t i) {
  return BitCount(static_cast<uint32_t>(i));
}
GPR_ATTRIBUTE_ALWAYS_INLINE_FUNCTION inline constexpr uint32_t BitCount(
    int16_t i) {
  return BitCount(static_cast<uint16_t>(i));
}
GPR_ATTRIBUTE_ALWAYS_INLINE_FUNCTION inline constexpr uint32_t BitCount(
    int8_t i) {
  return BitCount(static_cast<uint8_t>(i));
}

#if GRPC_HAS_BUILTIN(__builtin_ctz)
<<<<<<< HEAD
GPR_ATTRIBUTE_ALWAYS_INLINE_FUNCTION inline constexpr uint32_t
CountTrailingZeros(uint32_t i) {
  DCHECK_NE(i, 0u);  // __builtin_ctz returns undefined behavior for 0
  return __builtin_ctz(i);
}
GPR_ATTRIBUTE_ALWAYS_INLINE_FUNCTION inline constexpr uint32_t
CountTrailingZeros(uint64_t i) {
=======
GPR_ATTRIBUTE_ALWAYS_INLINE_FUNCTION inline uint32_t CountTrailingZeros(
    uint32_t i) {
  DCHECK_NE(i, 0u);  // __builtin_ctz returns undefined behavior for 0
  return __builtin_ctz(i);
}
GPR_ATTRIBUTE_ALWAYS_INLINE_FUNCTION inline uint32_t CountTrailingZeros(
    uint64_t i) {
>>>>>>> 5df8cd0e
  DCHECK_NE(i, 0u);  // __builtin_ctz returns undefined behavior for 0
  return __builtin_ctzll(i);
}
#else
GPR_ATTRIBUTE_ALWAYS_INLINE_FUNCTION inline uint32_t CountTrailingZeros(
    uint32_t i) {
  DCHECK_NE(i, 0);  // __builtin_ctz returns undefined behavior for 0
  return BitCount((i & -i) - 1);
}
GPR_ATTRIBUTE_ALWAYS_INLINE_FUNCTION inline uint32_t CountTrailingZeros(
    uint64_t i) {
  DCHECK_NE(i, 0);  // __builtin_ctz returns undefined behavior for 0
  return BitCount((i & -i) - 1);
}
#endif

// This function uses operator< to implement a qsort-style comparison, whereby:
// if a is smaller than b, a number smaller than 0 is returned.
// if a is bigger than b, a number greater than 0 is returned.
// if a is neither smaller nor bigger than b, 0 is returned.
template <typename T>
int QsortCompare(const T& a, const T& b) {
  if (a < b) return -1;
  if (b < a) return 1;
  return 0;
}

template <typename... X>
int QsortCompare(const absl::variant<X...>& a, const absl::variant<X...>& b) {
  const int index = QsortCompare(a.index(), b.index());
  if (index != 0) return index;
  return absl::visit(
      [&](const auto& x) {
        return QsortCompare(x, absl::get<absl::remove_cvref_t<decltype(x)>>(b));
      },
      a);
}

inline int QsortCompare(absl::string_view a, absl::string_view b) {
  return a.compare(b);
}

inline int QsortCompare(const std::string& a, const std::string& b) {
  return a.compare(b);
}

template <typename A, typename B>
int QsortCompare(const std::pair<A, B>& a, const std::pair<A, B>& b) {
  const int first = QsortCompare(a.first, b.first);
  if (first != 0) return first;
  return QsortCompare(a.second, b.second);
}

template <typename T>
constexpr size_t HashPointer(T* p, size_t range) {
  return (((reinterpret_cast<size_t>(p)) >> 4) ^
          ((reinterpret_cast<size_t>(p)) >> 9) ^
          ((reinterpret_cast<size_t>(p)) >> 14)) %
         range;
}

// Compute a+b.
// If the result is greater than INT64_MAX, return INT64_MAX.
// If the result is less than INT64_MIN, return INT64_MIN.
inline int64_t SaturatingAdd(int64_t a, int64_t b) {
  if (a > 0) {
    if (b > INT64_MAX - a) {
      return INT64_MAX;
    }
  } else if (b < INT64_MIN - a) {
    return INT64_MIN;
  }
  return a + b;
}

inline uint32_t MixHash32(uint32_t a, uint32_t b) {
  return RotateLeft(a, 2u) ^ b;
}

inline uint32_t RoundUpToPowerOf2(uint32_t v) {
  v--;
  v |= v >> 1;
  v |= v >> 2;
  v |= v >> 4;
  v |= v >> 8;
  v |= v >> 16;
  v++;
  return v;
}

// Return a value with only the lowest bit left on.
GPR_ATTRIBUTE_ALWAYS_INLINE_FUNCTION inline uint8_t LowestOneBit(uint8_t x) {
  return x & -x;
}

GPR_ATTRIBUTE_ALWAYS_INLINE_FUNCTION inline uint16_t LowestOneBit(uint16_t x) {
  return x & -x;
}

GPR_ATTRIBUTE_ALWAYS_INLINE_FUNCTION inline uint32_t LowestOneBit(uint32_t x) {
  return x & -x;
}

GPR_ATTRIBUTE_ALWAYS_INLINE_FUNCTION inline uint64_t LowestOneBit(uint64_t x) {
  return x & -x;
}

}  // namespace grpc_core

#define GPR_ARRAY_SIZE(array) (sizeof(array) / sizeof(*(array)))

#endif  // GRPC_SRC_CORE_UTIL_USEFUL_H<|MERGE_RESOLUTION|>--- conflicted
+++ resolved
@@ -114,15 +114,6 @@
 }
 
 #if GRPC_HAS_BUILTIN(__builtin_ctz)
-<<<<<<< HEAD
-GPR_ATTRIBUTE_ALWAYS_INLINE_FUNCTION inline constexpr uint32_t
-CountTrailingZeros(uint32_t i) {
-  DCHECK_NE(i, 0u);  // __builtin_ctz returns undefined behavior for 0
-  return __builtin_ctz(i);
-}
-GPR_ATTRIBUTE_ALWAYS_INLINE_FUNCTION inline constexpr uint32_t
-CountTrailingZeros(uint64_t i) {
-=======
 GPR_ATTRIBUTE_ALWAYS_INLINE_FUNCTION inline uint32_t CountTrailingZeros(
     uint32_t i) {
   DCHECK_NE(i, 0u);  // __builtin_ctz returns undefined behavior for 0
@@ -130,7 +121,6 @@
 }
 GPR_ATTRIBUTE_ALWAYS_INLINE_FUNCTION inline uint32_t CountTrailingZeros(
     uint64_t i) {
->>>>>>> 5df8cd0e
   DCHECK_NE(i, 0u);  // __builtin_ctz returns undefined behavior for 0
   return __builtin_ctzll(i);
 }
