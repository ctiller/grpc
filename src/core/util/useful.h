--- conflicted
+++ resolved
@@ -24,10 +24,7 @@
 #include <cstddef>
 
 #include "absl/log/check.h"
-<<<<<<< HEAD
-=======
 #include "absl/numeric/bits.h"
->>>>>>> 791595b2
 #include "absl/strings/string_view.h"
 #include "absl/types/variant.h"
 
@@ -61,15 +58,6 @@
 }
 
 #if GRPC_HAS_BUILTIN(__builtin_ctz)
-<<<<<<< HEAD
-GPR_ATTRIBUTE_ALWAYS_INLINE_FUNCTION inline constexpr uint32_t
-CountTrailingZeros(uint32_t i) {
-  DCHECK_NE(i, 0u);  // __builtin_ctz returns undefined behavior for 0
-  return __builtin_ctz(i);
-}
-GPR_ATTRIBUTE_ALWAYS_INLINE_FUNCTION inline constexpr uint32_t
-CountTrailingZeros(uint64_t i) {
-=======
 GPR_ATTRIBUTE_ALWAYS_INLINE_FUNCTION inline uint32_t CountTrailingZeros(
     uint32_t i) {
   DCHECK_NE(i, 0u);  // __builtin_ctz returns undefined behavior for 0
@@ -77,7 +65,6 @@
 }
 GPR_ATTRIBUTE_ALWAYS_INLINE_FUNCTION inline uint32_t CountTrailingZeros(
     uint64_t i) {
->>>>>>> 791595b2
   DCHECK_NE(i, 0u);  // __builtin_ctz returns undefined behavior for 0
   return __builtin_ctzll(i);
 }
