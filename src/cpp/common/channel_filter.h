/*
 *
 * Copyright 2016, Google Inc.
 * All rights reserved.
 *
 * Redistribution and use in source and binary forms, with or without
 * modification, are permitted provided that the following conditions are
 * met:
 *
 *     * Redistributions of source code must retain the above copyright
 * notice, this list of conditions and the following disclaimer.
 *     * Redistributions in binary form must reproduce the above
 * copyright notice, this list of conditions and the following disclaimer
 * in the documentation and/or other materials provided with the
 * distribution.
 *     * Neither the name of Google Inc. nor the names of its
 * contributors may be used to endorse or promote products derived from
 * this software without specific prior written permission.
 *
 * THIS SOFTWARE IS PROVIDED BY THE COPYRIGHT HOLDERS AND CONTRIBUTORS
 * "AS IS" AND ANY EXPRESS OR IMPLIED WARRANTIES, INCLUDING, BUT NOT
 * LIMITED TO, THE IMPLIED WARRANTIES OF MERCHANTABILITY AND FITNESS FOR
 * A PARTICULAR PURPOSE ARE DISCLAIMED. IN NO EVENT SHALL THE COPYRIGHT
 * OWNER OR CONTRIBUTORS BE LIABLE FOR ANY DIRECT, INDIRECT, INCIDENTAL,
 * SPECIAL, EXEMPLARY, OR CONSEQUENTIAL DAMAGES (INCLUDING, BUT NOT
 * LIMITED TO, PROCUREMENT OF SUBSTITUTE GOODS OR SERVICES; LOSS OF USE,
 * DATA, OR PROFITS; OR BUSINESS INTERRUPTION) HOWEVER CAUSED AND ON ANY
 * THEORY OF LIABILITY, WHETHER IN CONTRACT, STRICT LIABILITY, OR TORT
 * (INCLUDING NEGLIGENCE OR OTHERWISE) ARISING IN ANY WAY OUT OF THE USE
 * OF THIS SOFTWARE, EVEN IF ADVISED OF THE POSSIBILITY OF SUCH DAMAGE.
 *
 */

#ifndef GRPCXX_CHANNEL_FILTER_H
#define GRPCXX_CHANNEL_FILTER_H

#include <grpc++/impl/codegen/config.h>
#include <grpc/grpc.h>
#include <grpc/support/alloc.h>

#include <functional>
#include <vector>

#include "src/core/lib/channel/channel_stack.h"
#include "src/core/lib/security/context/security_context.h"
#include "src/core/lib/surface/channel_init.h"
#include "src/core/lib/transport/metadata_batch.h"

/// An interface to define filters.
///
/// To define a filter, implement a subclass of each of \c CallData and
/// \c ChannelData. Then register the filter using something like this:
/// \code{.cpp}
///   RegisterChannelFilter<MyChannelDataSubclass, MyCallDataSubclass>(
///       "name-of-filter", GRPC_SERVER_CHANNEL, INT_MAX, nullptr);
/// \endcode

namespace grpc {

/// A C++ wrapper for the \c grpc_metadata_batch struct.
class MetadataBatch {
 public:
  /// Borrows a pointer to \a batch, but does NOT take ownership.
  /// The caller must ensure that \a batch continues to exist for as
  /// long as the MetadataBatch object does.
  explicit MetadataBatch(grpc_metadata_batch *batch) : batch_(batch) {}

  grpc_metadata_batch *batch() const { return batch_; }

  /// Adds metadata and returns the newly allocated storage.
  /// The caller takes ownership of the result, which must exist for the
  /// lifetime of the gRPC call.
  grpc_linked_mdelem *AddMetadata(grpc_exec_ctx *exec_ctx, const string &key,
                                  const string &value);

  class const_iterator : public std::iterator<std::bidirectional_iterator_tag,
                                              const grpc_mdelem> {
   public:
    const grpc_mdelem &operator*() const { return elem_->md; }
    const grpc_mdelem operator->() const { return elem_->md; }

    const_iterator &operator++() {
      elem_ = elem_->next;
      return *this;
    }
    const_iterator operator++(int) {
      const_iterator tmp(*this);
      operator++();
      return tmp;
    }
    const_iterator &operator--() {
      elem_ = elem_->prev;
      return *this;
    }
    const_iterator operator--(int) {
      const_iterator tmp(*this);
      operator--();
      return tmp;
    }

    bool operator==(const const_iterator &other) const {
      return elem_ == other.elem_;
    }
    bool operator!=(const const_iterator &other) const {
      return elem_ != other.elem_;
    }

   private:
    friend class MetadataBatch;
    explicit const_iterator(grpc_linked_mdelem *elem) : elem_(elem) {}

    grpc_linked_mdelem *elem_;
  };

  const_iterator begin() const { return const_iterator(batch_->list.head); }
  const_iterator end() const { return const_iterator(nullptr); }

 private:
  grpc_metadata_batch *batch_;  // Not owned.
};

/// A C++ wrapper for the \c grpc_transport_op struct.
class TransportOp {
 public:
  /// Borrows a pointer to \a op, but does NOT take ownership.
  /// The caller must ensure that \a op continues to exist for as
  /// long as the TransportOp object does.
  explicit TransportOp(grpc_transport_op *op) : op_(op) {}

  grpc_transport_op *op() const { return op_; }

  // TODO(roth): Add a C++ wrapper for grpc_error?
  grpc_error *disconnect_with_error() const {
    return op_->disconnect_with_error;
  }
  bool send_goaway() const { return op_->goaway_error != GRPC_ERROR_NONE; }

  // TODO(roth): Add methods for additional fields as needed.

 private:
  grpc_transport_op *op_;  // Not owned.
};

/// A C++ wrapper for the \c grpc_transport_stream_op struct.
class TransportStreamOp {
 public:
  /// Borrows a pointer to \a op, but does NOT take ownership.
  /// The caller must ensure that \a op continues to exist for as
  /// long as the TransportStreamOp object does.
  explicit TransportStreamOp(grpc_transport_stream_op *op)
      : op_(op),
        send_initial_metadata_(
            op->send_initial_metadata
                ? op->payload->send_initial_metadata.send_initial_metadata
                : nullptr),
        send_trailing_metadata_(
            op->send_trailing_metadata
                ? op->payload->send_trailing_metadata.send_trailing_metadata
                : nullptr),
        recv_initial_metadata_(
            op->recv_initial_metadata
                ? op->payload->recv_initial_metadata.recv_initial_metadata
                : nullptr),
        recv_trailing_metadata_(
            op->recv_trailing_metadata
                ? op->payload->recv_trailing_metadata.recv_trailing_metadata
                : nullptr) {}

  grpc_transport_stream_op *op() const { return op_; }

  grpc_closure *on_complete() const { return op_->on_complete; }
  void set_on_complete(grpc_closure *closure) { op_->on_complete = closure; }

  MetadataBatch *send_initial_metadata() {
    return op_->send_initial_metadata ? &send_initial_metadata_ : nullptr;
  }
  MetadataBatch *send_trailing_metadata() {
    return op_->send_trailing_metadata ? &send_trailing_metadata_ : nullptr;
  }
  MetadataBatch *recv_initial_metadata() {
    return op_->recv_initial_metadata ? &recv_initial_metadata_ : nullptr;
  }
  MetadataBatch *recv_trailing_metadata() {
    return op_->recv_trailing_metadata ? &recv_trailing_metadata_ : nullptr;
  }

  uint32_t *send_initial_metadata_flags() const {
    return op_->send_initial_metadata
               ? &op_->payload->send_initial_metadata
                      .send_initial_metadata_flags
               : nullptr;
  }

  grpc_closure *recv_initial_metadata_ready() const {
    return op_->recv_initial_metadata
               ? op_->payload->recv_initial_metadata.recv_initial_metadata_ready
               : nullptr;
  }
  void set_recv_initial_metadata_ready(grpc_closure *closure) {
    op_->payload->recv_initial_metadata.recv_initial_metadata_ready = closure;
  }

  grpc_byte_stream *send_message() const {
    return op_->send_message ? op_->payload->send_message.send_message
                             : nullptr;
  }
  void set_send_message(grpc_byte_stream *send_message) {
    op_->send_message = true;
    op_->payload->send_message.send_message = send_message;
  }

  /// To be called only on clients and servers, respectively.
  grpc_client_security_context *client_security_context() const {
    return (grpc_client_security_context *)op_->payload
        ->context[GRPC_CONTEXT_SECURITY]
        .value;
  }
  grpc_server_security_context *server_security_context() const {
    return (grpc_server_security_context *)op_->payload
        ->context[GRPC_CONTEXT_SECURITY]
        .value;
  }

  census_context *get_census_context() const {
    return (census_context *)op_->payload->context[GRPC_CONTEXT_TRACING].value;
  }

 private:
  grpc_transport_stream_op *op_;  // Not owned.
  MetadataBatch send_initial_metadata_;
  MetadataBatch send_trailing_metadata_;
  MetadataBatch recv_initial_metadata_;
  MetadataBatch recv_trailing_metadata_;
};

/// Represents channel data.
class ChannelData {
 public:
  virtual ~ChannelData() {}

  /// Initializes the call data.
  virtual grpc_error *Init(grpc_exec_ctx *exec_ctx,
                           grpc_channel_element_args *args) {
    return GRPC_ERROR_NONE;
  }

  // TODO(roth): Find a way to avoid passing elem into these methods.

  virtual void StartTransportOp(grpc_exec_ctx *exec_ctx,
                                grpc_channel_element *elem, TransportOp *op);

  virtual void GetInfo(grpc_exec_ctx *exec_ctx, grpc_channel_element *elem,
                       const grpc_channel_info *channel_info);

 protected:
  ChannelData() {}
};

/// Represents call data.
class CallData {
 public:
  virtual ~CallData() {}

  /// Initializes the call data.
  virtual grpc_error *Init(grpc_exec_ctx *exec_ctx, ChannelData *channel_data,
                           const grpc_call_element_args *args) {
    return GRPC_ERROR_NONE;
  }

  // TODO(roth): Find a way to avoid passing elem into these methods.

  /// Starts a new stream operation.
  virtual void StartTransportStreamOp(grpc_exec_ctx *exec_ctx,
                                      grpc_call_element *elem,
                                      TransportStreamOp *op);

  /// Sets a pollset or pollset set.
  virtual void SetPollsetOrPollsetSet(grpc_exec_ctx *exec_ctx,
                                      grpc_call_element *elem,
                                      grpc_polling_entity *pollent);

  /// Gets the peer name.
  virtual char *GetPeer(grpc_exec_ctx *exec_ctx, grpc_call_element *elem);

 protected:
  CallData() {}
};

namespace internal {

// Defines static members for passing to C core.
// Members of this class correspond to the members of the C
// grpc_channel_filter struct.
template <typename ChannelDataType, typename CallDataType>
class ChannelFilter final {
 public:
  static const size_t channel_data_size = sizeof(ChannelDataType);

  static grpc_error *InitChannelElement(grpc_exec_ctx *exec_ctx,
                                        grpc_channel_element *elem,
                                        grpc_channel_element_args *args) {
    ChannelDataType *channel_data = new (elem->channel_data) ChannelDataType();
    return channel_data->Init(exec_ctx, args);
  }

  static void DestroyChannelElement(grpc_exec_ctx *exec_ctx,
                                    grpc_channel_element *elem) {
    reinterpret_cast<ChannelDataType *>(elem->channel_data)->~ChannelDataType();
  }

  static void StartTransportOp(grpc_exec_ctx *exec_ctx,
                               grpc_channel_element *elem,
                               grpc_transport_op *op) {
    ChannelDataType *channel_data = (ChannelDataType *)elem->channel_data;
    TransportOp op_wrapper(op);
    channel_data->StartTransportOp(exec_ctx, elem, &op_wrapper);
  }

  static void GetChannelInfo(grpc_exec_ctx *exec_ctx,
                             grpc_channel_element *elem,
                             const grpc_channel_info *channel_info) {
    ChannelDataType *channel_data = (ChannelDataType *)elem->channel_data;
    channel_data->GetInfo(exec_ctx, elem, channel_info);
  }

  static const size_t call_data_size = sizeof(CallDataType);

  static grpc_error *InitCallElement(grpc_exec_ctx *exec_ctx,
                                     grpc_call_element *elem,
                                     const grpc_call_element_args *args) {
    ChannelDataType *channel_data = (ChannelDataType *)elem->channel_data;
    // Construct the object in the already-allocated memory.
    CallDataType *call_data = new (elem->call_data) CallDataType();
    return call_data->Init(exec_ctx, channel_data, args);
  }

  static void DestroyCallElement(grpc_exec_ctx *exec_ctx,
                                 grpc_call_element *elem,
                                 const grpc_call_final_info *final_info,
<<<<<<< HEAD
                                 grpc_closure *then_schedule_closure) {
=======
                                 grpc_closure *then_call_closure) {
    GPR_ASSERT(then_call_closure == NULL);
>>>>>>> 75b69087
    reinterpret_cast<CallDataType *>(elem->call_data)->~CallDataType();
  }

  static void StartTransportStreamOp(grpc_exec_ctx *exec_ctx,
                                     grpc_call_element *elem,
                                     grpc_transport_stream_op *op) {
    CallDataType *call_data = (CallDataType *)elem->call_data;
    TransportStreamOp op_wrapper(op);
    call_data->StartTransportStreamOp(exec_ctx, elem, &op_wrapper);
  }

  static void SetPollsetOrPollsetSet(grpc_exec_ctx *exec_ctx,
                                     grpc_call_element *elem,
                                     grpc_polling_entity *pollent) {
    CallDataType *call_data = (CallDataType *)elem->call_data;
    call_data->SetPollsetOrPollsetSet(exec_ctx, elem, pollent);
  }

  static char *GetPeer(grpc_exec_ctx *exec_ctx, grpc_call_element *elem) {
    CallDataType *call_data = (CallDataType *)elem->call_data;
    return call_data->GetPeer(exec_ctx, elem);
  }
};

struct FilterRecord {
  grpc_channel_stack_type stack_type;
  int priority;
  std::function<bool(const grpc_channel_args &)> include_filter;
  grpc_channel_filter filter;
};
extern std::vector<FilterRecord> *channel_filters;

void ChannelFilterPluginInit();
void ChannelFilterPluginShutdown();

}  // namespace internal

/// Registers a new filter.
/// Must be called by only one thread at a time.
/// The \a include_filter argument specifies a function that will be called
/// to determine at run-time whether or not to add the filter. If the
/// value is nullptr, the filter will be added unconditionally.
template <typename ChannelDataType, typename CallDataType>
void RegisterChannelFilter(
    const char *name, grpc_channel_stack_type stack_type, int priority,
    std::function<bool(const grpc_channel_args &)> include_filter) {
  // If we haven't been called before, initialize channel_filters and
  // call grpc_register_plugin().
  if (internal::channel_filters == nullptr) {
    grpc_register_plugin(internal::ChannelFilterPluginInit,
                         internal::ChannelFilterPluginShutdown);
    internal::channel_filters = new std::vector<internal::FilterRecord>();
  }
  // Add an entry to channel_filters. The filter will be added when the
  // C-core initialization code calls ChannelFilterPluginInit().
  typedef internal::ChannelFilter<ChannelDataType, CallDataType> FilterType;
  internal::FilterRecord filter_record = {
      stack_type,
      priority,
      include_filter,
      {FilterType::StartTransportStreamOp, FilterType::StartTransportOp,
       FilterType::call_data_size, FilterType::InitCallElement,
       FilterType::SetPollsetOrPollsetSet, FilterType::DestroyCallElement,
       FilterType::channel_data_size, FilterType::InitChannelElement,
       FilterType::DestroyChannelElement, FilterType::GetPeer,
       FilterType::GetChannelInfo, name}};
  internal::channel_filters->push_back(filter_record);
}

}  // namespace grpc

#endif  // GRPCXX_CHANNEL_FILTER_H<|MERGE_RESOLUTION|>--- conflicted
+++ resolved
@@ -337,12 +337,8 @@
   static void DestroyCallElement(grpc_exec_ctx *exec_ctx,
                                  grpc_call_element *elem,
                                  const grpc_call_final_info *final_info,
-<<<<<<< HEAD
-                                 grpc_closure *then_schedule_closure) {
-=======
                                  grpc_closure *then_call_closure) {
     GPR_ASSERT(then_call_closure == NULL);
->>>>>>> 75b69087
     reinterpret_cast<CallDataType *>(elem->call_data)->~CallDataType();
   }
 
