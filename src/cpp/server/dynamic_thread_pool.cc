/*
 *
 * Copyright 2015, Google Inc.
 * All rights reserved.
 *
 * Redistribution and use in source and binary forms, with or without
 * modification, are permitted provided that the following conditions are
 * met:
 *
 *     * Redistributions of source code must retain the above copyright
 * notice, this list of conditions and the following disclaimer.
 *     * Redistributions in binary form must reproduce the above
 * copyright notice, this list of conditions and the following disclaimer
 * in the documentation and/or other materials provided with the
 * distribution.
 *     * Neither the name of Google Inc. nor the names of its
 * contributors may be used to endorse or promote products derived from
 * this software without specific prior written permission.
 *
 * THIS SOFTWARE IS PROVIDED BY THE COPYRIGHT HOLDERS AND CONTRIBUTORS
 * "AS IS" AND ANY EXPRESS OR IMPLIED WARRANTIES, INCLUDING, BUT NOT
 * LIMITED TO, THE IMPLIED WARRANTIES OF MERCHANTABILITY AND FITNESS FOR
 * A PARTICULAR PURPOSE ARE DISCLAIMED. IN NO EVENT SHALL THE COPYRIGHT
 * OWNER OR CONTRIBUTORS BE LIABLE FOR ANY DIRECT, INDIRECT, INCIDENTAL,
 * SPECIAL, EXEMPLARY, OR CONSEQUENTIAL DAMAGES (INCLUDING, BUT NOT
 * LIMITED TO, PROCUREMENT OF SUBSTITUTE GOODS OR SERVICES; LOSS OF USE,
 * DATA, OR PROFITS; OR BUSINESS INTERRUPTION) HOWEVER CAUSED AND ON ANY
 * THEORY OF LIABILITY, WHETHER IN CONTRACT, STRICT LIABILITY, OR TORT
 * (INCLUDING NEGLIGENCE OR OTHERWISE) ARISING IN ANY WAY OUT OF THE USE
 * OF THIS SOFTWARE, EVEN IF ADVISED OF THE POSSIBILITY OF SUCH DAMAGE.
 *
 */

#include "src/cpp/server/dynamic_thread_pool.h"

#include <mutex>
#include <thread>

#include <grpc/support/log.h>

namespace grpc {
<<<<<<< HEAD
static thread_local bool g_is_dynamic_thread_pool_thread;
=======
>>>>>>> 2e225c1d

DynamicThreadPool::DynamicThread::DynamicThread(DynamicThreadPool* pool)
    : pool_(pool),
      thd_(new std::thread(&DynamicThreadPool::DynamicThread::ThreadFunc,
                           this)) {}
DynamicThreadPool::DynamicThread::~DynamicThread() {
  thd_->join();
  thd_.reset();
}

void DynamicThreadPool::DynamicThread::ThreadFunc() {
  g_is_dynamic_thread_pool_thread = true;
  pool_->ThreadFunc();
  // Now that we have killed ourselves, we should reduce the thread count
  std::unique_lock<std::mutex> lock(pool_->mu_);
  pool_->nthreads_--;
  // Move ourselves to dead list
  pool_->dead_threads_.push_back(this);

  if ((pool_->shutdown_) && (pool_->nthreads_ == 0)) {
    pool_->shutdown_cv_.notify_one();
  }
}

void DynamicThreadPool::ThreadFunc() {
  for (;;) {
    // Wait until work is available or we are shutting down.
    std::unique_lock<std::mutex> lock(mu_);
    if (!shutdown_ && callbacks_.empty()) {
      // If there are too many threads waiting, then quit this thread
      if (threads_waiting_ >= reserve_threads_) {
        break;
      }
      threads_waiting_++;
      cv_.wait(lock);
      threads_waiting_--;
    }
    // Drain callbacks before considering shutdown to ensure all work
    // gets completed.
    if (!callbacks_.empty()) {
      auto cb = callbacks_.front();
      callbacks_.pop();
      lock.unlock();
      cb();
    } else if (shutdown_) {
      break;
    }
  }
}

DynamicThreadPool::DynamicThreadPool(int reserve_threads)
    : shutdown_(false),
      reserve_threads_(reserve_threads),
      nthreads_(0),
      threads_waiting_(0) {
  for (int i = 0; i < reserve_threads_; i++) {
    std::lock_guard<std::mutex> lock(mu_);
    nthreads_++;
    new DynamicThread(this);
  }
}

void DynamicThreadPool::ReapThreads(std::list<DynamicThread*>* tlist) {
  for (auto t = tlist->begin(); t != tlist->end(); t = tlist->erase(t)) {
    delete *t;
  }
}

DynamicThreadPool::~DynamicThreadPool() {
  GPR_ASSERT(!g_is_dynamic_thread_pool_thread);
  std::unique_lock<std::mutex> lock(mu_);
  shutdown_ = true;
  cv_.notify_all();
  while (nthreads_ != 0) {
    shutdown_cv_.wait(lock);
  }
  ReapThreads(&dead_threads_);
}

void DynamicThreadPool::Add(const std::function<void()>& callback) {
  std::lock_guard<std::mutex> lock(mu_);
  // Add works to the callbacks list
  callbacks_.push(callback);
  // Increase pool size or notify as needed
  if (threads_waiting_ == 0) {
    // Kick off a new thread
    nthreads_++;
    new DynamicThread(this);
  } else {
    cv_.notify_one();
  }
  // Also use this chance to harvest dead threads
  if (!dead_threads_.empty()) {
    ReapThreads(&dead_threads_);
  }
}

}  // namespace grpc<|MERGE_RESOLUTION|>--- conflicted
+++ resolved
@@ -39,10 +39,6 @@
 #include <grpc/support/log.h>
 
 namespace grpc {
-<<<<<<< HEAD
-static thread_local bool g_is_dynamic_thread_pool_thread;
-=======
->>>>>>> 2e225c1d
 
 DynamicThreadPool::DynamicThread::DynamicThread(DynamicThreadPool* pool)
     : pool_(pool),
@@ -54,7 +50,6 @@
 }
 
 void DynamicThreadPool::DynamicThread::ThreadFunc() {
-  g_is_dynamic_thread_pool_thread = true;
   pool_->ThreadFunc();
   // Now that we have killed ourselves, we should reduce the thread count
   std::unique_lock<std::mutex> lock(pool_->mu_);
@@ -112,7 +107,6 @@
 }
 
 DynamicThreadPool::~DynamicThreadPool() {
-  GPR_ASSERT(!g_is_dynamic_thread_pool_thread);
   std::unique_lock<std::mutex> lock(mu_);
   shutdown_ = true;
   cv_.notify_all();
