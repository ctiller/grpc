/*
 * Copyright 2015 gRPC authors.
 *
 * Licensed under the Apache License, Version 2.0 (the "License");
 * you may not use this file except in compliance with the License.
 * You may obtain a copy of the License at
 *
 *     http://www.apache.org/licenses/LICENSE-2.0
 *
 * Unless required by applicable law or agreed to in writing, software
 * distributed under the License is distributed on an "AS IS" BASIS,
 * WITHOUT WARRANTIES OR CONDITIONS OF ANY KIND, either express or implied.
 * See the License for the specific language governing permissions and
 * limitations under the License.
 *
 */

#include <grpc++/server.h>

#include <sstream>
#include <utility>

#include <grpc++/completion_queue.h>
#include <grpc++/generic/async_generic_service.h>
#include <grpc++/impl/codegen/async_unary_call.h>
#include <grpc++/impl/codegen/completion_queue_tag.h>
#include <grpc++/impl/grpc_library.h>
#include <grpc++/impl/method_handler_impl.h>
#include <grpc++/impl/rpc_service_method.h>
#include <grpc++/impl/server_initializer.h>
#include <grpc++/impl/service_type.h>
#include <grpc++/security/server_credentials.h>
#include <grpc++/server_context.h>
#include <grpc++/support/time.h>
#include <grpc/grpc.h>
#include <grpc/support/alloc.h>
#include <grpc/support/log.h>

#include "src/core/ext/transport/inproc/inproc_transport.h"
#include "src/core/lib/profiling/timers.h"
#include "src/cpp/client/create_channel_internal.h"
#include "src/cpp/server/health/default_health_check_service.h"
#include "src/cpp/thread_manager/thread_manager.h"

namespace grpc {

class DefaultGlobalCallbacks final : public Server::GlobalCallbacks {
 public:
  ~DefaultGlobalCallbacks() override {}
  void PreSynchronousRequest(ServerContext* context) override {}
  void PostSynchronousRequest(ServerContext* context) override {}
};

static std::shared_ptr<Server::GlobalCallbacks> g_callbacks = nullptr;
static gpr_once g_once_init_callbacks = GPR_ONCE_INIT;

static void InitGlobalCallbacks() {
  if (!g_callbacks) {
    g_callbacks.reset(new DefaultGlobalCallbacks());
  }
}

class Server::UnimplementedAsyncRequestContext {
 protected:
  UnimplementedAsyncRequestContext() : generic_stream_(&server_context_) {}

  GenericServerContext server_context_;
  GenericServerAsyncReaderWriter generic_stream_;
};

class Server::UnimplementedAsyncRequest final
    : public UnimplementedAsyncRequestContext,
      public GenericAsyncRequest {
 public:
  UnimplementedAsyncRequest(Server* server, ServerCompletionQueue* cq)
      : GenericAsyncRequest(server, &server_context_, &generic_stream_, cq, cq,
                            NULL, false),
        server_(server),
        cq_(cq) {}

  bool FinalizeResult(void** tag, bool* status) override;

  ServerContext* context() { return &server_context_; }
  GenericServerAsyncReaderWriter* stream() { return &generic_stream_; }

 private:
  Server* const server_;
  ServerCompletionQueue* const cq_;
};

typedef SneakyCallOpSet<CallOpSendInitialMetadata, CallOpServerSendStatus>
    UnimplementedAsyncResponseOp;
class Server::UnimplementedAsyncResponse final
    : public UnimplementedAsyncResponseOp {
 public:
  UnimplementedAsyncResponse(UnimplementedAsyncRequest* request);
  ~UnimplementedAsyncResponse() { delete request_; }

  bool FinalizeResult(void** tag, bool* status) override {
    bool r = UnimplementedAsyncResponseOp::FinalizeResult(tag, status);
    delete this;
    return r;
  }

 private:
  UnimplementedAsyncRequest* const request_;
};

class ShutdownTag : public CompletionQueueTag {
 public:
  bool FinalizeResult(void** tag, bool* status) { return false; }
};

class DummyTag : public CompletionQueueTag {
 public:
  bool FinalizeResult(void** tag, bool* status) {
    *status = true;
    return true;
  }
};

class Server::SyncRequest final : public CompletionQueueTag {
 public:
  SyncRequest(RpcServiceMethod* method, void* tag)
      : method_(method),
        tag_(tag),
        in_flight_(false),
        has_request_payload_(method->method_type() == RpcMethod::NORMAL_RPC ||
                             method->method_type() ==
                                 RpcMethod::SERVER_STREAMING),
        call_details_(nullptr),
        cq_(nullptr) {}

  ~SyncRequest() {
    if (call_details_) {
      delete call_details_;
    }
  }

  void SetupRequest() { cq_ = grpc_completion_queue_create_for_pluck(nullptr); }

  void TeardownRequest() {
    grpc_completion_queue_destroy(cq_);
    cq_ = nullptr;
  }

  void Request(grpc_server* server, grpc_completion_queue* notify_cq) {
    GPR_ASSERT(cq_ && !in_flight_);
    in_flight_ = true;
    if (tag_) {
<<<<<<< HEAD
      GPR_ASSERT(GRPC_CALL_OK ==
                 grpc_server_request_registered_call(
                     server, tag_, &call_, &deadline_, &request_metadata_,
                     &request_metadata_count_,
                     has_request_payload_ ? &request_payload_ : nullptr, cq_,
                     notify_cq, this));
=======
      if (GRPC_CALL_OK !=
          grpc_server_request_registered_call(
              server, tag_, &call_, &deadline_, &request_metadata_,
              has_request_payload_ ? &request_payload_ : nullptr, cq_,
              notify_cq, this)) {
        TeardownRequest();
        return;
      }
>>>>>>> 9811915b
    } else {
      if (!call_details_) {
        call_details_ = new grpc_call_details;
        grpc_call_details_init(call_details_);
      }
<<<<<<< HEAD
      GPR_ASSERT(GRPC_CALL_OK ==
                 grpc_server_request_call(
                     server, &call_, call_details_, &request_metadata_,
                     &request_metadata_count_, cq_, notify_cq, this));
=======
      if (grpc_server_request_call(server, &call_, call_details_,
                                   &request_metadata_, cq_, notify_cq,
                                   this) != GRPC_CALL_OK) {
        TeardownRequest();
        return;
      }
>>>>>>> 9811915b
    }
  }

  bool FinalizeResult(void** tag, bool* status) override {
    if (!*status) {
      grpc_completion_queue_destroy(cq_);
    }
    if (call_details_) {
      deadline_ = call_details_->deadline;
      grpc_call_details_destroy(call_details_);
      grpc_call_details_init(call_details_);
    }
    return true;
  }

  class CallData final {
   public:
    explicit CallData(Server* server, SyncRequest* mrd)
        : cq_(mrd->cq_),
          call_(mrd->call_, server, &cq_, server->max_receive_message_size()),
          ctx_(mrd->deadline_, mrd->request_metadata_,
               mrd->request_metadata_count_),
          has_request_payload_(mrd->has_request_payload_),
          request_payload_(mrd->request_payload_),
          method_(mrd->method_) {
      ctx_.set_call(mrd->call_);
      ctx_.cq_ = &cq_;
      GPR_ASSERT(mrd->in_flight_);
      mrd->in_flight_ = false;
      mrd->request_metadata_count_ = 0;
    }

    ~CallData() {
      if (has_request_payload_ && request_payload_) {
        grpc_byte_buffer_destroy(request_payload_);
      }
    }

    void Run(std::shared_ptr<GlobalCallbacks> global_callbacks) {
      ctx_.BeginCompletionOp(&call_);
      global_callbacks->PreSynchronousRequest(&ctx_);
      method_->handler()->RunHandler(
          MethodHandler::HandlerParameter(&call_, &ctx_, request_payload_));
      global_callbacks->PostSynchronousRequest(&ctx_);
      request_payload_ = nullptr;

      cq_.Shutdown();

      CompletionQueueTag* op_tag = ctx_.GetCompletionOpTag();
      cq_.TryPluck(op_tag, gpr_inf_future(GPR_CLOCK_REALTIME));

      /* Ensure the cq_ is shutdown */
      DummyTag ignored_tag;
      GPR_ASSERT(cq_.Pluck(&ignored_tag) == false);
    }

   private:
    CompletionQueue cq_;
    Call call_;
    ServerContext ctx_;
    const bool has_request_payload_;
    grpc_byte_buffer* request_payload_;
    RpcServiceMethod* const method_;
  };

 private:
  RpcServiceMethod* const method_;
  void* const tag_;
  bool in_flight_;
  const bool has_request_payload_;
  grpc_call* call_;
  grpc_call_details* call_details_;
  gpr_timespec deadline_;
  grpc_metadata* request_metadata_;
  size_t request_metadata_count_;
  grpc_byte_buffer* request_payload_;
  grpc_completion_queue* cq_;
};

// Implementation of ThreadManager. Each instance of SyncRequestThreadManager
// manages a pool of threads that poll for incoming Sync RPCs and call the
// appropriate RPC handlers
class Server::SyncRequestThreadManager : public ThreadManager {
 public:
  SyncRequestThreadManager(Server* server, CompletionQueue* server_cq,
                           std::shared_ptr<GlobalCallbacks> global_callbacks,
                           int min_pollers, int max_pollers,
                           int cq_timeout_msec)
      : ThreadManager(min_pollers, max_pollers),
        server_(server),
        server_cq_(server_cq),
        cq_timeout_msec_(cq_timeout_msec),
        global_callbacks_(global_callbacks) {}

  WorkStatus PollForWork(void** tag, bool* ok) override {
    *tag = nullptr;
    gpr_timespec deadline =
        gpr_time_from_millis(cq_timeout_msec_, GPR_TIMESPAN);

    switch (server_cq_->AsyncNext(tag, ok, deadline)) {
      case CompletionQueue::TIMEOUT:
        return TIMEOUT;
      case CompletionQueue::SHUTDOWN:
        return SHUTDOWN;
      case CompletionQueue::GOT_EVENT:
        return WORK_FOUND;
    }

    GPR_UNREACHABLE_CODE(return TIMEOUT);
  }

  void DoWork(void* tag, bool ok) override {
    SyncRequest* sync_req = static_cast<SyncRequest*>(tag);

    if (!sync_req) {
      // No tag. Nothing to work on. This is an unlikley scenario and possibly a
      // bug in RPC Manager implementation.
      gpr_log(GPR_ERROR, "Sync server. DoWork() was called with NULL tag");
      return;
    }

    if (ok) {
      // Calldata takes ownership of the completion queue inside sync_req
      SyncRequest::CallData cd(server_, sync_req);
      // Prepare for the next request
      if (!IsShutdown()) {
        sync_req->SetupRequest();  // Create new completion queue for sync_req
        sync_req->Request(server_->c_server(), server_cq_->cq());
      }

      GPR_TIMER_SCOPE("cd.Run()", 0);
      cd.Run(global_callbacks_);
    }
    // TODO (sreek) If ok is false here (which it isn't in case of
    // grpc_request_registered_call), we should still re-queue the request
    // object
  }

  void AddSyncMethod(RpcServiceMethod* method, void* tag) {
    sync_requests_.emplace_back(new SyncRequest(method, tag));
  }

  void AddUnknownSyncMethod() {
    if (!sync_requests_.empty()) {
      unknown_method_.reset(new RpcServiceMethod(
          "unknown", RpcMethod::BIDI_STREAMING, new UnknownMethodHandler));
      sync_requests_.emplace_back(
          new SyncRequest(unknown_method_.get(), nullptr));
    }
  }

  void Shutdown() override {
    ThreadManager::Shutdown();
    server_cq_->Shutdown();
  }

  void Wait() override {
    ThreadManager::Wait();
    // Drain any pending items from the queue
    void* tag;
    bool ok;
    while (server_cq_->Next(&tag, &ok)) {
      // Do nothing
    }
  }

  void Start() {
    if (!sync_requests_.empty()) {
      for (auto m = sync_requests_.begin(); m != sync_requests_.end(); m++) {
        (*m)->SetupRequest();
        (*m)->Request(server_->c_server(), server_cq_->cq());
      }

      Initialize();  // ThreadManager's Initialize()
    }
  }

 private:
  Server* server_;
  CompletionQueue* server_cq_;
  int cq_timeout_msec_;
  std::vector<std::unique_ptr<SyncRequest>> sync_requests_;
  std::unique_ptr<RpcServiceMethod> unknown_method_;
  std::unique_ptr<RpcServiceMethod> health_check_;
  std::shared_ptr<Server::GlobalCallbacks> global_callbacks_;
};

static internal::GrpcLibraryInitializer g_gli_initializer;
Server::Server(
    int max_receive_message_size, ChannelArguments* args,
    std::shared_ptr<std::vector<std::unique_ptr<ServerCompletionQueue>>>
        sync_server_cqs,
    int min_pollers, int max_pollers, int sync_cq_timeout_msec)
    : max_receive_message_size_(max_receive_message_size),
      sync_server_cqs_(sync_server_cqs),
      started_(false),
      shutdown_(false),
      shutdown_notified_(false),
      has_generic_service_(false),
      server_(nullptr),
      server_initializer_(new ServerInitializer(this)),
      health_check_service_disabled_(false) {
  g_gli_initializer.summon();
  gpr_once_init(&g_once_init_callbacks, InitGlobalCallbacks);
  global_callbacks_ = g_callbacks;
  global_callbacks_->UpdateArguments(args);

  for (auto it = sync_server_cqs_->begin(); it != sync_server_cqs_->end();
       it++) {
    sync_req_mgrs_.emplace_back(new SyncRequestThreadManager(
        this, (*it).get(), global_callbacks_, min_pollers, max_pollers,
        sync_cq_timeout_msec));
  }

  grpc_channel_args channel_args;
  args->SetChannelArgs(&channel_args);

  for (size_t i = 0; i < channel_args.num_args; i++) {
    if (0 ==
        strcmp(channel_args.args[i].key, kHealthCheckServiceInterfaceArg)) {
      if (channel_args.args[i].value.pointer.p == nullptr) {
        health_check_service_disabled_ = true;
      } else {
        health_check_service_.reset(static_cast<HealthCheckServiceInterface*>(
            channel_args.args[i].value.pointer.p));
      }
      break;
    }
  }

  server_ = grpc_server_create(&channel_args, nullptr);
}

Server::~Server() {
  {
    std::unique_lock<std::mutex> lock(mu_);
    if (started_ && !shutdown_) {
      lock.unlock();
      Shutdown();
    } else if (!started_) {
      // Shutdown the completion queues
      for (auto it = sync_req_mgrs_.begin(); it != sync_req_mgrs_.end(); it++) {
        (*it)->Shutdown();
      }
    }
  }

  grpc_server_destroy(server_);
}

void Server::SetGlobalCallbacks(GlobalCallbacks* callbacks) {
  GPR_ASSERT(!g_callbacks);
  GPR_ASSERT(callbacks);
  g_callbacks.reset(callbacks);
}

grpc_server* Server::c_server() { return server_; }

std::shared_ptr<Channel> Server::InProcessChannel(
    const ChannelArguments& args) {
  grpc_channel_args channel_args = args.c_channel_args();
  return CreateChannelInternal(
      "inproc", grpc_inproc_channel_create(server_, &channel_args, nullptr));
}

static grpc_server_register_method_payload_handling PayloadHandlingForMethod(
    RpcServiceMethod* method) {
  switch (method->method_type()) {
    case RpcMethod::NORMAL_RPC:
    case RpcMethod::SERVER_STREAMING:
      return GRPC_SRM_PAYLOAD_READ_INITIAL_BYTE_BUFFER;
    case RpcMethod::CLIENT_STREAMING:
    case RpcMethod::BIDI_STREAMING:
      return GRPC_SRM_PAYLOAD_NONE;
  }
  GPR_UNREACHABLE_CODE(return GRPC_SRM_PAYLOAD_NONE;);
}

bool Server::RegisterService(const grpc::string* host, Service* service) {
  bool has_async_methods = service->has_async_methods();
  if (has_async_methods) {
    GPR_ASSERT(service->server_ == nullptr &&
               "Can only register an asynchronous service against one server.");
    service->server_ = this;
  }

  const char* method_name = nullptr;
  for (auto it = service->methods_.begin(); it != service->methods_.end();
       ++it) {
    if (it->get() == nullptr) {  // Handled by generic service if any.
      continue;
    }

    RpcServiceMethod* method = it->get();
    void* tag = grpc_server_register_method(
        server_, method->name(), host ? host->c_str() : nullptr,
        PayloadHandlingForMethod(method), 0);
    if (tag == nullptr) {
      gpr_log(GPR_DEBUG, "Attempt to register %s multiple times",
              method->name());
      return false;
    }

    if (method->handler() == nullptr) {  // Async method
      method->set_server_tag(tag);
    } else {
      for (auto it = sync_req_mgrs_.begin(); it != sync_req_mgrs_.end(); it++) {
        (*it)->AddSyncMethod(method, tag);
      }
    }

    method_name = method->name();
  }

  // Parse service name.
  if (method_name != nullptr) {
    std::stringstream ss(method_name);
    grpc::string service_name;
    if (std::getline(ss, service_name, '/') &&
        std::getline(ss, service_name, '/')) {
      services_.push_back(service_name);
    }
  }
  return true;
}

void Server::RegisterAsyncGenericService(AsyncGenericService* service) {
  GPR_ASSERT(service->server_ == nullptr &&
             "Can only register an async generic service against one server.");
  service->server_ = this;
  has_generic_service_ = true;
}

int Server::AddListeningPort(const grpc::string& addr,
                             ServerCredentials* creds) {
  GPR_ASSERT(!started_);
  int port = creds->AddPortToServer(addr, server_);
  global_callbacks_->AddPort(this, addr, creds, port);
  return port;
}

void Server::Start(ServerCompletionQueue** cqs, size_t num_cqs) {
  GPR_ASSERT(!started_);
  global_callbacks_->PreServerStart(this);
  started_ = true;

  // Only create default health check service when user did not provide an
  // explicit one.
  if (health_check_service_ == nullptr && !health_check_service_disabled_ &&
      DefaultHealthCheckServiceEnabled()) {
    if (sync_server_cqs_->empty()) {
      gpr_log(GPR_INFO,
              "Default health check service disabled at async-only server.");
    } else {
      auto* default_hc_service = new DefaultHealthCheckService;
      health_check_service_.reset(default_hc_service);
      RegisterService(nullptr, default_hc_service->GetHealthCheckService());
    }
  }

  grpc_server_start(server_);

  if (!has_generic_service_) {
    for (auto it = sync_req_mgrs_.begin(); it != sync_req_mgrs_.end(); it++) {
      (*it)->AddUnknownSyncMethod();
    }

    for (size_t i = 0; i < num_cqs; i++) {
      if (cqs[i]->IsFrequentlyPolled()) {
        new UnimplementedAsyncRequest(this, cqs[i]);
      }
    }
  }

  for (auto it = sync_req_mgrs_.begin(); it != sync_req_mgrs_.end(); it++) {
    (*it)->Start();
  }
}

void Server::ShutdownInternal(gpr_timespec deadline) {
  std::unique_lock<std::mutex> lock(mu_);
  if (!shutdown_) {
    shutdown_ = true;

    /// The completion queue to use for server shutdown completion notification
    CompletionQueue shutdown_cq;
    ShutdownTag shutdown_tag;  // Dummy shutdown tag
    grpc_server_shutdown_and_notify(server_, shutdown_cq.cq(), &shutdown_tag);

    shutdown_cq.Shutdown();

    void* tag;
    bool ok;
    CompletionQueue::NextStatus status =
        shutdown_cq.AsyncNext(&tag, &ok, deadline);

    // If this timed out, it means we are done with the grace period for a clean
    // shutdown. We should force a shutdown now by cancelling all inflight calls
    if (status == CompletionQueue::NextStatus::TIMEOUT) {
      grpc_server_cancel_all_calls(server_);
    }
    // Else in case of SHUTDOWN or GOT_EVENT, it means that the server has
    // successfully shutdown

    // Shutdown all ThreadManagers. This will try to gracefully stop all the
    // threads in the ThreadManagers (once they process any inflight requests)
    for (auto it = sync_req_mgrs_.begin(); it != sync_req_mgrs_.end(); it++) {
      (*it)->Shutdown();  // ThreadManager's Shutdown()
    }

    // Wait for threads in all ThreadManagers to terminate
    for (auto it = sync_req_mgrs_.begin(); it != sync_req_mgrs_.end(); it++) {
      (*it)->Wait();
    }

    // Drain the shutdown queue (if the previous call to AsyncNext() timed out
    // and we didn't remove the tag from the queue yet)
    while (shutdown_cq.Next(&tag, &ok)) {
      // Nothing to be done here. Just ignore ok and tag values
    }

    shutdown_notified_ = true;
    shutdown_cv_.notify_all();
  }
}

void Server::Wait() {
  std::unique_lock<std::mutex> lock(mu_);
  while (started_ && !shutdown_notified_) {
    shutdown_cv_.wait(lock);
  }
}

void Server::PerformOpsOnCall(CallOpSetInterface* ops, Call* call) {
  static const size_t MAX_OPS = 8;
  size_t nops = 0;
  grpc_op cops[MAX_OPS];
  ops->FillOps(call->call(), cops, &nops);
  auto result = grpc_call_start_batch(call->call(), cops, nops, ops, nullptr);
  GPR_ASSERT(GRPC_CALL_OK == result);
}

ServerInterface::BaseAsyncRequest::BaseAsyncRequest(
    ServerInterface* server, ServerContext* context,
    ServerAsyncStreamingInterface* stream, CompletionQueue* call_cq, void* tag,
    bool delete_on_finalize)
    : server_(server),
      context_(context),
      stream_(stream),
      call_cq_(call_cq),
      tag_(tag),
      delete_on_finalize_(delete_on_finalize),
      call_(nullptr) {
  call_cq_->RegisterAvalanching();  // This op will trigger more ops
}

ServerInterface::BaseAsyncRequest::~BaseAsyncRequest() {
  call_cq_->CompleteAvalanching();
}

bool ServerInterface::BaseAsyncRequest::FinalizeResult(void** tag,
                                                       bool* status) {
  if (*status) {
    context_->client_metadata_.FillMap();
  }
  context_->set_call(call_);
  context_->cq_ = call_cq_;
  Call call(call_, server_, call_cq_, server_->max_receive_message_size());
  if (*status && call_) {
    context_->BeginCompletionOp(&call);
  }
  // just the pointers inside call are copied here
  stream_->BindCall(&call);
  *tag = tag_;
  if (delete_on_finalize_) {
    delete this;
  }
  return true;
}

ServerInterface::RegisteredAsyncRequest::RegisteredAsyncRequest(
    ServerInterface* server, ServerContext* context,
    ServerAsyncStreamingInterface* stream, CompletionQueue* call_cq, void* tag)
    : BaseAsyncRequest(server, context, stream, call_cq, tag, true) {}

void ServerInterface::RegisteredAsyncRequest::IssueRequest(
    void* registered_method, grpc_byte_buffer** payload,
    ServerCompletionQueue* notification_cq) {
<<<<<<< HEAD
  grpc_server_request_registered_call(
      server_->server(), registered_method, &call_, &context_->deadline_,
      context_->client_metadata_.pmetadata(),
      context_->client_metadata_.psize(), payload, call_cq_->cq(),
      notification_cq->cq(), this);
=======
  GPR_ASSERT(GRPC_CALL_OK == grpc_server_request_registered_call(
                                 server_->server(), registered_method, &call_,
                                 &context_->deadline_,
                                 context_->client_metadata_.arr(), payload,
                                 call_cq_->cq(), notification_cq->cq(), this));
>>>>>>> 9811915b
}

ServerInterface::GenericAsyncRequest::GenericAsyncRequest(
    ServerInterface* server, GenericServerContext* context,
    ServerAsyncStreamingInterface* stream, CompletionQueue* call_cq,
    ServerCompletionQueue* notification_cq, void* tag, bool delete_on_finalize)
    : BaseAsyncRequest(server, context, stream, call_cq, tag,
                       delete_on_finalize) {
  grpc_call_details_init(&call_details_);
  GPR_ASSERT(notification_cq);
  GPR_ASSERT(call_cq);
<<<<<<< HEAD
  grpc_server_request_call(server->server(), &call_, &call_details_,
                           context->client_metadata_.pmetadata(),
                           context->client_metadata_.psize(), call_cq->cq(),
                           notification_cq->cq(), this);
=======
  GPR_ASSERT(GRPC_CALL_OK == grpc_server_request_call(
                                 server->server(), &call_, &call_details_,
                                 context->client_metadata_.arr(), call_cq->cq(),
                                 notification_cq->cq(), this));
>>>>>>> 9811915b
}

bool ServerInterface::GenericAsyncRequest::FinalizeResult(void** tag,
                                                          bool* status) {
  // TODO(yangg) remove the copy here.
  if (*status) {
    static_cast<GenericServerContext*>(context_)->method_ =
        StringFromCopiedSlice(call_details_.method);
    static_cast<GenericServerContext*>(context_)->host_ =
        StringFromCopiedSlice(call_details_.host);
    context_->deadline_ = call_details_.deadline;
  }
  grpc_slice_unref(call_details_.method);
  grpc_slice_unref(call_details_.host);
  return BaseAsyncRequest::FinalizeResult(tag, status);
}

bool Server::UnimplementedAsyncRequest::FinalizeResult(void** tag,
                                                       bool* status) {
  if (GenericAsyncRequest::FinalizeResult(tag, status) && *status) {
    new UnimplementedAsyncRequest(server_, cq_);
    new UnimplementedAsyncResponse(this);
  } else {
    delete this;
  }
  return false;
}

Server::UnimplementedAsyncResponse::UnimplementedAsyncResponse(
    UnimplementedAsyncRequest* request)
    : request_(request) {
  Status status(StatusCode::UNIMPLEMENTED, "");
  UnknownMethodHandler::FillOps(request_->context(), this);
  request_->stream()->call_.PerformOps(this);
}

ServerInitializer* Server::initializer() { return server_initializer_.get(); }

}  // namespace grpc<|MERGE_RESOLUTION|>--- conflicted
+++ resolved
@@ -148,41 +148,26 @@
     GPR_ASSERT(cq_ && !in_flight_);
     in_flight_ = true;
     if (tag_) {
-<<<<<<< HEAD
-      GPR_ASSERT(GRPC_CALL_OK ==
-                 grpc_server_request_registered_call(
-                     server, tag_, &call_, &deadline_, &request_metadata_,
-                     &request_metadata_count_,
-                     has_request_payload_ ? &request_payload_ : nullptr, cq_,
-                     notify_cq, this));
-=======
       if (GRPC_CALL_OK !=
           grpc_server_request_registered_call(
               server, tag_, &call_, &deadline_, &request_metadata_,
+              &request_metadata_count_,
               has_request_payload_ ? &request_payload_ : nullptr, cq_,
               notify_cq, this)) {
         TeardownRequest();
         return;
       }
->>>>>>> 9811915b
     } else {
       if (!call_details_) {
         call_details_ = new grpc_call_details;
         grpc_call_details_init(call_details_);
       }
-<<<<<<< HEAD
-      GPR_ASSERT(GRPC_CALL_OK ==
-                 grpc_server_request_call(
-                     server, &call_, call_details_, &request_metadata_,
-                     &request_metadata_count_, cq_, notify_cq, this));
-=======
       if (grpc_server_request_call(server, &call_, call_details_,
-                                   &request_metadata_, cq_, notify_cq,
-                                   this) != GRPC_CALL_OK) {
+                                   &request_metadata_, &request_metadata_count_,
+                                   cq_, notify_cq, this) != GRPC_CALL_OK) {
         TeardownRequest();
         return;
       }
->>>>>>> 9811915b
     }
   }
 
@@ -671,19 +656,12 @@
 void ServerInterface::RegisteredAsyncRequest::IssueRequest(
     void* registered_method, grpc_byte_buffer** payload,
     ServerCompletionQueue* notification_cq) {
-<<<<<<< HEAD
-  grpc_server_request_registered_call(
-      server_->server(), registered_method, &call_, &context_->deadline_,
-      context_->client_metadata_.pmetadata(),
-      context_->client_metadata_.psize(), payload, call_cq_->cq(),
-      notification_cq->cq(), this);
-=======
   GPR_ASSERT(GRPC_CALL_OK == grpc_server_request_registered_call(
                                  server_->server(), registered_method, &call_,
                                  &context_->deadline_,
-                                 context_->client_metadata_.arr(), payload,
+                                 context_->client_metadata_.pmetadata(),
+                                 context_->client_metadata_.psize(), payload,
                                  call_cq_->cq(), notification_cq->cq(), this));
->>>>>>> 9811915b
 }
 
 ServerInterface::GenericAsyncRequest::GenericAsyncRequest(
@@ -695,17 +673,11 @@
   grpc_call_details_init(&call_details_);
   GPR_ASSERT(notification_cq);
   GPR_ASSERT(call_cq);
-<<<<<<< HEAD
-  grpc_server_request_call(server->server(), &call_, &call_details_,
-                           context->client_metadata_.pmetadata(),
-                           context->client_metadata_.psize(), call_cq->cq(),
-                           notification_cq->cq(), this);
-=======
   GPR_ASSERT(GRPC_CALL_OK == grpc_server_request_call(
                                  server->server(), &call_, &call_details_,
-                                 context->client_metadata_.arr(), call_cq->cq(),
-                                 notification_cq->cq(), this));
->>>>>>> 9811915b
+                                 context->client_metadata_.pmetadata(),
+                                 context->client_metadata_.psize(),
+                                 call_cq->cq(), notification_cq->cq(), this));
 }
 
 bool ServerInterface::GenericAsyncRequest::FinalizeResult(void** tag,
