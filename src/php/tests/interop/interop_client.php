<?php
/*
 *
 * Copyright 2015, Google Inc.
 * All rights reserved.
 *
 * Redistribution and use in source and binary forms, with or without
 * modification, are permitted provided that the following conditions are
 * met:
 *
 *     * Redistributions of source code must retain the above copyright
 * notice, this list of conditions and the following disclaimer.
 *     * Redistributions in binary form must reproduce the above
 * copyright notice, this list of conditions and the following disclaimer
 * in the documentation and/or other materials provided with the
 * distribution.
 *     * Neither the name of Google Inc. nor the names of its
 * contributors may be used to endorse or promote products derived from
 * this software without specific prior written permission.
 *
 * THIS SOFTWARE IS PROVIDED BY THE COPYRIGHT HOLDERS AND CONTRIBUTORS
 * "AS IS" AND ANY EXPRESS OR IMPLIED WARRANTIES, INCLUDING, BUT NOT
 * LIMITED TO, THE IMPLIED WARRANTIES OF MERCHANTABILITY AND FITNESS FOR
 * A PARTICULAR PURPOSE ARE DISCLAIMED. IN NO EVENT SHALL THE COPYRIGHT
 * OWNER OR CONTRIBUTORS BE LIABLE FOR ANY DIRECT, INDIRECT, INCIDENTAL,
 * SPECIAL, EXEMPLARY, OR CONSEQUENTIAL DAMAGES (INCLUDING, BUT NOT
 * LIMITED TO, PROCUREMENT OF SUBSTITUTE GOODS OR SERVICES; LOSS OF USE,
 * DATA, OR PROFITS; OR BUSINESS INTERRUPTION) HOWEVER CAUSED AND ON ANY
 * THEORY OF LIABILITY, WHETHER IN CONTRACT, STRICT LIABILITY, OR TORT
 * (INCLUDING NEGLIGENCE OR OTHERWISE) ARISING IN ANY WAY OUT OF THE USE
 * OF THIS SOFTWARE, EVEN IF ADVISED OF THE POSSIBILITY OF SUCH DAMAGE.
 *
 */
require_once realpath(dirname(__FILE__) . '/../../vendor/autoload.php');
require 'empty.php';
require 'message_set.php';
require 'messages.php';
require 'test.php';

/**
 * Assertion function that always exits with an error code if the assertion is
 * falsy
 * @param $value Assertion value. Should be true.
 * @param $error_message Message to display if the assertion is false
 */
function hardAssert($value, $error_message) {
  if (!$value) {
    echo $error_message . "\n";
    exit(1);
  }
}

/**
 * Run the empty_unary test.
 * Passes when run against the Node server as of 2015-04-30
 * @param $stub Stub object that has service methods
 */
function emptyUnary($stub) {
  list($result, $status) = $stub->EmptyCall(new grpc\testing\EmptyMessage())->wait();
  hardAssert($status->code === Grpc\STATUS_OK, 'Call did not complete successfully');
  hardAssert($result !== null, 'Call completed with a null response');
}

/**
 * Run the large_unary test.
 * Passes when run against the C++/Node server as of 2015-04-30
 * @param $stub Stub object that has service methods
 */
function largeUnary($stub) {
  performLargeUnary($stub);
}

/**
 * Shared code between large unary test and auth test
 * @param $stub Stub object that has service methods
 * @param $fillUsername boolean whether to fill result with username
 * @param $fillOauthScope boolean whether to fill result with oauth scope
 */
function performLargeUnary($stub, $fillUsername = false, $fillOauthScope = false) {
  $request_len = 271828;
  $response_len = 314159;

  $request = new grpc\testing\SimpleRequest();
  $request->setResponseType(grpc\testing\PayloadType::COMPRESSABLE);
  $request->setResponseSize($response_len);
  $payload = new grpc\testing\Payload();
  $payload->setType(grpc\testing\PayloadType::COMPRESSABLE);
  $payload->setBody(str_repeat("\0", $request_len));
  $request->setPayload($payload);
  $request->setFillUsername($fillUsername);
  $request->setFillOauthScope($fillOauthScope);

  list($result, $status) = $stub->UnaryCall($request)->wait();
  hardAssert($status->code === Grpc\STATUS_OK, 'Call did not complete successfully');
  hardAssert($result !== null, 'Call returned a null response');
  $payload = $result->getPayload();
  hardAssert($payload->getType() === grpc\testing\PayloadType::COMPRESSABLE,
         'Payload had the wrong type');
  hardAssert(strlen($payload->getBody()) === $response_len,
         'Payload had the wrong length');
  hardAssert($payload->getBody() === str_repeat("\0", $response_len),
         'Payload had the wrong content');
  return $result;
}

/**
 * Run the service account credentials auth test.
 * Passes when run against the cloud server as of 2015-04-30
 * @param $stub Stub object that has service methods
 * @param $args array command line args
 */
function serviceAccountCreds($stub, $args) {
  if (!array_key_exists('oauth_scope', $args)) {
    throw new Exception('Missing oauth scope');
  }
  $jsonKey = json_decode(
      file_get_contents(getenv(Google\Auth\CredentialsLoader::ENV_VAR)),
      true);
  $result = performLargeUnary($stub, $fillUsername=true, $fillOauthScope=true);
  hardAssert($result->getUsername() == $jsonKey['client_email'],
             'invalid email returned');
  hardAssert(strpos($args['oauth_scope'], $result->getOauthScope()) !== false,
             'invalid oauth scope returned');
}

/**
 * Run the compute engine credentials auth test.
 * Has not been run from gcloud as of 2015-05-05
 * @param $stub Stub object that has service methods
 * @param $args array command line args
 */
function computeEngineCreds($stub, $args) {
  if (!array_key_exists('oauth_scope', $args)) {
    throw new Exception('Missing oauth scope');
  }
  if (!array_key_exists('default_service_account', $args)) {
    throw new Exception('Missing default_service_account');
  }
  $result = performLargeUnary($stub, $fillUsername=true, $fillOauthScope=true);
  hardAssert($args['default_service_account'] == $result->getUsername(),
             'invalid email returned');
}

/**
 * Run the jwt token credentials auth test.
 * Passes when run against the cloud server as of 2015-05-12
 * @param $stub Stub object that has service methods
 * @param $args array command line args
 */
function jwtTokenCreds($stub, $args) {
  $jsonKey = json_decode(
      file_get_contents(getenv(Google\Auth\CredentialsLoader::ENV_VAR)),
      true);
  $result = performLargeUnary($stub, $fillUsername=true, $fillOauthScope=true);
  hardAssert($result->getUsername() == $jsonKey['client_email'],
             'invalid email returned');
}

/**
 * Run the client_streaming test.
 * Passes when run against the Node server as of 2015-04-30
 * @param $stub Stub object that has service methods
 */
function clientStreaming($stub) {
  $request_lengths = array(27182, 8, 1828, 45904);

  $requests = array_map(
      function($length) {
        $request = new grpc\testing\StreamingInputCallRequest();
        $payload = new grpc\testing\Payload();
        $payload->setBody(str_repeat("\0", $length));
        $request->setPayload($payload);
        return $request;
      }, $request_lengths);

  $call = $stub->StreamingInputCall();
  foreach ($requests as $request) {
    $call->write($request);
  }
  list($result, $status) = $call->wait();
  hardAssert($status->code === Grpc\STATUS_OK, 'Call did not complete successfully');
  hardAssert($result->getAggregatedPayloadSize() === 74922,
              'aggregated_payload_size was incorrect');
}

/**
 * Run the server_streaming test.
 * Passes when run against the Node server as of 2015-04-30
 * @param $stub Stub object that has service methods.
 */
function serverStreaming($stub) {
  $sizes = array(31415, 9, 2653, 58979);

  $request = new grpc\testing\StreamingOutputCallRequest();
  $request->setResponseType(grpc\testing\PayloadType::COMPRESSABLE);
  foreach($sizes as $size) {
    $response_parameters = new grpc\testing\ResponseParameters();
    $response_parameters->setSize($size);
    $request->addResponseParameters($response_parameters);
  }

  $call = $stub->StreamingOutputCall($request);
  $i = 0;
  foreach($call->responses() as $value) {
    hardAssert($i < 4, 'Too many responses');
    $payload = $value->getPayload();
    hardAssert($payload->getType() === grpc\testing\PayloadType::COMPRESSABLE,
                'Payload ' . $i . ' had the wrong type');
    hardAssert(strlen($payload->getBody()) === $sizes[$i],
                'Response ' . $i . ' had the wrong length');
    $i += 1;
  }
  hardAssert($call->getStatus()->code === Grpc\STATUS_OK,
             'Call did not complete successfully');
}

/**
 * Run the ping_pong test.
 * Passes when run against the Node server as of 2015-04-30
 * @param $stub Stub object that has service methods.
 */
function pingPong($stub) {
  $request_lengths = array(27182, 8, 1828, 45904);
  $response_lengths = array(31415, 9, 2653, 58979);

  $call = $stub->FullDuplexCall();
  for($i = 0; $i < 4; $i++) {
    $request = new grpc\testing\StreamingOutputCallRequest();
    $request->setResponseType(grpc\testing\PayloadType::COMPRESSABLE);
    $response_parameters = new grpc\testing\ResponseParameters();
    $response_parameters->setSize($response_lengths[$i]);
    $request->addResponseParameters($response_parameters);
    $payload = new grpc\testing\Payload();
    $payload->setBody(str_repeat("\0", $request_lengths[$i]));
    $request->setPayload($payload);

    $call->write($request);
    $response = $call->read();

    hardAssert($response !== null, 'Server returned too few responses');
    $payload = $response->getPayload();
    hardAssert($payload->getType() === grpc\testing\PayloadType::COMPRESSABLE,
                'Payload ' . $i . ' had the wrong type');
    hardAssert(strlen($payload->getBody()) === $response_lengths[$i],
                'Payload ' . $i . ' had the wrong length');
  }
  $call->writesDone();
  hardAssert($call->read() === null, 'Server returned too many responses');
  hardAssert($call->getStatus()->code === Grpc\STATUS_OK,
              'Call did not complete successfully');
}

/**
 * Run the empty_stream test.
 * Passes when run against the Node server as of 2015-10-09
 * @param $stub Stub object that has service methods.
 */
function emptyStream($stub) {
<<<<<<< HEAD
  // for the current PHP implementation, $call->read() will wait
  // forever for a server response if the server is not sending any.
  // so this test is imeplemented as a timeout to indicate the absence
  // of receiving any response from the server
  $call = $stub->FullDuplexCall(array('timeout' => 100000));
  $call->writesDone();
  hardAssert($call->read() === null, 'Server returned too many responses');
  hardAssert($call->getStatus()->code === Grpc\STATUS_OK,
              'Call did not complete successfully');
=======
  $call = $stub->FullDuplexCall();
  $call->writesDone();
  hardAssert($call->read() === null, 'Server returned too many responses');
  hardAssert($call->getStatus()->code === Grpc\STATUS_OK,
             'Call did not complete successfully');
>>>>>>> ca7ed0f9
}

/**
 * Run the cancel_after_begin test.
 * Passes when run against the Node server as of 2015-08-28
 * @param $stub Stub object that has service methods.
 */
function cancelAfterBegin($stub) {
  $call = $stub->StreamingInputCall();
  $call->cancel();
  list($result, $status) = $call->wait();
  hardAssert($status->code === Grpc\STATUS_CANCELLED,
             'Call status was not CANCELLED');
}

/**
 * Run the cancel_after_first_response test.
 * Passes when run against the Node server as of 2015-04-30
 * @param $stub Stub object that has service methods.
 */
function cancelAfterFirstResponse($stub) {
  $call = $stub->FullDuplexCall();
  $request = new grpc\testing\StreamingOutputCallRequest();
  $request->setResponseType(grpc\testing\PayloadType::COMPRESSABLE);
  $response_parameters = new grpc\testing\ResponseParameters();
  $response_parameters->setSize(31415);
  $request->addResponseParameters($response_parameters);
  $payload = new grpc\testing\Payload();
  $payload->setBody(str_repeat("\0", 27182));
  $request->setPayload($payload);

  $call->write($request);
  $response = $call->read();

  $call->cancel();
  hardAssert($call->getStatus()->code === Grpc\STATUS_CANCELLED,
             'Call status was not CANCELLED');
}

function timeoutOnSleepingServer($stub) {
  $call = $stub->FullDuplexCall(array('timeout' => 1000));
  $request = new grpc\testing\StreamingOutputCallRequest();
  $request->setResponseType(grpc\testing\PayloadType::COMPRESSABLE);
  $response_parameters = new grpc\testing\ResponseParameters();
  $response_parameters->setSize(8);
  $request->addResponseParameters($response_parameters);
  $payload = new grpc\testing\Payload();
  $payload->setBody(str_repeat("\0", 9));
  $request->setPayload($payload);

  $call->write($request);
  $response = $call->read();

  hardAssert($call->getStatus()->code === Grpc\STATUS_DEADLINE_EXCEEDED,
             'Call status was not DEADLINE_EXCEEDED');
}

$args = getopt('', array('server_host:', 'server_port:', 'test_case:',
                         'server_host_override:', 'oauth_scope:',
                         'default_service_account:'));
if (!array_key_exists('server_host', $args) ||
    !array_key_exists('server_port', $args) ||
    !array_key_exists('test_case', $args)) {
  throw new Exception('Missing argument');
}

if ($args['server_port'] == 443) {
  $server_address = $args['server_host'];
} else {
  $server_address = $args['server_host'] . ':' . $args['server_port'];
}

if (!array_key_exists('server_host_override', $args)) {
  $args['server_host_override'] = 'foo.test.google.fr';
}

$ssl_cert_file = getenv('SSL_CERT_FILE');
if (!$ssl_cert_file) {
  $ssl_cert_file = dirname(__FILE__) . '/../data/ca.pem';
}

$credentials = Grpc\Credentials::createSsl(file_get_contents($ssl_cert_file));

$opts = [
    'grpc.ssl_target_name_override' => $args['server_host_override'],
    'credentials' => $credentials,
         ];

if (in_array($args['test_case'], array(
      'service_account_creds',
      'compute_engine_creds',
      'jwt_token_creds'))) {
  if ($args['test_case'] == 'jwt_token_creds') {
    $auth = Google\Auth\ApplicationDefaultCredentials::getCredentials();
  } else {
    $auth = Google\Auth\ApplicationDefaultCredentials::getCredentials(
      $args['oauth_scope']);
  }
  $opts['update_metadata'] = $auth->getUpdateMetadataFunc();
}

$stub = new grpc\testing\TestServiceClient($server_address, $opts);

echo "Connecting to $server_address\n";
echo "Running test case $args[test_case]\n";

switch ($args['test_case']) {
  case 'empty_unary':
    emptyUnary($stub);
    break;
  case 'large_unary':
    largeUnary($stub);
    break;
  case 'client_streaming':
    clientStreaming($stub);
    break;
  case 'server_streaming':
    serverStreaming($stub);
    break;
  case 'ping_pong':
    pingPong($stub);
    break;
  case 'empty_stream':
    emptyStream($stub);
    break;
  case 'cancel_after_begin':
    cancelAfterBegin($stub);
    break;
  case 'cancel_after_first_response':
    cancelAfterFirstResponse($stub);
    break;
  case 'timeout_on_sleeping_server':
    timeoutOnSleepingServer($stub);
    break;
  case 'service_account_creds':
    serviceAccountCreds($stub, $args);
    break;
  case 'compute_engine_creds':
    computeEngineCreds($stub, $args);
    break;
  case 'jwt_token_creds':
    jwtTokenCreds($stub, $args);
    break;
  default:
    echo "Unsupported test case $args[test_case]\n";
    exit(1);
}<|MERGE_RESOLUTION|>--- conflicted
+++ resolved
@@ -256,23 +256,11 @@
  * @param $stub Stub object that has service methods.
  */
 function emptyStream($stub) {
-<<<<<<< HEAD
-  // for the current PHP implementation, $call->read() will wait
-  // forever for a server response if the server is not sending any.
-  // so this test is imeplemented as a timeout to indicate the absence
-  // of receiving any response from the server
-  $call = $stub->FullDuplexCall(array('timeout' => 100000));
-  $call->writesDone();
-  hardAssert($call->read() === null, 'Server returned too many responses');
-  hardAssert($call->getStatus()->code === Grpc\STATUS_OK,
-              'Call did not complete successfully');
-=======
   $call = $stub->FullDuplexCall();
   $call->writesDone();
   hardAssert($call->read() === null, 'Server returned too many responses');
   hardAssert($call->getStatus()->code === Grpc\STATUS_OK,
              'Call did not complete successfully');
->>>>>>> ca7ed0f9
 }
 
 /**
