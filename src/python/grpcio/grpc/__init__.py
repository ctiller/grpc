--- conflicted
+++ resolved
@@ -1091,7 +1091,6 @@
       _auth.AccessTokenCallCredentials(access_token))
 
 
-<<<<<<< HEAD
 def composite_call_credentials(*call_credentials):
   """Compose multiple CallCredentials to make a new CallCredentials.
 
@@ -1127,39 +1126,6 @@
   return ChannelCredentials(
       _credential_composition.channel(
           channel_credentials._credentials, cygrpc_call_credentials))
-=======
-def composite_call_credentials(call_credentials, additional_call_credentials):
-  """Compose two CallCredentials to make a new one.
-
-  Args:
-    call_credentials: A CallCredentials object.
-    additional_call_credentials: Another CallCredentials object to compose on
-      top of call_credentials.
-
-  Returns:
-    A new CallCredentials composed of the two given CallCredentials.
-  """
-  return CallCredentials(
-      _cygrpc.call_credentials_composite(
-          call_credentials._credentials,
-          additional_call_credentials._credentials))
-
-
-def composite_channel_credentials(channel_credentials, call_credentials):
-  """Compose a ChannelCredentials and a CallCredentials.
-
-  Args:
-    channel_credentials: A ChannelCredentials.
-    call_credentials: A CallCredentials.
-
-  Returns:
-    A ChannelCredentials composed of the given ChannelCredentials and
-      CallCredentials.
-  """
-  return ChannelCredentials(
-      _cygrpc.channel_credentials_composite(
-          channel_credentials._credentials, call_credentials._credentials))
->>>>>>> 5bcd4a64
 
 
 def ssl_server_credentials(
@@ -1252,17 +1218,10 @@
     thread_pool: A futures.ThreadPoolExecutor to be used by the returned Server
       to service RPCs.
     handlers: An optional sequence of GenericRpcHandlers to be used to service
-<<<<<<< HEAD
-      RPCs after the returned Server is started. These handlers need not be the
-      only handlers the returned Server will use to service RPCs; other
-      handlers may later be added to the returned Server by calling its
-      add_generic_rpc_handlers method any time before it is started.
-=======
       RPCs after the returned Server is started. These andlers need not be the
       only handlers the server will use to service RPCs; other handlers may
       later be added by calling add_generic_rpc_handlers any time before the
       returned Server is started.
->>>>>>> 5bcd4a64
 
   Returns:
     A Server with which RPCs can be serviced.
