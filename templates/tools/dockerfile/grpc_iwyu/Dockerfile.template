%YAML 1.2
--- |
  # Copyright 2021 gRPC authors.
  #
  # Licensed under the Apache License, Version 2.0 (the "License");
  # you may not use this file except in compliance with the License.
  # You may obtain a copy of the License at
  #
  #     http://www.apache.org/licenses/LICENSE-2.0
  #
  # Unless required by applicable law or agreed to in writing, software
  # distributed under the License is distributed on an "AS IS" BASIS,
  # WITHOUT WARRANTIES OR CONDITIONS OF ANY KIND, either express or implied.
  # See the License for the specific language governing permissions and
  # limitations under the License.
  
  FROM silkeh/clang:13

<<<<<<< HEAD
=======
  # Install prerequisites for the iwyu script
  RUN apt-get update && apt-get install -y python3 jq git cmake python zlib1g-dev libtinfo-dev && apt-get clean
  
  # Install IWYU for Clang 13
  RUN git clone https://github.com/include-what-you-use/include-what-you-use.git /iwyu
  RUN cd /iwyu && git checkout fbd921d6640bf1b18fe5a8a895636215367eb6b9
  RUN mkdir /iwyu_build && cd /iwyu_build ${'\\'}
      && cmake -G "Unix Makefiles" /iwyu ${'\\'}
      && make

>>>>>>> 535cee4f
  ADD iwyu.sh /
  
  # When running locally, we'll be impersonating the current user, so we need
  # to make the script runnable by everyone.
  RUN chmod a+rx /iwyu.sh
  
  CMD ["echo 'Run with tools/distrib/iwyu.sh'"]<|MERGE_RESOLUTION|>--- conflicted
+++ resolved
@@ -15,9 +15,7 @@
   # limitations under the License.
   
   FROM silkeh/clang:13
-
-<<<<<<< HEAD
-=======
+  
   # Install prerequisites for the iwyu script
   RUN apt-get update && apt-get install -y python3 jq git cmake python zlib1g-dev libtinfo-dev && apt-get clean
   
@@ -25,10 +23,9 @@
   RUN git clone https://github.com/include-what-you-use/include-what-you-use.git /iwyu
   RUN cd /iwyu && git checkout fbd921d6640bf1b18fe5a8a895636215367eb6b9
   RUN mkdir /iwyu_build && cd /iwyu_build ${'\\'}
-      && cmake -G "Unix Makefiles" /iwyu ${'\\'}
-      && make
-
->>>>>>> 535cee4f
+  && cmake -G "Unix Makefiles" /iwyu ${'\\'}
+  && make
+  
   ADD iwyu.sh /
   
   # When running locally, we'll be impersonating the current user, so we need
