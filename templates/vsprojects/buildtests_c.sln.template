%YAML 1.2
--- |
  <%namespace file="sln_defs.include" import="gen_solution"/>\
  <%
<<<<<<< HEAD
  solution_projects = [p for p in vsprojects if p.build != 'protoc' and p.language in ['c', 'c++'] and (p.boringssl or not (p.language == 'c++' and p.build in ['private', 'test']))]
=======
  solution_projects = [p for p in vsprojects if p.build != 'protoc' and p.language == 'c']
>>>>>>> 66953c1c
  %>\
  ${gen_solution(solution_projects, use_dlls='yes')}<|MERGE_RESOLUTION|>--- conflicted
+++ resolved
@@ -2,10 +2,6 @@
 --- |
   <%namespace file="sln_defs.include" import="gen_solution"/>\
   <%
-<<<<<<< HEAD
-  solution_projects = [p for p in vsprojects if p.build != 'protoc' and p.language in ['c', 'c++'] and (p.boringssl or not (p.language == 'c++' and p.build in ['private', 'test']))]
-=======
   solution_projects = [p for p in vsprojects if p.build != 'protoc' and p.language == 'c']
->>>>>>> 66953c1c
   %>\
   ${gen_solution(solution_projects, use_dlls='yes')}