--- conflicted
+++ resolved
@@ -128,7 +128,6 @@
     ],
 )
 
-<<<<<<< HEAD
 grpc_cc_benchmark(
     name = "bm_load_balanced_call_destination",
     srcs = ["bm_load_balanced_call_destination.cc"],
@@ -136,7 +135,9 @@
         "//:grpc",
         "//src/core:default_event_engine",
         "//test/core/transport:call_spine_benchmarks",
-=======
+    ],
+)
+
 grpc_cc_test(
     name = "lb_metadata_test",
     srcs = ["lb_metadata_test.cc"],
@@ -149,6 +150,5 @@
         "//src/core:metadata_batch",
         "//src/core:slice",
         "//test/core/test_util:grpc_test_util",
->>>>>>> 78cfebc3
     ],
 )