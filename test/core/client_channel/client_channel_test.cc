// Copyright 2024 gRPC authors.
//
// Licensed under the Apache License, Version 2.0 (the "License");
// you may not use this file except in compliance with the License.
// You may obtain a copy of the License at
//
//     http://www.apache.org/licenses/LICENSE-2.0
//
// Unless required by applicable law or agreed to in writing, software
// distributed under the License is distributed on an "AS IS" BASIS,
// WITHOUT WARRANTIES OR CONDITIONS OF ANY KIND, either express or implied.
// See the License for the specific language governing permissions and
// limitations under the License.

#include "src/core/client_channel/client_channel.h"

#include <atomic>
#include <memory>

#include "absl/strings/string_view.h"
#include "gtest/gtest.h"

#include <grpc/grpc.h>

#include "src/core/lib/address_utils/parse_address.h"
#include "src/core/lib/config/core_configuration.h"
#include "test/core/call/yodel/yodel_test.h"

namespace grpc_core {

using EventEngine = grpc_event_engine::experimental::EventEngine;

namespace {
const absl::string_view kTestScheme = "test";
const absl::string_view kTestTarget = "/target";
const absl::string_view kTestPath = "/test_method";
std::string TestTarget() {
  return absl::StrCat(kTestScheme, "://", kTestTarget);
}
}  // namespace

class ClientChannelTest : public YodelTest {
 public:
 protected:
  using YodelTest::YodelTest;

  ClientChannel& InitChannel(const ChannelArgs& args) {
    auto channel = ClientChannel::Create(TestTarget(), CompleteArgs(args));
    CHECK_OK(channel);
    channel_ = RefCountedPtr<ClientChannel>(
        DownCast<ClientChannel*>(channel->release()));
    return *channel_;
  }

  ClientChannel& channel() { return *channel_; }

  ClientMetadataHandle MakeClientInitialMetadata() {
    auto client_initial_metadata = Arena::MakePooled<ClientMetadata>();
    client_initial_metadata->Set(HttpPathMetadata(),
                                 Slice::FromCopiedString(kTestPath));
    return client_initial_metadata;
  }

  CallHandler TickUntilCallStarted() {
    return TickUntil<CallHandler>([this]() -> Poll<CallHandler> {
      auto handler = call_destination_->PopHandler();
      if (handler.has_value()) return std::move(*handler);
      return Pending();
    });
  }

  void QueueNameResolutionResult(Resolver::Result result) {
    if (resolver_ != nullptr) {
      resolver_->QueueNameResolutionResult(std::move(result));
    } else {
      early_resolver_results_.push(std::move(result));
    }
  }

  Resolver::Result MakeSuccessfulResolutionResult(
      absl::string_view endpoint_address) {
    Resolver::Result result;
    grpc_resolved_address address;
    CHECK(grpc_parse_uri(URI::Parse(endpoint_address).value(), &address));
    result.addresses = EndpointAddressesList({EndpointAddresses{address, {}}});
    return result;
  }

 private:
  class TestConnector final : public SubchannelConnector {
   public:
    void Connect(const Args& args, Result* result,
                 grpc_closure* notify) override {
      CHECK_EQ(notify_, nullptr);
      notify_ = notify;
    }

    void Shutdown(grpc_error_handle error) override {
      if (notify_ != nullptr) ExecCtx::Run(DEBUG_LOCATION, notify_, error);
    }

   private:
    grpc_closure* notify_ = nullptr;
  };

  class TestClientChannelFactory final : public ClientChannelFactory {
   public:
    RefCountedPtr<Subchannel> CreateSubchannel(
        const grpc_resolved_address& address,
        const ChannelArgs& args) override {
      gpr_log(GPR_INFO, "CreateSubchannel: args=%s", args.ToString().c_str());
      return Subchannel::Create(MakeOrphanable<TestConnector>(), address, args);
    }
  };

  class TestCallDestination final : public UnstartedCallDestination {
   public:
    void StartCall(UnstartedCallHandler unstarted_call_handler) override {
      handlers_.push(
          unstarted_call_handler.V2HackToStartCallWithoutACallFilterStack());
    }

    absl::optional<CallHandler> PopHandler() {
      if (handlers_.empty()) return absl::nullopt;
      auto handler = std::move(handlers_.front());
      handlers_.pop();
      return handler;
    }

    void Orphaned() override {}

   private:
    std::queue<CallHandler> handlers_;
  };

  class TestCallDestinationFactory final
      : public ClientChannel::CallDestinationFactory {
   public:
    explicit TestCallDestinationFactory(ClientChannelTest* test)
        : test_(test) {}

    RefCountedPtr<UnstartedCallDestination> CreateCallDestination(
        ClientChannel::PickerObservable picker) override {
      CHECK(!test_->picker_.has_value());
      test_->picker_ = std::move(picker);
      return test_->call_destination_;
    }

   private:
    ClientChannelTest* const test_;
  };

  class TestResolver final : public Resolver {
   public:
    explicit TestResolver(
        ClientChannelTest* test, ChannelArgs args,
        std::unique_ptr<Resolver::ResultHandler> result_handler,
        std::shared_ptr<WorkSerializer> work_serializer)
        : test_(test),
          args_(std::move(args)),
          result_handler_(std::move(result_handler)),
          work_serializer_(std::move(work_serializer)) {}

    void StartLocked() override {
      while (!test_->early_resolver_results_.empty()) {
        QueueNameResolutionResult(
            std::move(test_->early_resolver_results_.front()));
        test_->early_resolver_results_.pop();
      }
    }
    void ShutdownLocked() override {}

    void QueueNameResolutionResult(Resolver::Result result) {
      result.args = result.args.UnionWith(args_);
      work_serializer_->Run(
          [self = RefAsSubclass<TestResolver>(),
           result = std::move(result)]() mutable {
            self->result_handler_->ReportResult(std::move(result));
          },
          DEBUG_LOCATION);
    }

   private:
    ClientChannelTest* const test_;
    const ChannelArgs args_;
    const std::unique_ptr<Resolver::ResultHandler> result_handler_;
    const std::shared_ptr<WorkSerializer> work_serializer_;
  };

  class TestResolverFactory final : public ResolverFactory {
   public:
    explicit TestResolverFactory(ClientChannelTest* test) : test_(test) {}

    OrphanablePtr<Resolver> CreateResolver(ResolverArgs args) const override {
      CHECK_EQ(args.uri.scheme(), kTestScheme);
      CHECK_EQ(args.uri.path(), kTestTarget);
      return MakeOrphanable<TestResolver>(test_, std::move(args.args),
                                          std::move(args.result_handler),
                                          std::move(args.work_serializer));
    }

    absl::string_view scheme() const override { return "test"; }
    bool IsValidUri(const URI& uri) const override { return true; }

   private:
    ClientChannelTest* const test_;
  };

  ChannelArgs CompleteArgs(const ChannelArgs& args) {
    return args.SetObject(&call_destination_factory_)
        .SetObject(&client_channel_factory_)
        .SetObject(ResourceQuota::Default())
        .SetObject(std::static_pointer_cast<EventEngine>(event_engine()))
        // TODO(ctiller): remove once v3 supports retries?
        .SetIfUnset(GRPC_ARG_ENABLE_RETRIES, 0);
  }

  void InitCoreConfiguration() override {
    CoreConfiguration::RegisterBuilder(
        [this](CoreConfiguration::Builder* builder) {
          builder->resolver_registry()->RegisterResolverFactory(
              std::make_unique<TestResolverFactory>(this));
        });
  }

  void Shutdown() override {
    channel_.reset();
    picker_.reset();
  }

  RefCountedPtr<ClientChannel> channel_;
  absl::optional<ClientChannel::PickerObservable> picker_;
  TestCallDestinationFactory call_destination_factory_{this};
  TestClientChannelFactory client_channel_factory_;
  RefCountedPtr<TestCallDestination> call_destination_ =
      MakeRefCounted<TestCallDestination>();
  // Resolver results that have been reported before the resolver has been
  // instantiated.
  std::queue<Resolver::Result> early_resolver_results_;
  TestResolver* resolver_ = nullptr;
};

#define CLIENT_CHANNEL_TEST(name) YODEL_TEST(ClientChannelTest, name)

CLIENT_CHANNEL_TEST(NoOp) { InitChannel(ChannelArgs()); }

<<<<<<< HEAD
=======
CLIENT_CHANNEL_TEST(CreateCall) {
  auto& channel = InitChannel(ChannelArgs());
  auto call_initiator = channel.CreateCall(MakeClientInitialMetadata());
  SpawnTestSeq(call_initiator, "cancel", [call_initiator]() mutable {
    call_initiator.Cancel();
    return Empty{};
  });
  WaitForAllPendingWork();
}

>>>>>>> 4ec198da
CLIENT_CHANNEL_TEST(StartCall) {
  auto& channel = InitChannel(ChannelArgs());
  auto call =
      MakeCallPair(MakeClientInitialMetadata(), channel.event_engine(),
                   channel.call_arena_allocator()->MakeArena(), nullptr);
  channel.StartCall(std::move(call.handler));
  QueueNameResolutionResult(
      MakeSuccessfulResolutionResult("ipv4:127.0.0.1:1234"));
  auto call_handler = TickUntilCallStarted();
  SpawnTestSeq(call_initiator, "cancel", [call_initiator]() mutable {
    call_initiator.Cancel();
    return Empty{};
  });
  WaitForAllPendingWork();
}

}  // namespace grpc_core<|MERGE_RESOLUTION|>--- conflicted
+++ resolved
@@ -244,19 +244,6 @@
 
 CLIENT_CHANNEL_TEST(NoOp) { InitChannel(ChannelArgs()); }
 
-<<<<<<< HEAD
-=======
-CLIENT_CHANNEL_TEST(CreateCall) {
-  auto& channel = InitChannel(ChannelArgs());
-  auto call_initiator = channel.CreateCall(MakeClientInitialMetadata());
-  SpawnTestSeq(call_initiator, "cancel", [call_initiator]() mutable {
-    call_initiator.Cancel();
-    return Empty{};
-  });
-  WaitForAllPendingWork();
-}
-
->>>>>>> 4ec198da
 CLIENT_CHANNEL_TEST(StartCall) {
   auto& channel = InitChannel(ChannelArgs());
   auto call =
