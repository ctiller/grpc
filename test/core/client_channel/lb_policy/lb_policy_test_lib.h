--- conflicted
+++ resolved
@@ -1222,7 +1222,6 @@
     return picker;
   }
 
-<<<<<<< HEAD
   // A convenient override that takes a flat list of addresses, one per
   // endpoint.
   RefCountedPtr<LoadBalancingPolicy::SubchannelPicker> ExpectRoundRobinStartup(
@@ -1244,6 +1243,15 @@
       ExpectRoundRobinPicks(update->picker.get(), addresses);
     }
     gpr_log(GPR_INFO, "Done draining RR picker updates");
+  }
+
+  // Expects zero or more CONNECTING updates.
+  void DrainConnectingUpdates(SourceLocation location = SourceLocation()) {
+    gpr_log(GPR_INFO, "Draining CONNECTING updates...");
+    while (!helper_->QueueEmpty()) {
+      ExpectConnectingUpdate(location);
+    }
+    gpr_log(GPR_INFO, "Done draining CONNECTING updates");
   }
 
   // Triggers a connection failure for the current address for an
@@ -1297,15 +1305,6 @@
       subchannel->SetConnectivityState(GRPC_CHANNEL_IDLE);
     }
     gpr_log(GPR_INFO, "Done with endpoint address change");
-=======
-  // Expects zero or more CONNECTING updates.
-  void DrainConnectingUpdates(SourceLocation location = SourceLocation()) {
-    gpr_log(GPR_INFO, "Draining CONNECTING updates...");
-    while (!helper_->QueueEmpty()) {
-      ExpectConnectingUpdate(location);
-    }
-    gpr_log(GPR_INFO, "Done draining CONNECTING updates");
->>>>>>> 835775e3
   }
 
   // Requests a picker on picker and expects a Fail result.
