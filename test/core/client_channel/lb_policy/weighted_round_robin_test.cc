//
// Copyright 2022 gRPC authors.
//
// Licensed under the Apache License, Version 2.0 (the "License");
// you may not use this file except in compliance with the License.
// You may obtain a copy of the License at
//
//     http://www.apache.org/licenses/LICENSE-2.0
//
// Unless required by applicable law or agreed to in writing, software
// distributed under the License is distributed on an "AS IS" BASIS,
// WITHOUT WARRANTIES OR CONDITIONS OF ANY KIND, either express or implied.
// See the License for the specific language governing permissions and
// limitations under the License.
//

#include <inttypes.h>
#include <stddef.h>

#include <algorithm>
#include <array>
#include <chrono>
#include <map>
#include <memory>
#include <ratio>
#include <string>
#include <utility>
#include <vector>

#include "absl/functional/any_invocable.h"
#include "absl/status/status.h"
#include "absl/strings/str_join.h"
#include "absl/strings/string_view.h"
#include "absl/time/clock.h"
#include "absl/time/time.h"
#include "absl/types/optional.h"
#include "absl/types/span.h"
#include "gmock/gmock.h"
#include "gtest/gtest.h"

#include <grpc/event_engine/event_engine.h>
#include <grpc/grpc.h>
#include <grpc/support/log.h>

#include "src/core/ext/filters/client_channel/lb_policy/backend_metric_data.h"
#include "src/core/lib/gprpp/debug_location.h"
#include "src/core/lib/gprpp/orphanable.h"
#include "src/core/lib/gprpp/ref_counted_ptr.h"
#include "src/core/lib/gprpp/time.h"
#include "src/core/lib/gprpp/unique_type_name.h"
#include "src/core/lib/json/json.h"
#include "src/core/lib/json/json_writer.h"
#include "src/core/lib/load_balancing/lb_policy.h"
#include "test/core/client_channel/lb_policy/lb_policy_test_lib.h"
#include "test/core/event_engine/mock_event_engine.h"
#include "test/core/util/test_config.h"

namespace grpc_core {
namespace testing {
namespace {

using ::grpc_event_engine::experimental::EventEngine;
using ::grpc_event_engine::experimental::MockEventEngine;

BackendMetricData MakeBackendMetricData(double cpu_utilization, double qps,
                                        double eps) {
  BackendMetricData b;
  b.cpu_utilization = cpu_utilization;
  b.qps = qps;
  b.eps = eps;
  return b;
}

class WeightedRoundRobinTest : public LoadBalancingPolicyTest {
 protected:
  class ConfigBuilder {
   public:
    ConfigBuilder() {
      // Set blackout period to 1s to make tests fast and deterministic.
      SetBlackoutPeriod(Duration::Seconds(1));
    }

    ConfigBuilder& SetEnableOobLoadReport(bool value) {
      json_["enableOobLoadReport"] = Json::FromBool(value);
      return *this;
    }
    ConfigBuilder& SetOobReportingPeriod(Duration duration) {
      json_["oobReportingPeriod"] = Json::FromString(duration.ToJsonString());
      return *this;
    }
    ConfigBuilder& SetBlackoutPeriod(Duration duration) {
      json_["blackoutPeriod"] = Json::FromString(duration.ToJsonString());
      return *this;
    }
    ConfigBuilder& SetWeightUpdatePeriod(Duration duration) {
      json_["weightUpdatePeriod"] = Json::FromString(duration.ToJsonString());
      return *this;
    }
    ConfigBuilder& SetWeightExpirationPeriod(Duration duration) {
      json_["weightExpirationPeriod"] =
          Json::FromString(duration.ToJsonString());
      return *this;
    }
    ConfigBuilder& SetErrorUtilizationPenalty(float value) {
      json_["errorUtilizationPenalty"] = Json::FromNumber(value);
      return *this;
    }

    RefCountedPtr<LoadBalancingPolicy::Config> Build() {
<<<<<<< HEAD
      Json config = Json::FromArray({Json::FromObject(
          {{"weighted_round_robin_experimental", Json::FromObject(json_)}})});
=======
      Json config = Json::Array{Json::Object{{"weighted_round_robin", json_}}};
>>>>>>> f02ce240
      gpr_log(GPR_INFO, "CONFIG: %s", JsonDump(config).c_str());
      return MakeConfig(config);
    }

   private:
    Json::Object json_;
  };

  // A custom time cache for which InvalidateCache() is a no-op.  This
  // ensures that when the timer callback instantiates its own ExecCtx
  // and therefore its own ScopedTimeCache, it continues to see the time
  // that we are injecting in the test.
  class TestTimeCache final : public Timestamp::ScopedSource {
   public:
    TestTimeCache() : cached_time_(previous()->Now()) {}

    Timestamp Now() override { return cached_time_; }
    void InvalidateCache() override {}

    void IncrementBy(Duration duration) { cached_time_ += duration; }

   private:
    Timestamp cached_time_;
  };

  WeightedRoundRobinTest() {
    mock_ee_ = std::make_shared<MockEventEngine>();
    event_engine_ = mock_ee_;
    auto capture = [this](std::chrono::duration<int64_t, std::nano> duration,
                          absl::AnyInvocable<void()> callback) {
      EXPECT_EQ(duration, expected_weight_update_interval_)
          << "Expected: " << expected_weight_update_interval_.count() << "ns"
          << "\n  Actual: " << duration.count() << "ns";
      intptr_t key = next_key_++;
      timer_callbacks_[key] = std::move(callback);
      return EventEngine::TaskHandle{key, 0};
    };
    ON_CALL(*mock_ee_,
            RunAfter(::testing::_, ::testing::A<absl::AnyInvocable<void()>>()))
        .WillByDefault(capture);
    auto cancel = [this](EventEngine::TaskHandle handle) {
      auto it = timer_callbacks_.find(handle.keys[0]);
      if (it == timer_callbacks_.end()) return false;
      timer_callbacks_.erase(it);
      return true;
    };
    ON_CALL(*mock_ee_, Cancel(::testing::_)).WillByDefault(cancel);
    lb_policy_ = MakeLbPolicy("weighted_round_robin");
  }

  ~WeightedRoundRobinTest() override {
    EXPECT_TRUE(timer_callbacks_.empty())
        << "WARNING: Test did not run all timer callbacks";
  }

  void RunTimerCallback() {
    ASSERT_EQ(timer_callbacks_.size(), 1UL);
    auto it = timer_callbacks_.begin();
    ASSERT_NE(it->second, nullptr);
    std::move(it->second)();
    timer_callbacks_.erase(it);
  }

  RefCountedPtr<LoadBalancingPolicy::SubchannelPicker>
  SendInitialUpdateAndWaitForConnected(
      absl::Span<const absl::string_view> addresses,
      ConfigBuilder config_builder = ConfigBuilder(),
      absl::Span<const absl::string_view> update_addresses = {},
      SourceLocation location = SourceLocation()) {
    if (update_addresses.empty()) update_addresses = addresses;
    EXPECT_EQ(ApplyUpdate(BuildUpdate(update_addresses, config_builder.Build()),
                          lb_policy_.get()),
              absl::OkStatus());
    // Expect the initial CONNECTNG update with a picker that queues.
    ExpectConnectingUpdate(location);
    // RR should have created a subchannel for each address.
    for (size_t i = 0; i < addresses.size(); ++i) {
      auto* subchannel = FindSubchannel(addresses[i]);
      EXPECT_NE(subchannel, nullptr)
          << addresses[i] << " at " << location.file() << ":"
          << location.line();
      if (subchannel == nullptr) return nullptr;
      // RR should ask each subchannel to connect.
      EXPECT_TRUE(subchannel->ConnectionRequested())
          << addresses[i] << " at " << location.file() << ":"
          << location.line();
      // The subchannel will connect successfully.
      subchannel->SetConnectivityState(GRPC_CHANNEL_CONNECTING);
      subchannel->SetConnectivityState(GRPC_CHANNEL_READY);
    }
    return WaitForConnected(location);
  }

  // Returns a map indicating the number of picks for each address.
  static std::map<absl::string_view, size_t> MakePickMap(
      absl::Span<const std::string> picks) {
    std::map<absl::string_view, size_t> actual;
    for (const auto& address : picks) {
      ++actual.emplace(address, 0).first->second;
    }
    return actual;
  }

  // Returns a human-readable string representing the number of picks
  // for each address.
  static std::string PickMapString(
      const std::map<absl::string_view, size_t>& pick_map) {
    return absl::StrJoin(pick_map, ",", absl::PairFormatter("="));
  }

  // Returns the number of picks we need to do to check the specified
  // expectations.
  static size_t NumPicksNeeded(const std::map<absl::string_view /*address*/,
                                              size_t /*num_picks*/>& expected) {
    size_t num_picks = 0;
    for (const auto& p : expected) {
      num_picks += p.second;
    }
    return num_picks;
  }

  // For each pick in picks, reports the backend metrics to the LB policy.
  static void ReportBackendMetrics(
      absl::Span<const std::string> picks,
      const std::vector<
          std::unique_ptr<LoadBalancingPolicy::SubchannelCallTrackerInterface>>&
          subchannel_call_trackers,
      const std::map<absl::string_view /*address*/, BackendMetricData>&
          backend_metrics) {
    for (size_t i = 0; i < picks.size(); ++i) {
      const auto& address = picks[i];
      auto& subchannel_call_tracker = subchannel_call_trackers[i];
      if (subchannel_call_tracker != nullptr) {
        subchannel_call_tracker->Start();
        absl::optional<BackendMetricData> backend_metric_data;
        auto it = backend_metrics.find(address);
        if (it != backend_metrics.end()) {
          backend_metric_data.emplace();
          backend_metric_data->qps = it->second.qps;
          backend_metric_data->eps = it->second.eps;
          backend_metric_data->cpu_utilization = it->second.cpu_utilization;
        }
        FakeMetadata metadata({});
        FakeBackendMetricAccessor backend_metric_accessor(
            std::move(backend_metric_data));
        LoadBalancingPolicy::SubchannelCallTrackerInterface::FinishArgs args = {
            address, absl::OkStatus(), &metadata, &backend_metric_accessor};
        subchannel_call_tracker->Finish(args);
      }
    }
  }

  void ReportOobBackendMetrics(
      const std::map<absl::string_view /*address*/, BackendMetricData>&
          backend_metrics) {
    for (const auto& p : backend_metrics) {
      auto* subchannel = FindSubchannel(p.first);
      BackendMetricData backend_metric_data;
      backend_metric_data.qps = p.second.qps;
      backend_metric_data.eps = p.second.eps;
      backend_metric_data.cpu_utilization = p.second.cpu_utilization;
      subchannel->SendOobBackendMetricReport(backend_metric_data);
    }
  }

  void ExpectWeightedRoundRobinPicks(
      LoadBalancingPolicy::SubchannelPicker* picker,
      const std::map<absl::string_view /*address*/, BackendMetricData>&
          backend_metrics,
      const std::map<absl::string_view /*address*/, size_t /*num_picks*/>&
          expected,
      SourceLocation location = SourceLocation()) {
    std::vector<
        std::unique_ptr<LoadBalancingPolicy::SubchannelCallTrackerInterface>>
        subchannel_call_trackers;
    auto picks = GetCompletePicks(picker, NumPicksNeeded(expected), {},
                                  &subchannel_call_trackers, location);
    ASSERT_TRUE(picks.has_value()) << location.file() << ":" << location.line();
    gpr_log(GPR_INFO, "PICKS: %s", absl::StrJoin(*picks, " ").c_str());
    ReportBackendMetrics(*picks, subchannel_call_trackers, backend_metrics);
    auto actual = MakePickMap(*picks);
    gpr_log(GPR_INFO, "Pick map: %s", PickMapString(actual).c_str());
    EXPECT_EQ(expected, actual)
        << "Expected: " << PickMapString(expected)
        << "\nActual: " << PickMapString(actual) << "\nat " << location.file()
        << ":" << location.line();
  }

  bool WaitForWeightedRoundRobinPicks(
      RefCountedPtr<LoadBalancingPolicy::SubchannelPicker>* picker,
      const std::map<absl::string_view /*address*/, BackendMetricData>&
          backend_metrics,
      std::map<absl::string_view /*address*/, size_t /*num_picks*/> expected,
      absl::Duration timeout = absl::Seconds(5),
      SourceLocation location = SourceLocation()) {
    gpr_log(GPR_INFO, "==> WaitForWeightedRoundRobinPicks(): Expecting %s",
            PickMapString(expected).c_str());
    size_t num_picks = NumPicksNeeded(expected);
    absl::Time deadline = absl::Now() + timeout;
    while (true) {
      gpr_log(GPR_INFO, "TOP OF LOOP");
      // We need to see the expected weights for 3 consecutive passes, just
      // to make sure we're consistently returning the right weights.
      size_t num_passes = 0;
      for (; num_passes < 3; ++num_passes) {
        gpr_log(GPR_INFO, "PASS %" PRIuPTR ": DOING PICKS", num_passes);
        std::vector<std::unique_ptr<
            LoadBalancingPolicy::SubchannelCallTrackerInterface>>
            subchannel_call_trackers;
        auto picks = GetCompletePicks(picker->get(), num_picks, {},
                                      &subchannel_call_trackers, location);
        EXPECT_TRUE(picks.has_value())
            << location.file() << ":" << location.line();
        if (!picks.has_value()) return false;
        gpr_log(GPR_INFO, "PICKS: %s", absl::StrJoin(*picks, " ").c_str());
        // Report backend metrics to the LB policy.
        ReportBackendMetrics(*picks, subchannel_call_trackers, backend_metrics);
        // Check the observed weights.
        auto actual = MakePickMap(*picks);
        gpr_log(GPR_INFO, "Pick map:\nExpected: %s\n  Actual: %s",
                PickMapString(expected).c_str(), PickMapString(actual).c_str());
        if (expected != actual) {
          // Make sure each address is one of the expected addresses,
          // even if the weights aren't as expected.
          for (const auto& address : *picks) {
            bool found = expected.find(address) != expected.end();
            EXPECT_TRUE(found)
                << "unexpected pick address " << address << " at "
                << location.file() << ":" << location.line();
            if (!found) return false;
          }
          break;
        }
        // If there's another picker update in the queue, don't bother
        // doing another pass, since we want to make sure we're using
        // the latest picker.
        if (!helper_->QueueEmpty()) break;
      }
      if (num_passes == 3) return true;
      // If we're out of time, give up.
      absl::Time now = absl::Now();
      EXPECT_LT(now, deadline) << location.file() << ":" << location.line();
      if (now >= deadline) return false;
      // Get a new picker if there is an update; otherwise, wait for the
      // weights to be recalculated.
      if (!helper_->QueueEmpty()) {
        *picker = ExpectState(GRPC_CHANNEL_READY, absl::OkStatus(), location);
        EXPECT_NE(*picker, nullptr)
            << location.file() << ":" << location.line();
        if (*picker == nullptr) return false;
      } else {
        gpr_log(GPR_INFO, "running timer callback...");
        RunTimerCallback();
      }
      // Increment time.
      time_cache_.IncrementBy(Duration::Seconds(1));
    }
  }

  OrphanablePtr<LoadBalancingPolicy> lb_policy_;
  std::shared_ptr<MockEventEngine> mock_ee_;
  std::map<intptr_t, absl::AnyInvocable<void()>> timer_callbacks_;
  intptr_t next_key_ = 1;
  EventEngine::Duration expected_weight_update_interval_ =
      std::chrono::seconds(1);
  TestTimeCache time_cache_;
};

TEST_F(WeightedRoundRobinTest, Basic) {
  // Send address list to LB policy.
  const std::array<absl::string_view, 3> kAddresses = {
      "ipv4:127.0.0.1:441", "ipv4:127.0.0.1:442", "ipv4:127.0.0.1:443"};
  auto picker = SendInitialUpdateAndWaitForConnected(kAddresses);
  ASSERT_NE(picker, nullptr);
  // Address 0 gets weight 1, address 1 gets weight 3.
  // No utilization report from backend 2, so it gets the average weight 2.
  WaitForWeightedRoundRobinPicks(
      &picker,
      {{kAddresses[0], MakeBackendMetricData(/*cpu_utilization=*/0.9,
                                             /*qps=*/100.0, /*eps=*/0.0)},
       {kAddresses[1], MakeBackendMetricData(/*cpu_utilization=*/0.3,
                                             /*qps=*/100.0, /*eps=*/0.0)}},
      {{kAddresses[0], 1}, {kAddresses[1], 3}, {kAddresses[2], 2}});
  // Now have backend 2 report utilization the same as backend 1, so its
  // weight will be the same.
  WaitForWeightedRoundRobinPicks(
      &picker,
      {{kAddresses[0], MakeBackendMetricData(/*cpu_utilization=*/0.9,
                                             /*qps=*/100.0, /*eps=*/0.0)},
       {kAddresses[1], MakeBackendMetricData(/*cpu_utilization=*/0.3,
                                             /*qps=*/100.0, /*eps=*/0.0)},
       {kAddresses[2], MakeBackendMetricData(/*cpu_utilization=*/0.3,
                                             /*qps=*/100.0, /*eps=*/0.0)}},
      {{kAddresses[0], 1}, {kAddresses[1], 3}, {kAddresses[2], 3}});
}

TEST_F(WeightedRoundRobinTest, Eps) {
  // Send address list to LB policy.
  const std::array<absl::string_view, 3> kAddresses = {
      "ipv4:127.0.0.1:441", "ipv4:127.0.0.1:442", "ipv4:127.0.0.1:443"};
  auto picker = SendInitialUpdateAndWaitForConnected(
      kAddresses, ConfigBuilder().SetErrorUtilizationPenalty(1.0));
  ASSERT_NE(picker, nullptr);
  // Expected weights: 1/(0.1+0.5) : 1/(0.1+0.2) : 1/(0.1+0.1) = 1:2:3
  WaitForWeightedRoundRobinPicks(
      &picker,
      {{kAddresses[0], MakeBackendMetricData(/*cpu_utilization=*/0.1,
                                             /*qps=*/100.0, /*eps=*/50.0)},
       {kAddresses[1], MakeBackendMetricData(/*cpu_utilization=*/0.1,
                                             /*qps=*/100.0, /*eps=*/20.0)},
       {kAddresses[2], MakeBackendMetricData(/*cpu_utilization=*/0.1,
                                             /*qps=*/100.0, /*eps=*/10.0)}},
      {{kAddresses[0], 1}, {kAddresses[1], 2}, {kAddresses[2], 3}});
}

TEST_F(WeightedRoundRobinTest, IgnoresDuplicateAddresses) {
  // Send address list to LB policy.
  const std::array<absl::string_view, 3> kAddresses = {
      "ipv4:127.0.0.1:441", "ipv4:127.0.0.1:442", "ipv4:127.0.0.1:443"};
  const std::array<absl::string_view, 4> kUpdateAddresses = {
      "ipv4:127.0.0.1:441", "ipv4:127.0.0.1:442", "ipv4:127.0.0.1:443",
      "ipv4:127.0.0.1:441"};
  auto picker = SendInitialUpdateAndWaitForConnected(
      kAddresses, ConfigBuilder(), kUpdateAddresses);
  ASSERT_NE(picker, nullptr);
  // Address 0 gets weight 1, address 1 gets weight 3.
  // No utilization report from backend 2, so it gets the average weight 2.
  WaitForWeightedRoundRobinPicks(
      &picker,
      {{kAddresses[0], MakeBackendMetricData(/*cpu_utilization=*/0.9,
                                             /*qps=*/100.0, /*eps=*/0.0)},
       {kAddresses[1], MakeBackendMetricData(/*cpu_utilization=*/0.3,
                                             /*qps=*/100.0, /*eps=*/0.0)}},
      {{kAddresses[0], 1}, {kAddresses[1], 3}, {kAddresses[2], 2}});
  // Now have backend 2 report utilization the same as backend 1, so its
  // weight will be the same.
  WaitForWeightedRoundRobinPicks(
      &picker,
      {{kAddresses[0], MakeBackendMetricData(/*cpu_utilization=*/0.9,
                                             /*qps=*/100.0, /*eps=*/0.0)},
       {kAddresses[1], MakeBackendMetricData(/*cpu_utilization=*/0.3,
                                             /*qps=*/100.0, /*eps=*/0.0)},
       {kAddresses[2], MakeBackendMetricData(/*cpu_utilization=*/0.3,
                                             /*qps=*/100.0, /*eps=*/0.0)}},
      {{kAddresses[0], 1}, {kAddresses[1], 3}, {kAddresses[2], 3}});
}

TEST_F(WeightedRoundRobinTest, FallsBackToRoundRobinWithoutWeights) {
  // Send address list to LB policy.
  const std::array<absl::string_view, 3> kAddresses = {
      "ipv4:127.0.0.1:441", "ipv4:127.0.0.1:442", "ipv4:127.0.0.1:443"};
  auto picker = SendInitialUpdateAndWaitForConnected(kAddresses);
  ASSERT_NE(picker, nullptr);
  // Backends do not report utilization, so all are weighted the same.
  WaitForWeightedRoundRobinPicks(
      &picker, {},
      {{kAddresses[0], 1}, {kAddresses[1], 1}, {kAddresses[2], 1}});
}

TEST_F(WeightedRoundRobinTest, OobReporting) {
  // Send address list to LB policy.
  const std::array<absl::string_view, 3> kAddresses = {
      "ipv4:127.0.0.1:441", "ipv4:127.0.0.1:442", "ipv4:127.0.0.1:443"};
  auto picker = SendInitialUpdateAndWaitForConnected(
      kAddresses, ConfigBuilder().SetEnableOobLoadReport(true));
  ASSERT_NE(picker, nullptr);
  // Address 0 gets weight 1, address 1 gets weight 3.
  // No utilization report from backend 2, so it gets the average weight 2.
  ReportOobBackendMetrics(
      {{kAddresses[0], MakeBackendMetricData(/*cpu_utilization=*/0.9,
                                             /*qps=*/100.0, /*eps=*/0.0)},
       {kAddresses[1], MakeBackendMetricData(/*cpu_utilization=*/0.3,
                                             /*qps=*/100.0, /*eps=*/0.0)}});
  WaitForWeightedRoundRobinPicks(
      &picker, {},
      {{kAddresses[0], 1}, {kAddresses[1], 3}, {kAddresses[2], 2}});
  // Now have backend 2 report utilization the same as backend 1, so its
  // weight will be the same.
  ReportOobBackendMetrics(
      {{kAddresses[0], MakeBackendMetricData(/*cpu_utilization=*/0.9,
                                             /*qps=*/100.0, /*eps=*/0.0)},
       {kAddresses[1], MakeBackendMetricData(/*cpu_utilization=*/0.3,
                                             /*qps=*/100.0, /*eps=*/0.0)},
       {kAddresses[2], MakeBackendMetricData(/*cpu_utilization=*/0.3,
                                             /*qps=*/100.0, /*eps=*/0.0)}});
  WaitForWeightedRoundRobinPicks(
      &picker, {},
      {{kAddresses[0], 1}, {kAddresses[1], 3}, {kAddresses[2], 3}});
  // Verify that OOB reporting interval is the default.
  for (const auto& address : kAddresses) {
    auto* subchannel = FindSubchannel(address);
    ASSERT_NE(subchannel, nullptr);
    subchannel->CheckOobReportingPeriod(Duration::Seconds(10));
  }
}

TEST_F(WeightedRoundRobinTest, HonorsOobReportingPeriod) {
  const std::array<absl::string_view, 3> kAddresses = {
      "ipv4:127.0.0.1:441", "ipv4:127.0.0.1:442", "ipv4:127.0.0.1:443"};
  auto picker = SendInitialUpdateAndWaitForConnected(
      kAddresses,
      ConfigBuilder().SetEnableOobLoadReport(true).SetOobReportingPeriod(
          Duration::Seconds(5)));
  ASSERT_NE(picker, nullptr);
  ReportOobBackendMetrics(
      {{kAddresses[0], MakeBackendMetricData(/*cpu_utilization=*/0.9,
                                             /*qps=*/100.0, /*eps=*/0.0)},
       {kAddresses[1], MakeBackendMetricData(/*cpu_utilization=*/0.3,
                                             /*qps=*/100.0, /*eps=*/0.0)},
       {kAddresses[2], MakeBackendMetricData(/*cpu_utilization=*/0.3,
                                             /*qps=*/100.0, /*eps=*/0.0)}});
  WaitForWeightedRoundRobinPicks(
      &picker, {},
      {{kAddresses[0], 1}, {kAddresses[1], 3}, {kAddresses[2], 3}});
  for (const auto& address : kAddresses) {
    auto* subchannel = FindSubchannel(address);
    ASSERT_NE(subchannel, nullptr);
    subchannel->CheckOobReportingPeriod(Duration::Seconds(5));
  }
}

TEST_F(WeightedRoundRobinTest, HonorsWeightUpdatePeriod) {
  const std::array<absl::string_view, 3> kAddresses = {
      "ipv4:127.0.0.1:441", "ipv4:127.0.0.1:442", "ipv4:127.0.0.1:443"};
  expected_weight_update_interval_ = std::chrono::seconds(2);
  auto picker = SendInitialUpdateAndWaitForConnected(
      kAddresses, ConfigBuilder().SetWeightUpdatePeriod(Duration::Seconds(2)));
  ASSERT_NE(picker, nullptr);
  WaitForWeightedRoundRobinPicks(
      &picker,
      {{kAddresses[0], MakeBackendMetricData(/*cpu_utilization=*/0.9,
                                             /*qps=*/100.0, /*eps=*/0.0)},
       {kAddresses[1], MakeBackendMetricData(/*cpu_utilization=*/0.3,
                                             /*qps=*/100.0, /*eps=*/0.0)},
       {kAddresses[2], MakeBackendMetricData(/*cpu_utilization=*/0.3,
                                             /*qps=*/100.0, /*eps=*/0.0)}},
      {{kAddresses[0], 1}, {kAddresses[1], 3}, {kAddresses[2], 3}});
}

TEST_F(WeightedRoundRobinTest, WeightUpdatePeriodLowerBound) {
  const std::array<absl::string_view, 3> kAddresses = {
      "ipv4:127.0.0.1:441", "ipv4:127.0.0.1:442", "ipv4:127.0.0.1:443"};
  expected_weight_update_interval_ = std::chrono::milliseconds(100);
  auto picker = SendInitialUpdateAndWaitForConnected(
      kAddresses,
      ConfigBuilder().SetWeightUpdatePeriod(Duration::Milliseconds(10)));
  ASSERT_NE(picker, nullptr);
  WaitForWeightedRoundRobinPicks(
      &picker,
      {{kAddresses[0], MakeBackendMetricData(/*cpu_utilization=*/0.9,
                                             /*qps=*/100.0, /*eps=*/0.0)},
       {kAddresses[1], MakeBackendMetricData(/*cpu_utilization=*/0.3,
                                             /*qps=*/100.0, /*eps=*/0.0)},
       {kAddresses[2], MakeBackendMetricData(/*cpu_utilization=*/0.3,
                                             /*qps=*/100.0, /*eps=*/0.0)}},
      {{kAddresses[0], 1}, {kAddresses[1], 3}, {kAddresses[2], 3}});
}

TEST_F(WeightedRoundRobinTest, WeightExpirationPeriod) {
  // Send address list to LB policy.
  const std::array<absl::string_view, 3> kAddresses = {
      "ipv4:127.0.0.1:441", "ipv4:127.0.0.1:442", "ipv4:127.0.0.1:443"};
  auto picker = SendInitialUpdateAndWaitForConnected(
      kAddresses,
      ConfigBuilder().SetWeightExpirationPeriod(Duration::Seconds(2)));
  ASSERT_NE(picker, nullptr);
  // All backends report weights.
  WaitForWeightedRoundRobinPicks(
      &picker,
      {{kAddresses[0], MakeBackendMetricData(/*cpu_utilization=*/0.9,
                                             /*qps=*/100.0, /*eps=*/0.0)},
       {kAddresses[1], MakeBackendMetricData(/*cpu_utilization=*/0.3,
                                             /*qps=*/100.0, /*eps=*/0.0)},
       {kAddresses[2], MakeBackendMetricData(/*cpu_utilization=*/0.3,
                                             /*qps=*/100.0, /*eps=*/0.0)}},
      {{kAddresses[0], 1}, {kAddresses[1], 3}, {kAddresses[2], 3}});
  // Advance time to make weights stale and trigger the timer callback
  // to recompute weights.
  time_cache_.IncrementBy(Duration::Seconds(2));
  RunTimerCallback();
  // Picker should now be falling back to round-robin.
  ExpectWeightedRoundRobinPicks(
      picker.get(), {},
      {{kAddresses[0], 3}, {kAddresses[1], 3}, {kAddresses[2], 3}});
}

TEST_F(WeightedRoundRobinTest, BlackoutPeriodAfterWeightExpiration) {
  // Send address list to LB policy.
  const std::array<absl::string_view, 3> kAddresses = {
      "ipv4:127.0.0.1:441", "ipv4:127.0.0.1:442", "ipv4:127.0.0.1:443"};
  auto picker = SendInitialUpdateAndWaitForConnected(
      kAddresses,
      ConfigBuilder().SetWeightExpirationPeriod(Duration::Seconds(2)));
  ASSERT_NE(picker, nullptr);
  // All backends report weights.
  WaitForWeightedRoundRobinPicks(
      &picker,
      {{kAddresses[0], MakeBackendMetricData(/*cpu_utilization=*/0.9,
                                             /*qps=*/100.0, /*eps=*/0.0)},
       {kAddresses[1], MakeBackendMetricData(/*cpu_utilization=*/0.3,
                                             /*qps=*/100.0, /*eps=*/0.0)},
       {kAddresses[2], MakeBackendMetricData(/*cpu_utilization=*/0.3,
                                             /*qps=*/100.0, /*eps=*/0.0)}},
      {{kAddresses[0], 1}, {kAddresses[1], 3}, {kAddresses[2], 3}});
  // Advance time to make weights stale and trigger the timer callback
  // to recompute weights.
  time_cache_.IncrementBy(Duration::Seconds(2));
  RunTimerCallback();
  // Picker should now be falling back to round-robin.
  ExpectWeightedRoundRobinPicks(
      picker.get(), {},
      {{kAddresses[0], 3}, {kAddresses[1], 3}, {kAddresses[2], 3}});
  // Now start sending weights again.  They should not be used yet,
  // because we're still in the blackout period.
  ExpectWeightedRoundRobinPicks(
      picker.get(),
      {{kAddresses[0], MakeBackendMetricData(/*cpu_utilization=*/0.3,
                                             /*qps=*/100.0, /*eps=*/0.0)},
       {kAddresses[1], MakeBackendMetricData(/*cpu_utilization=*/0.3,
                                             /*qps=*/100.0, /*eps=*/0.0)},
       {kAddresses[2], MakeBackendMetricData(/*cpu_utilization=*/0.9,
                                             /*qps=*/100.0, /*eps=*/0.0)}},
      {{kAddresses[0], 3}, {kAddresses[1], 3}, {kAddresses[2], 3}});
  // Advance time past the blackout period.  This should cause the
  // weights to be used.
  time_cache_.IncrementBy(Duration::Seconds(1));
  RunTimerCallback();
  ExpectWeightedRoundRobinPicks(
      picker.get(), {},
      {{kAddresses[0], 3}, {kAddresses[1], 3}, {kAddresses[2], 1}});
}

TEST_F(WeightedRoundRobinTest, BlackoutPeriodAfterDisconnect) {
  // Send address list to LB policy.
  const std::array<absl::string_view, 3> kAddresses = {
      "ipv4:127.0.0.1:441", "ipv4:127.0.0.1:442", "ipv4:127.0.0.1:443"};
  auto picker = SendInitialUpdateAndWaitForConnected(
      kAddresses,
      ConfigBuilder().SetWeightExpirationPeriod(Duration::Seconds(2)));
  ASSERT_NE(picker, nullptr);
  // All backends report weights.
  WaitForWeightedRoundRobinPicks(
      &picker,
      {{kAddresses[0], MakeBackendMetricData(/*cpu_utilization=*/0.9,
                                             /*qps=*/100.0, /*eps=*/0.0)},
       {kAddresses[1], MakeBackendMetricData(/*cpu_utilization=*/0.3,
                                             /*qps=*/100.0, /*eps=*/0.0)},
       {kAddresses[2], MakeBackendMetricData(/*cpu_utilization=*/0.3,
                                             /*qps=*/100.0, /*eps=*/0.0)}},
      {{kAddresses[0], 1}, {kAddresses[1], 3}, {kAddresses[2], 3}});
  // Trigger disconnection and reconnection on address 2.
  auto* subchannel = FindSubchannel(kAddresses[2]);
  subchannel->SetConnectivityState(GRPC_CHANNEL_IDLE);
  ExpectReresolutionRequest();
  EXPECT_TRUE(subchannel->ConnectionRequested());
  subchannel->SetConnectivityState(GRPC_CHANNEL_CONNECTING);
  subchannel->SetConnectivityState(GRPC_CHANNEL_READY);
  // Wait for the address to come back.  Note that we have not advanced
  // time, so the address will still be in the blackout period,
  // resulting in it being assigned the average weight.
  picker = ExpectState(GRPC_CHANNEL_READY, absl::OkStatus());
  WaitForWeightedRoundRobinPicks(
      &picker,
      {{kAddresses[0], MakeBackendMetricData(/*cpu_utilization=*/0.9,
                                             /*qps=*/100.0, /*eps=*/0.0)},
       {kAddresses[1], MakeBackendMetricData(/*cpu_utilization=*/0.3,
                                             /*qps=*/100.0, /*eps=*/0.0)},
       {kAddresses[2], MakeBackendMetricData(/*cpu_utilization=*/0.3,
                                             /*qps=*/100.0, /*eps=*/0.0)}},
      {{kAddresses[0], 1}, {kAddresses[1], 3}, {kAddresses[2], 2}});
  // Advance time to exceed the blackout period and trigger the timer
  // callback to recompute weights.
  time_cache_.IncrementBy(Duration::Seconds(1));
  RunTimerCallback();
  ExpectWeightedRoundRobinPicks(
      picker.get(),
      {{kAddresses[0], MakeBackendMetricData(/*cpu_utilization=*/0.3,
                                             /*qps=*/100.0, /*eps=*/0.0)},
       {kAddresses[1], MakeBackendMetricData(/*cpu_utilization=*/0.3,
                                             /*qps=*/100.0, /*eps=*/0.0)},
       {kAddresses[2], MakeBackendMetricData(/*cpu_utilization=*/0.9,
                                             /*qps=*/100.0, /*eps=*/0.0)}},
      {{kAddresses[0], 1}, {kAddresses[1], 3}, {kAddresses[2], 3}});
}

TEST_F(WeightedRoundRobinTest, ZeroErrorUtilPenalty) {
  // Send address list to LB policy.
  const std::array<absl::string_view, 3> kAddresses = {
      "ipv4:127.0.0.1:441", "ipv4:127.0.0.1:442", "ipv4:127.0.0.1:443"};
  auto picker = SendInitialUpdateAndWaitForConnected(
      kAddresses, ConfigBuilder().SetErrorUtilizationPenalty(0.0));
  ASSERT_NE(picker, nullptr);
  // Expected weights: 1:1:1
  WaitForWeightedRoundRobinPicks(
      &picker,
      {{kAddresses[0], MakeBackendMetricData(/*cpu_utilization=*/0.1,
                                             /*qps=*/100.0, /*eps=*/50.0)},
       {kAddresses[1], MakeBackendMetricData(/*cpu_utilization=*/0.1,
                                             /*qps=*/100.0, /*eps=*/20.0)},
       {kAddresses[2], MakeBackendMetricData(/*cpu_utilization=*/0.1,
                                             /*qps=*/100.0, /*eps=*/10.0)}},
      {{kAddresses[0], 1}, {kAddresses[1], 1}, {kAddresses[2], 1}});
}

}  // namespace
}  // namespace testing
}  // namespace grpc_core

int main(int argc, char** argv) {
  ::testing::InitGoogleTest(&argc, argv);
  grpc::testing::TestEnvironment env(&argc, argv);
  grpc_init();
  int ret = RUN_ALL_TESTS();
  grpc_shutdown();
  return ret;
}<|MERGE_RESOLUTION|>--- conflicted
+++ resolved
@@ -107,12 +107,8 @@
     }
 
     RefCountedPtr<LoadBalancingPolicy::Config> Build() {
-<<<<<<< HEAD
       Json config = Json::FromArray({Json::FromObject(
-          {{"weighted_round_robin_experimental", Json::FromObject(json_)}})});
-=======
-      Json config = Json::Array{Json::Object{{"weighted_round_robin", json_}}};
->>>>>>> f02ce240
+          {{"weighted_round_robin", Json::FromObject(json_)}})});
       gpr_log(GPR_INFO, "CONFIG: %s", JsonDump(config).c_str());
       return MakeConfig(config);
     }
