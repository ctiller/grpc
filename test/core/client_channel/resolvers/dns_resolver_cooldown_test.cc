--- conflicted
+++ resolved
@@ -55,27 +55,6 @@
   grpc_pollset_set* pollset_set;
 } g_iomgr_args;
 
-<<<<<<< HEAD
-// Wrapper around default resolve_address in order to count the number of
-// times we incur in a system-level name resolution.
-static void test_resolve_address_impl(const char* name,
-                                      const char* default_port,
-                                      grpc_pollset_set* /*interested_parties*/,
-                                      grpc_closure* on_done,
-                                      grpc_resolved_addresses** addrs) {
-  default_resolve_address->resolve_address(
-      name, default_port, g_iomgr_args.pollset_set, on_done, addrs);
-  ++g_resolution_count;
-  static grpc_core::Timestamp last_resolution_time;
-  if (last_resolution_time == 0) {
-    last_resolution_time =
-        grpc_timespec_to_millis_round_up(gpr_now(GPR_CLOCK_MONOTONIC));
-  } else {
-    grpc_core::Timestamp now =
-        grpc_timespec_to_millis_round_up(gpr_now(GPR_CLOCK_MONOTONIC));
-    GPR_ASSERT(now - last_resolution_time >= kMinResolutionPeriodMs);
-    last_resolution_time = now;
-=======
 namespace {
 
 grpc_core::DNSResolver* g_default_dns_resolver;
@@ -110,7 +89,6 @@
     // grpc_core::ExecCtx::Get()->Now() right after this returns.
     grpc_core::ExecCtx::Get()->InvalidateNow();
     return result;
->>>>>>> 44e7be44
   }
 
   absl::StatusOr<std::vector<grpc_resolved_address>> ResolveNameBlocking(
@@ -131,8 +109,8 @@
       dns_server, name, default_port, g_iomgr_args.pollset_set, on_done,
       addresses, balancer_addresses, service_config_json, query_timeout_ms);
   ++g_resolution_count;
-  static grpc_core::Timestamp last_resolution_time;
-  grpc_core::Timestamp now =
+  static grpc_millis last_resolution_time = 0;
+  grpc_millis now =
       grpc_timespec_to_millis_round_up(gpr_now(GPR_CLOCK_MONOTONIC));
   gpr_log(GPR_DEBUG,
           "last_resolution_time:%" PRId64 " now:%" PRId64
@@ -186,21 +164,20 @@
   gpr_free(args->pollset);
 }
 
-static grpc_core::Timestamp n_sec_deadline(int seconds) {
+static grpc_millis n_sec_deadline(int seconds) {
   return grpc_timespec_to_millis_round_up(
       grpc_timeout_seconds_to_deadline(seconds));
 }
 
 static void poll_pollset_until_request_done(iomgr_args* args) {
   grpc_core::ExecCtx exec_ctx;
-  grpc_core::Timestamp deadline = n_sec_deadline(10);
+  grpc_millis deadline = n_sec_deadline(10);
   while (true) {
     bool done = gpr_atm_acq_load(&args->done_atm) != 0;
     if (done) {
       break;
     }
-    grpc_core::Timestamp time_left =
-        deadline - grpc_core::ExecCtx::Get()->Now();
+    grpc_millis time_left = deadline - grpc_core::ExecCtx::Get()->Now();
     gpr_log(GPR_DEBUG, "done=%d, time_left=%" PRId64, done, time_left);
     GPR_ASSERT(time_left >= 0);
     grpc_pollset_worker* worker = nullptr;
