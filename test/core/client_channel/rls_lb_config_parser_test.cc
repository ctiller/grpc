--- conflicted
+++ resolved
@@ -187,24 +187,15 @@
       ServiceConfigImpl::Create(ChannelArgs(), service_config_json);
   EXPECT_EQ(service_config.status().code(), absl::StatusCode::kInvalidArgument);
   EXPECT_THAT(
-      std::string(service_config.status().message()),
-      ::testing::ContainsRegex(
-<<<<<<< HEAD
-          "errors parsing RLS LB policy config" CHILD_ERROR_TAG
-          "field:routeLookupChannelServiceConfig" CHILD_ERROR_TAG
-          "Service config parsing errors: \\[errors validating JSON: \\["
+      service_config.status().message(),
+      ::testing::HasSubstr(
+          "errors validing RLS LB policy config: ["
+          "field:routeLookupChannelServiceConfig error:"
+          "INVALID_ARGUMENT:Service config parsing errors: ["
+          "errors validating JSON: ["
           "field:loadBalancingPolicy error:"
-          "unknown LB policy \"unknown\"\\]\\]"))
-=======
-          "errors validing RLS LB policy config: \\["
-          "field:routeLookupChannelServiceConfig error:"
-          "INVALID_ARGUMENT:Service config parsing errors: \\["
-          "error parsing client channel global parameters: "
-          "UNKNOWN:Client channel global parser"
-          ".*children:.*"
-          "\\[UNKNOWN:field:loadBalancingPolicy error:Unknown lb policy.*"
-          "field:routeLookupConfig error:field not present\\]"))
->>>>>>> 6ab3d79d
+          "unknown LB policy \"unknown\"]]; "
+          "field:routeLookupConfig error:field not present]"))
       << service_config.status();
 }
 
