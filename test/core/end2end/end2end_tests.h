--- conflicted
+++ resolved
@@ -562,12 +562,6 @@
   // no events occur.
   void Step(absl::optional<Duration> timeout = absl::nullopt,
             SourceLocation whence = {}) {
-<<<<<<< HEAD
-=======
-    fprintf(stderr, "step test %s nexp=%d\n",
-            timeout.has_value() ? timeout->ToString().c_str() : "null",
-            expectations_);
->>>>>>> 8a91a68d
     if (expectations_ == 0) {
       cq_verifier().VerifyEmpty(timeout.value_or(Duration::Seconds(1)), whence);
       return;
