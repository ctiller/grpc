/*
 *
 * Copyright 2016 gRPC authors.
 *
 * Licensed under the Apache License, Version 2.0 (the "License");
 * you may not use this file except in compliance with the License.
 * You may obtain a copy of the License at
 *
 *     http://www.apache.org/licenses/LICENSE-2.0
 *
 * Unless required by applicable law or agreed to in writing, software
 * distributed under the License is distributed on an "AS IS" BASIS,
 * WITHOUT WARRANTIES OR CONDITIONS OF ANY KIND, either express or implied.
 * See the License for the specific language governing permissions and
 * limitations under the License.
 *
 */

#include <string.h>

#include <grpc/grpc.h>
#include <grpc/grpc_security.h>
#include <grpc/support/alloc.h>
#include <grpc/support/log.h>
#include <grpc/support/string_util.h>

#include "src/core/ext/filters/client_channel/resolver/dns/c_ares/grpc_ares_wrapper.h"
#include "src/core/ext/filters/client_channel/server_address.h"
#include "src/core/ext/transport/chttp2/transport/chttp2_transport.h"
#include "src/core/lib/channel/channel_args.h"
#include "src/core/lib/gpr/env.h"
#include "src/core/lib/iomgr/executor.h"
#include "src/core/lib/iomgr/resolve_address.h"
#include "src/core/lib/iomgr/tcp_client.h"
#include "src/core/lib/iomgr/timer.h"
#include "src/core/lib/iomgr/timer_manager.h"
#include "src/core/lib/slice/slice_internal.h"
#include "src/core/lib/surface/channel.h"
#include "src/core/lib/surface/server.h"
#include "src/core/lib/transport/metadata.h"
#include "src/libfuzzer/libfuzzer_macro.h"
#include "test/core/end2end/data/ssl_test_data.h"
#include "test/core/end2end/fuzzers/api_fuzzer.pb.h"
#include "test/core/util/passthru_endpoint.h"

////////////////////////////////////////////////////////////////////////////////
// logging

bool squelch = true;
bool leak_check = true;

static void dont_log(gpr_log_func_args* /*args*/) {}

////////////////////////////////////////////////////////////////////////////////
// global state

static gpr_timespec g_now;
static grpc_server* g_server;
static grpc_channel* g_channel;
static grpc_resource_quota* g_resource_quota;

extern gpr_timespec (*gpr_now_impl)(gpr_clock_type clock_type);

static gpr_timespec now_impl(gpr_clock_type clock_type) {
  GPR_ASSERT(clock_type != GPR_TIMESPAN);
  gpr_timespec ts = g_now;
  ts.clock_type = clock_type;
  return ts;
}

////////////////////////////////////////////////////////////////////////////////
// dns resolution

typedef struct addr_req {
  grpc_timer timer;
  char* addr;
  grpc_closure* on_done;
  grpc_resolved_addresses** addrs;
  std::unique_ptr<grpc_core::ServerAddressList>* addresses;
} addr_req;

static void finish_resolve(void* arg, grpc_error_handle error) {
  addr_req* r = static_cast<addr_req*>(arg);

  if (error == GRPC_ERROR_NONE && 0 == strcmp(r->addr, "server")) {
    if (r->addrs != nullptr) {
      grpc_resolved_addresses* addrs =
          static_cast<grpc_resolved_addresses*>(gpr_malloc(sizeof(*addrs)));
      addrs->naddrs = 1;
      addrs->addrs = static_cast<grpc_resolved_address*>(
          gpr_malloc(sizeof(*addrs->addrs)));
      addrs->addrs[0].len = 0;
      *r->addrs = addrs;
    } else if (r->addresses != nullptr) {
      *r->addresses = absl::make_unique<grpc_core::ServerAddressList>();
      grpc_resolved_address fake_resolved_address;
      memset(&fake_resolved_address, 0, sizeof(fake_resolved_address));
      fake_resolved_address.len = 0;
      (*r->addresses)->emplace_back(fake_resolved_address, nullptr);
    }
    grpc_core::ExecCtx::Run(DEBUG_LOCATION, r->on_done, GRPC_ERROR_NONE);
  } else {
    grpc_core::ExecCtx::Run(DEBUG_LOCATION, r->on_done,
                            GRPC_ERROR_CREATE_REFERENCING_FROM_STATIC_STRING(
                                "Resolution failed", &error, 1));
  }

  gpr_free(r->addr);
  delete r;
}

void my_resolve_address(const char* addr, const char* /*default_port*/,
                        grpc_pollset_set* /*interested_parties*/,
                        grpc_closure* on_done,
                        grpc_resolved_addresses** addrs) {
  addr_req* r = new addr_req();
  r->addr = gpr_strdup(addr);
  r->on_done = on_done;
  r->addrs = addrs;
  grpc_timer_init(
      &r->timer, GPR_MS_PER_SEC + grpc_core::ExecCtx::Get()->Now(),
      GRPC_CLOSURE_CREATE(finish_resolve, r, grpc_schedule_on_exec_ctx));
}

static grpc_address_resolver_vtable fuzzer_resolver = {my_resolve_address,
                                                       nullptr};

grpc_ares_request* my_dns_lookup_ares_locked(
    const char* /*dns_server*/, const char* addr, const char* /*default_port*/,
    grpc_pollset_set* /*interested_parties*/, grpc_closure* on_done,
    std::unique_ptr<grpc_core::ServerAddressList>* addresses,
    std::unique_ptr<grpc_core::ServerAddressList>* /*balancer_addresses*/,
    char** /*service_config_json*/, int /*query_timeout*/,
    std::shared_ptr<grpc_core::WorkSerializer> /*combiner*/) {
  addr_req* r = new addr_req();
  r->addr = gpr_strdup(addr);
  r->on_done = on_done;
  r->addrs = nullptr;
  r->addresses = addresses;
  grpc_timer_init(
      &r->timer, GPR_MS_PER_SEC + grpc_core::ExecCtx::Get()->Now(),
      GRPC_CLOSURE_CREATE(finish_resolve, r, grpc_schedule_on_exec_ctx));
  return nullptr;
}

static void my_cancel_ares_request_locked(grpc_ares_request* request) {
  GPR_ASSERT(request == nullptr);
}

////////////////////////////////////////////////////////////////////////////////
// client connection

static void sched_connect(grpc_closure* closure, grpc_endpoint** ep,
                          gpr_timespec deadline);

typedef struct {
  grpc_timer timer;
  grpc_closure* closure;
  grpc_endpoint** ep;
  gpr_timespec deadline;
} future_connect;

static void do_connect(void* arg, grpc_error_handle error) {
  future_connect* fc = static_cast<future_connect*>(arg);
  if (error != GRPC_ERROR_NONE) {
    *fc->ep = nullptr;
    grpc_core::ExecCtx::Run(DEBUG_LOCATION, fc->closure, GRPC_ERROR_REF(error));
  } else if (g_server != nullptr) {
    grpc_endpoint* client;
    grpc_endpoint* server;
    grpc_passthru_endpoint_create(&client, &server, nullptr);
    *fc->ep = client;

    grpc_transport* transport =
        grpc_create_chttp2_transport(nullptr, server, false);
    g_server->core_server->SetupTransport(transport, nullptr, nullptr, nullptr);
    grpc_chttp2_transport_start_reading(transport, nullptr, nullptr, nullptr);

    grpc_core::ExecCtx::Run(DEBUG_LOCATION, fc->closure, GRPC_ERROR_NONE);
  } else {
    sched_connect(fc->closure, fc->ep, fc->deadline);
  }
  gpr_free(fc);
}

static void sched_connect(grpc_closure* closure, grpc_endpoint** ep,
                          gpr_timespec deadline) {
  if (gpr_time_cmp(deadline, gpr_now(deadline.clock_type)) < 0) {
    *ep = nullptr;
    grpc_core::ExecCtx::Run(
        DEBUG_LOCATION, closure,
        GRPC_ERROR_CREATE_FROM_STATIC_STRING("Connect deadline exceeded"));
    return;
  }

  future_connect* fc = static_cast<future_connect*>(gpr_malloc(sizeof(*fc)));
  fc->closure = closure;
  fc->ep = ep;
  fc->deadline = deadline;
  grpc_timer_init(
      &fc->timer, GPR_MS_PER_SEC + grpc_core::ExecCtx::Get()->Now(),
      GRPC_CLOSURE_CREATE(do_connect, fc, grpc_schedule_on_exec_ctx));
}

static void my_tcp_client_connect(grpc_closure* closure, grpc_endpoint** ep,
                                  grpc_pollset_set* /*interested_parties*/,
                                  const grpc_channel_args* /*channel_args*/,
                                  const grpc_resolved_address* /*addr*/,
                                  grpc_millis deadline) {
  sched_connect(closure, ep,
                grpc_millis_to_timespec(deadline, GPR_CLOCK_MONOTONIC));
}

grpc_tcp_client_vtable fuzz_tcp_client_vtable = {my_tcp_client_connect};

////////////////////////////////////////////////////////////////////////////////
// test driver

class Validator {
 public:
  explicit Validator(std::function<void(bool)> impl) : impl_(impl) {}

  virtual ~Validator() {}
  void Run(bool success) {
    impl_(success);
    delete this;
  }

 private:
  std::function<void(bool)> impl_;
};

Validator* MakeValidator(std::function<void(bool)> impl) {
  return new Validator(std::move(impl));
}

static Validator* AssertSuccessAndDecrement(int* counter) {
  return MakeValidator([counter](bool success) {
    GPR_ASSERT(success);
    --*counter;
  });
}

static Validator* Decrement(int* counter) {
  return MakeValidator([counter](bool) { --*counter; });
}

static Validator* ValidateConnectivityWatch(gpr_timespec deadline,
                                            int* counter) {
  return MakeValidator([deadline, counter](bool success) {
    if (!success) {
      GPR_ASSERT(gpr_time_cmp(gpr_now(deadline.clock_type), deadline) >= 0);
    }
    --*counter;
  });
}

static void free_non_null(void* p) {
  GPR_ASSERT(p != nullptr);
  gpr_free(p);
}

enum class CallType { CLIENT, SERVER, PENDING_SERVER };

class Call {
 public:
  explicit Call(CallType type) : type_(type) {}
  ~Call();

  CallType type() const { return type_; }

  bool done() const {
    if (call_ == nullptr && type() != CallType::PENDING_SERVER) return true;
    if (pending_ops_ == 0) return true;
    return false;
  }

  void SetCall(grpc_call* call) {
    GPR_ASSERT(call_ == nullptr);
    call_ = call;
  }

  grpc_call* call() const { return call_; }

  void RequestCall(grpc_server* server, grpc_completion_queue* cq) {
    auto* v = FinishedRequestCall();
    grpc_call_error error = grpc_server_request_call(
        server, &call_, &call_details_, &recv_initial_metadata_, cq, cq, v);
    if (error != GRPC_CALL_OK) {
      v->Run(false);
    }
  }

  void* Allocate(size_t size) {
    void* p = gpr_malloc(size);
    free_pointers_.push_back(p);
    return p;
  }

  template <typename T>
  T* AllocArray(size_t elems) {
    return static_cast<T*>(Allocate(sizeof(T) * elems));
  }

  template <typename T>
  T* NewCopy(T value) {
    T* p = AllocArray<T>(1);
    new (p) T(value);
    return p;
  }

  template <typename T>
  grpc_slice ReadSlice(const T& s) {
    grpc_slice slice = grpc_slice_from_cpp_string(s.value());
    if (s.intern()) {
      auto interned_slice = grpc_slice_intern(slice);
      grpc_slice_unref(slice);
      slice = interned_slice;
    }
    unref_slices_.push_back(slice);
    return slice;
  }

  template <typename M>
  grpc_metadata_array ReadMetadata(const M& metadata) {
    grpc_metadata* m = AllocArray<grpc_metadata>(metadata.size());
    for (int i = 0; i < metadata.size(); ++i) {
      m[i].key = ReadSlice(metadata[i].key());
      m[i].value = ReadSlice(metadata[i].value());
    }
    return grpc_metadata_array{static_cast<size_t>(metadata.size()),
                               static_cast<size_t>(metadata.size()), m};
  }

  grpc_op ReadOp(const api_fuzzer::BatchOp& batch_op, bool* batch_is_ok,
                 uint8_t* batch_ops,
                 std::vector<std::function<void()>>* unwinders) {
    grpc_op op;
    memset(&op, 0, sizeof(op));
    switch (batch_op.op_case()) {
      case api_fuzzer::BatchOp::kIllegalOp:
        switch (batch_op.illegal_op()) {
          case GRPC_OP_SEND_INITIAL_METADATA:
          case GRPC_OP_SEND_MESSAGE:
          case GRPC_OP_SEND_CLOSE_FROM_CLIENT:
          case GRPC_OP_SEND_STATUS_FROM_SERVER:
          case GRPC_OP_RECV_INITIAL_METADATA:
          case GRPC_OP_RECV_MESSAGE:
          case GRPC_OP_RECV_CLOSE_ON_SERVER:
          case GRPC_OP_RECV_STATUS_ON_CLIENT:
            *batch_is_ok = false;
            break;
          default:
            op.op = static_cast<grpc_op_type>(batch_op.illegal_op());
            break;
        }
        break;
      case api_fuzzer::BatchOp::OP_NOT_SET:
        /* invalid value */
        op.op = static_cast<grpc_op_type>(-1);
        *batch_is_ok = false;
        break;
      case api_fuzzer::BatchOp::kSendInitialMetadata:
        if (sent_initial_metadata_) {
          *batch_is_ok = false;
        } else {
          sent_initial_metadata_ = true;
          op.op = GRPC_OP_SEND_INITIAL_METADATA;
          *batch_ops |= 1 << GRPC_OP_SEND_INITIAL_METADATA;
          auto ary = ReadMetadata(batch_op.send_initial_metadata().metadata());
          op.data.send_initial_metadata.count = ary.count;
          op.data.send_initial_metadata.metadata = ary.metadata;
        }
        break;
      case api_fuzzer::BatchOp::kSendMessage:
        op.op = GRPC_OP_SEND_MESSAGE;
        if (send_message_ != nullptr) {
          *batch_is_ok = false;
        } else {
          *batch_ops |= 1 << GRPC_OP_SEND_MESSAGE;
          auto send = ReadSlice(batch_op.send_message().message());
          send_message_ = op.data.send_message.send_message =
              grpc_raw_byte_buffer_create(&send, 1);
          unwinders->push_back([this]() {
            grpc_byte_buffer_destroy(send_message_);
            send_message_ = nullptr;
          });
        }
        break;
      case api_fuzzer::BatchOp::kSendCloseFromClient:
        op.op = GRPC_OP_SEND_CLOSE_FROM_CLIENT;
        *batch_ops |= 1 << GRPC_OP_SEND_CLOSE_FROM_CLIENT;
        break;
      case api_fuzzer::BatchOp::kSendStatusFromServer: {
        op.op = GRPC_OP_SEND_STATUS_FROM_SERVER;
        *batch_ops |= 1 << GRPC_OP_SEND_STATUS_FROM_SERVER;
        auto ary = ReadMetadata(batch_op.send_status_from_server().metadata());
        op.data.send_status_from_server.trailing_metadata_count = ary.count;
        op.data.send_status_from_server.trailing_metadata = ary.metadata;
        op.data.send_status_from_server.status = static_cast<grpc_status_code>(
            batch_op.send_status_from_server().status_code());
        op.data.send_status_from_server.status_details =
            batch_op.send_status_from_server().has_status_details()
                ? NewCopy(ReadSlice(
                      batch_op.send_status_from_server().status_details()))
                : nullptr;
      } break;
      case api_fuzzer::BatchOp::kReceiveInitialMetadata:
        op.op = GRPC_OP_RECV_INITIAL_METADATA;
        *batch_ops |= 1 << GRPC_OP_RECV_INITIAL_METADATA;
        op.data.recv_initial_metadata.recv_initial_metadata =
            &recv_initial_metadata_;
        break;
      case api_fuzzer::BatchOp::kReceiveMessage:
        if (call_closed_) {
          *batch_is_ok = false;
        } else {
          op.op = GRPC_OP_RECV_MESSAGE;
          *batch_ops |= 1 << GRPC_OP_RECV_MESSAGE;
          op.data.recv_message.recv_message = &recv_message_;
        }
        break;
      case api_fuzzer::BatchOp::kReceiveStatusOnClient:
        op.op = GRPC_OP_RECV_STATUS_ON_CLIENT;
        op.data.recv_status_on_client.status = &status_;
        op.data.recv_status_on_client.trailing_metadata =
            &recv_trailing_metadata_;
        op.data.recv_status_on_client.status_details = &recv_status_details_;
        break;
      case api_fuzzer::BatchOp::kReceiveCloseOnServer:
        op.op = GRPC_OP_RECV_CLOSE_ON_SERVER;
        *batch_ops |= 1 << GRPC_OP_RECV_CLOSE_ON_SERVER;
        op.data.recv_close_on_server.cancelled = &cancelled_;
        break;
    }
    op.reserved = nullptr;
    op.flags = batch_op.flags();
    return op;
  }

  Validator* FinishedBatchValidator(uint8_t has_ops) {
    ++pending_ops_;
    return MakeValidator([this, has_ops](bool) {
      --pending_ops_;
      if ((has_ops & (1u << GRPC_OP_RECV_MESSAGE)) && call_closed_) {
        GPR_ASSERT(recv_message_ == nullptr);
      }
      if ((has_ops & (1u << GRPC_OP_RECV_MESSAGE) &&
           recv_message_ != nullptr)) {
        grpc_byte_buffer_destroy(recv_message_);
        recv_message_ = nullptr;
      }
      if ((has_ops & (1u << GRPC_OP_SEND_MESSAGE))) {
        grpc_byte_buffer_destroy(send_message_);
        send_message_ = nullptr;
      }
      if ((has_ops & (1u << GRPC_OP_RECV_STATUS_ON_CLIENT)) ||
          (has_ops & (1u << GRPC_OP_RECV_CLOSE_ON_SERVER))) {
        call_closed_ = true;
      }
    });
  }

  Validator* FinishedRequestCall() {
    ++pending_ops_;
    return MakeValidator([this](bool success) {
      GPR_ASSERT(pending_ops_ > 0);
      --pending_ops_;
      if (success) {
        GPR_ASSERT(call_ != nullptr);
        type_ = CallType::SERVER;
      }
    });
  }

 private:
  CallType type_;
  grpc_call* call_ = nullptr;
  grpc_byte_buffer* recv_message_;
  grpc_status_code status_;
  grpc_metadata_array recv_initial_metadata_;
  grpc_metadata_array recv_trailing_metadata_;
  grpc_slice recv_status_details_ = grpc_empty_slice();
  // set by receive close on server, unset here to trigger
  // msan if misused
  int cancelled_;
  int pending_ops_ = 0;
  bool sent_initial_metadata_ = false;
  grpc_call_details call_details_{};
  grpc_byte_buffer* send_message_ = nullptr;
  bool call_closed_ = false;

  std::vector<void*> free_pointers_;
  std::vector<grpc_slice> unref_slices_;
};

static std::vector<std::unique_ptr<Call>> g_calls;
static size_t g_active_call = 0;

static Call* ActiveCall() {
  while (!g_calls.empty()) {
    if (g_active_call >= g_calls.size()) {
      g_active_call = 0;
    }
    if (g_calls[g_active_call] != nullptr && !g_calls[g_active_call]->done()) {
      return g_calls[g_active_call].get();
    }
    g_calls.erase(g_calls.begin() + g_active_call);
  }
  return nullptr;
}

Call::~Call() {
  if (call_ != nullptr) {
    grpc_call_unref(call_);
  }

  grpc_slice_unref(recv_status_details_);
  grpc_call_details_destroy(&call_details_);

  for (auto* p : free_pointers_) {
    gpr_free(p);
  }
  for (auto s : unref_slices_) {
    grpc_slice_unref(s);
  }
}

<<<<<<< HEAD
grpc_channel_args* ReadArgs(
    const google::protobuf::RepeatedPtrField<api_fuzzer::ChannelArg>& args) {
=======
template <typename ChannelArgContainer>
grpc_channel_args* ReadArgs(const ChannelArgContainer& args) {
>>>>>>> 33ae9443
  grpc_channel_args* res =
      static_cast<grpc_channel_args*>(gpr_malloc(sizeof(grpc_channel_args)));
  res->num_args = args.size();
  res->args =
      static_cast<grpc_arg*>(gpr_malloc(sizeof(grpc_arg) * args.size()));
  for (int i = 0; i < args.size(); i++) {
    res->args[i].key = gpr_strdup(args[i].key().c_str());
    switch (args[i].value_case()) {
      case api_fuzzer::ChannelArg::kStr:
        res->args[i].type = GRPC_ARG_STRING;
        res->args[i].value.string = gpr_strdup(args[i].str().c_str());
        break;
      case api_fuzzer::ChannelArg::kI:
        res->args[i].type = GRPC_ARG_INTEGER;
        res->args[i].value.integer = args[i].i();
        break;
      case api_fuzzer::ChannelArg::kResourceQuota:
        grpc_resource_quota_ref(g_resource_quota);
        res->args[i].type = GRPC_ARG_POINTER;
        res->args[i].value.pointer.p = g_resource_quota;
        res->args[i].value.pointer.vtable = grpc_resource_quota_arg_vtable();
        break;
      case api_fuzzer::ChannelArg::VALUE_NOT_SET:
        res->args[i].type = GRPC_ARG_INTEGER;
        res->args[i].value.integer = 0;
        break;
    }
  }
  return res;
}

static const char* ReadCredArtifact(
    const api_fuzzer::CredArtifact& artifact,
    std::initializer_list<const char*> builtins) {
  switch (artifact.type_case()) {
    case api_fuzzer::CredArtifact::kCustom:
      return artifact.custom().c_str();
    case api_fuzzer::CredArtifact::kBuiltin:
      if (artifact.builtin() < 0) return nullptr;
      if (artifact.builtin() < static_cast<int>(builtins.size())) {
        return *(builtins.begin() + artifact.builtin());
      }
      return nullptr;
    case api_fuzzer::CredArtifact::TYPE_NOT_SET:
      return nullptr;
  }
}

static grpc_channel_credentials* ReadSslChannelCreds(
    const api_fuzzer::SslChannelCreds& creds) {
  const char* root_certs =
      creds.has_root_certs()
          ? ReadCredArtifact(creds.root_certs(), {test_root_cert})
          : nullptr;
  const char* private_key =
      creds.has_private_key()
          ? ReadCredArtifact(creds.private_key(),
                             {test_server1_key, test_self_signed_client_key,
                              test_signed_client_key})
          : nullptr;
  const char* certs =
      creds.has_certs()
          ? ReadCredArtifact(creds.certs(),
                             {test_server1_cert, test_self_signed_client_cert,
                              test_signed_client_cert})
          : nullptr;
  grpc_ssl_pem_key_cert_pair key_cert_pair = {private_key, certs};
  return grpc_ssl_credentials_create(
      root_certs,
      private_key != nullptr && certs != nullptr ? &key_cert_pair : nullptr,
      nullptr, nullptr);
}

static grpc_call_credentials* ReadCallCreds(
    const api_fuzzer::CallCreds& creds) {
  switch (creds.type_case()) {
    case api_fuzzer::CallCreds::TYPE_NOT_SET:
      return nullptr;
    case api_fuzzer::CallCreds::kNull:
      return nullptr;
    case api_fuzzer::CallCreds::kCompositeCallCreds: {
      grpc_call_credentials* out = nullptr;
      for (const auto& child_creds :
           creds.composite_call_creds().call_creds()) {
        grpc_call_credentials* child = ReadCallCreds(child_creds);
        if (child != nullptr) {
          if (out == nullptr) {
            out = child;
          } else {
            auto* composed =
                grpc_composite_call_credentials_create(out, child, nullptr);
            grpc_call_credentials_release(child);
            grpc_call_credentials_release(out);
            out = composed;
          }
        }
      }
      return out;
    }
    case api_fuzzer::CallCreds::kAccessToken:
      return grpc_access_token_credentials_create(creds.access_token().c_str(),
                                                  nullptr);
    case api_fuzzer::CallCreds::kIam:
      return grpc_google_iam_credentials_create(
          creds.iam().auth_token().c_str(), creds.iam().auth_selector().c_str(),
          nullptr);
      /* TODO(ctiller): more cred types here */
  }
}

static grpc_channel_credentials* ReadChannelCreds(
    const api_fuzzer::ChannelCreds& creds) {
  switch (creds.type_case()) {
    case api_fuzzer::ChannelCreds::TYPE_NOT_SET:
      return nullptr;
    case api_fuzzer::ChannelCreds::kSslChannelCreds:
      return ReadSslChannelCreds(creds.ssl_channel_creds());
    case api_fuzzer::ChannelCreds::kCompositeChannelCreds: {
      const auto& comp = creds.composite_channel_creds();
      grpc_channel_credentials* c1 =
          comp.has_channel_creds() ? ReadChannelCreds(comp.channel_creds())
                                   : nullptr;
      grpc_call_credentials* c2 =
          comp.has_call_creds() ? ReadCallCreds(comp.call_creds()) : nullptr;
      if (c1 != nullptr && c2 != nullptr) {
        grpc_channel_credentials* out =
            grpc_composite_channel_credentials_create(c1, c2, nullptr);
        grpc_channel_credentials_release(c1);
        grpc_call_credentials_release(c2);
        return out;
      } else if (c1 != nullptr) {
        return c1;
      } else if (c2 != nullptr) {
        grpc_call_credentials_release(c2);
        return nullptr;
      } else {
        return nullptr;
      }
      GPR_UNREACHABLE_CODE(return nullptr);
    }
    case api_fuzzer::ChannelCreds::kNull:
      return nullptr;
  }
}

DEFINE_PROTO_FUZZER(const api_fuzzer::Msg& msg) {
  grpc_test_only_set_slice_hash_seed(0);
  char* grpc_trace_fuzzer = gpr_getenv("GRPC_TRACE_FUZZER");
  if (squelch && grpc_trace_fuzzer == nullptr) gpr_set_log_function(dont_log);
  gpr_free(grpc_trace_fuzzer);
  grpc_set_tcp_client_impl(&fuzz_tcp_client_vtable);
  gpr_now_impl = now_impl;
  grpc_init();
  grpc_timer_manager_set_threading(false);
  {
    grpc_core::ExecCtx exec_ctx;
    grpc_core::Executor::SetThreadingAll(false);
  }
  grpc_set_resolver_impl(&fuzzer_resolver);
  grpc_dns_lookup_ares_locked = my_dns_lookup_ares_locked;
  grpc_cancel_ares_request_locked = my_cancel_ares_request_locked;

  GPR_ASSERT(g_channel == nullptr);
  GPR_ASSERT(g_server == nullptr);

  bool server_shutdown = false;
  int pending_server_shutdowns = 0;
  int pending_channel_watches = 0;
  int pending_pings = 0;

  g_resource_quota = grpc_resource_quota_create("api_fuzzer");

  grpc_completion_queue* cq = grpc_completion_queue_create_for_next(nullptr);

  int action_index = 0;
  auto no_more_actions = [&]() { action_index = msg.actions_size(); };

  auto poll_cq = [&]() {
    grpc_event ev = grpc_completion_queue_next(
        cq, gpr_inf_past(GPR_CLOCK_REALTIME), nullptr);
    switch (ev.type) {
      case GRPC_OP_COMPLETE: {
        static_cast<Validator*>(ev.tag)->Run(ev.success);
        break;
      }
      case GRPC_QUEUE_TIMEOUT:
        break;
      case GRPC_QUEUE_SHUTDOWN:
        abort();
        break;
    }
  };

  while (action_index < msg.actions_size() || g_channel != nullptr ||
         g_server != nullptr || pending_channel_watches > 0 ||
         pending_pings > 0 || ActiveCall() != nullptr) {
    if (action_index == msg.actions_size()) {
      if (g_channel != nullptr) {
        grpc_channel_destroy(g_channel);
        g_channel = nullptr;
      }
      if (g_server != nullptr) {
        if (!server_shutdown) {
          grpc_server_shutdown_and_notify(
              g_server, cq,
              AssertSuccessAndDecrement(&pending_server_shutdowns));
          server_shutdown = true;
          pending_server_shutdowns++;
        } else if (pending_server_shutdowns == 0) {
          grpc_server_destroy(g_server);
          g_server = nullptr;
        }
      }
      for (auto& call : g_calls) {
        if (call == nullptr) continue;
        if (call->type() == CallType::PENDING_SERVER) continue;
        call.reset();
      }

      g_now = gpr_time_add(g_now, gpr_time_from_seconds(1, GPR_TIMESPAN));
      grpc_timer_manager_tick();
      poll_cq();
      continue;
    }

    grpc_timer_manager_tick();

    const api_fuzzer::Action& action = msg.actions(action_index);
    action_index++;
    switch (action.type_case()) {
      case api_fuzzer::Action::TYPE_NOT_SET:
        no_more_actions();
        break;
      // tickle completion queue
      case api_fuzzer::Action::kPollCq: {
        poll_cq();
        break;
      }
      // increment global time
      case api_fuzzer::Action::kAdvanceTime: {
        g_now = gpr_time_add(
            g_now, gpr_time_from_micros(action.advance_time(), GPR_TIMESPAN));
        break;
      }
      // create an insecure channel
      case api_fuzzer::Action::kCreateChannel: {
        if (g_channel == nullptr) {
          grpc_channel_args* args =
              ReadArgs(action.create_channel().channel_args());
          if (action.create_channel().has_channel_creds()) {
            grpc_channel_credentials* creds =
                ReadChannelCreds(action.create_channel().channel_creds());
            g_channel = grpc_secure_channel_create(
                creds, action.create_channel().target().c_str(), args, nullptr);
            grpc_channel_credentials_release(creds);
          } else {
            g_channel = grpc_insecure_channel_create(
                action.create_channel().target().c_str(), args, nullptr);
          }
          GPR_ASSERT(g_channel != nullptr);
          {
            grpc_core::ExecCtx exec_ctx;
            grpc_channel_args_destroy(args);
          }
        } else {
          no_more_actions();
        }
        break;
      }
      // destroy a channel
      case api_fuzzer::Action::kCloseChannel: {
        if (g_channel != nullptr) {
          grpc_channel_destroy(g_channel);
          g_channel = nullptr;
        } else {
          no_more_actions();
        }
        break;
      }
      // bring up a server
      case api_fuzzer::Action::kCreateServer: {
        if (g_server == nullptr) {
          grpc_channel_args* args =
              ReadArgs(action.create_server().channel_args());
          g_server = grpc_server_create(args, nullptr);
          GPR_ASSERT(g_server != nullptr);
          {
            grpc_core::ExecCtx exec_ctx;
            grpc_channel_args_destroy(args);
          }
          grpc_server_register_completion_queue(g_server, cq, nullptr);
          grpc_server_start(g_server);
          server_shutdown = false;
          GPR_ASSERT(pending_server_shutdowns == 0);
        } else {
          no_more_actions();
        }
        break;
      }
      // begin server shutdown
      case api_fuzzer::Action::kShutdownServer: {
        if (g_server != nullptr) {
          grpc_server_shutdown_and_notify(
              g_server, cq,
              AssertSuccessAndDecrement(&pending_server_shutdowns));
          pending_server_shutdowns++;
          server_shutdown = true;
        } else {
          no_more_actions();
        }
        break;
      }
      // cancel all calls if shutdown
      case api_fuzzer::Action::kCancelAllCallsIfShutdown: {
        if (g_server != nullptr && server_shutdown) {
          grpc_server_cancel_all_calls(g_server);
        } else {
          no_more_actions();
        }
        break;
      }
      // destroy server
      case api_fuzzer::Action::kDestroyServerIfReady: {
        if (g_server != nullptr && server_shutdown &&
            pending_server_shutdowns == 0) {
          grpc_server_destroy(g_server);
          g_server = nullptr;
        } else {
          no_more_actions();
        }
        break;
      }
      // check connectivity
      case api_fuzzer::Action::kCheckConnectivity: {
        if (g_channel != nullptr) {
          grpc_channel_check_connectivity_state(g_channel,
                                                action.check_connectivity());
        } else {
          no_more_actions();
        }
        break;
      }
      // watch connectivity
      case api_fuzzer::Action::kWatchConnectivity: {
        if (g_channel != nullptr) {
          grpc_connectivity_state st =
              grpc_channel_check_connectivity_state(g_channel, 0);
          if (st != GRPC_CHANNEL_SHUTDOWN) {
            gpr_timespec deadline =
                gpr_time_add(gpr_now(GPR_CLOCK_REALTIME),
                             gpr_time_from_micros(action.watch_connectivity(),
                                                  GPR_TIMESPAN));
            grpc_channel_watch_connectivity_state(
                g_channel, st, deadline, cq,
                ValidateConnectivityWatch(deadline, &pending_channel_watches));
            pending_channel_watches++;
          }
        } else {
          no_more_actions();
        }
        break;
      }
      // create a call
      case api_fuzzer::Action::kCreateCall: {
        bool ok = true;
        if (g_channel == nullptr) ok = false;
        Call* parent_call = ActiveCall();
        if (parent_call != nullptr && parent_call->type() == CallType::CLIENT) {
          parent_call = nullptr;
        }
        g_calls.emplace_back(new Call(CallType::CLIENT));
        grpc_slice method =
            g_calls.back()->ReadSlice(action.create_call().method());
        if (GRPC_SLICE_LENGTH(method) == 0) {
          ok = false;
        }
        grpc_slice host =
            g_calls.back()->ReadSlice(action.create_call().host());
        gpr_timespec deadline = gpr_time_add(
            gpr_now(GPR_CLOCK_REALTIME),
            gpr_time_from_micros(action.create_call().timeout(), GPR_TIMESPAN));

        if (ok) {
          g_calls.back()->SetCall(grpc_channel_create_call(
              g_channel, parent_call == nullptr ? nullptr : parent_call->call(),
              action.create_call().propagation_mask(), cq, method, &host,
              deadline, nullptr));
        } else {
          g_calls.pop_back();
          no_more_actions();
        }
        break;
      }
      // switch the 'current' call
      case api_fuzzer::Action::kChangeActiveCall: {
        g_active_call++;
        ActiveCall();
        break;
      }
      // queue some ops on a call
      case api_fuzzer::Action::kQueueBatch: {
        auto* active_call = ActiveCall();
        if (active_call == nullptr ||
            active_call->type() == CallType::PENDING_SERVER ||
            active_call->call() == nullptr) {
          no_more_actions();
          break;
        }
        const auto& batch = action.queue_batch().operations();
        if (batch.size() > 6) {
          no_more_actions();
          break;
        }
        std::vector<grpc_op> ops;
        bool ok = true;
        uint8_t has_ops = 0;
        std::vector<std::function<void()>> unwinders;
        for (const auto& batch_op : batch) {
          ops.push_back(
              active_call->ReadOp(batch_op, &ok, &has_ops, &unwinders));
        }
        if (g_channel == nullptr) ok = false;
        if (ok) {
          auto* v = active_call->FinishedBatchValidator(has_ops);
          grpc_call_error error = grpc_call_start_batch(
              active_call->call(), ops.data(), ops.size(), v, nullptr);
          if (error != GRPC_CALL_OK) {
            v->Run(false);
          }
        } else {
          no_more_actions();
          for (auto& unwind : unwinders) {
            unwind();
          }
        }
        break;
      }
      // cancel current call
      case api_fuzzer::Action::kCancelCall: {
        auto* active_call = ActiveCall();
        if (active_call != nullptr && active_call->call() != nullptr) {
          grpc_call_cancel(active_call->call(), nullptr);
        } else {
          no_more_actions();
        }
        break;
      }
      // get a calls peer
      case api_fuzzer::Action::kGetPeer: {
        auto* active_call = ActiveCall();
        if (active_call != nullptr && active_call->call() != nullptr) {
          free_non_null(grpc_call_get_peer(active_call->call()));
        } else {
          no_more_actions();
        }
        break;
      }
      // get a channels target
      case api_fuzzer::Action::kGetTarget: {
        if (g_channel != nullptr) {
          free_non_null(grpc_channel_get_target(g_channel));
        } else {
          no_more_actions();
        }
        break;
      }
      // send a ping on a channel
      case api_fuzzer::Action::kPing: {
        if (g_channel != nullptr) {
          pending_pings++;
          grpc_channel_ping(g_channel, cq, Decrement(&pending_pings), nullptr);
        } else {
          no_more_actions();
        }
        break;
      }
      // enable a tracer
      case api_fuzzer::Action::kEnableTracer: {
        grpc_tracer_set_enabled(action.enable_tracer().c_str(), 1);
        break;
      }
      // disable a tracer
      case api_fuzzer::Action::kDisableTracer: {
        grpc_tracer_set_enabled(action.disable_tracer().c_str(), 0);
        break;
      }
      // request a server call
      case api_fuzzer::Action::kRequestCall: {
        if (g_server == nullptr) {
          no_more_actions();
          break;
        }
        g_calls.emplace_back(new Call(CallType::PENDING_SERVER));
        g_calls.back()->RequestCall(g_server, cq);
        break;
      }
      // destroy a call
      case api_fuzzer::Action::kDestroyCall: {
        auto* active_call = ActiveCall();
        if (active_call != nullptr &&
            active_call->type() != CallType::PENDING_SERVER &&
            active_call->call() != nullptr) {
          g_calls[g_active_call].reset();
        } else {
          no_more_actions();
        }
        break;
      }
      // resize the buffer pool
      case api_fuzzer::Action::kResizeResourceQuota: {
        grpc_resource_quota_resize(g_resource_quota,
                                   action.resize_resource_quota());
        break;
      }
    }
  }

  GPR_ASSERT(g_channel == nullptr);
  GPR_ASSERT(g_server == nullptr);
  GPR_ASSERT(ActiveCall() == nullptr);
  GPR_ASSERT(g_calls.empty());

  grpc_completion_queue_shutdown(cq);
  GPR_ASSERT(
      grpc_completion_queue_next(cq, gpr_inf_past(GPR_CLOCK_REALTIME), nullptr)
          .type == GRPC_QUEUE_SHUTDOWN);
  grpc_completion_queue_destroy(cq);

  grpc_resource_quota_unref(g_resource_quota);

  grpc_shutdown_blocking();
}<|MERGE_RESOLUTION|>--- conflicted
+++ resolved
@@ -526,13 +526,8 @@
   }
 }
 
-<<<<<<< HEAD
-grpc_channel_args* ReadArgs(
-    const google::protobuf::RepeatedPtrField<api_fuzzer::ChannelArg>& args) {
-=======
 template <typename ChannelArgContainer>
 grpc_channel_args* ReadArgs(const ChannelArgContainer& args) {
->>>>>>> 33ae9443
   grpc_channel_args* res =
       static_cast<grpc_channel_args*>(gpr_malloc(sizeof(grpc_channel_args)));
   res->num_args = args.size();
