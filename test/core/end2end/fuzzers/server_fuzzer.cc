// Copyright 2016 gRPC authors.
//
// Licensed under the Apache License, Version 2.0 (the "License");
// you may not use this file except in compliance with the License.
// You may obtain a copy of the License at
//
//     http://www.apache.org/licenses/LICENSE-2.0
//
// Unless required by applicable law or agreed to in writing, software
// distributed under the License is distributed on an "AS IS" BASIS,
// WITHOUT WARRANTIES OR CONDITIONS OF ANY KIND, either express or implied.
// See the License for the specific language governing permissions and
// limitations under the License.

#include <string>

#include "absl/types/optional.h"

#include <grpc/grpc.h>
#include <grpc/grpc_security.h>
#include <grpc/slice.h>
#include <grpc/support/log.h>

#include "src/core/lib/config/core_configuration.h"
#include "src/core/lib/experiments/config.h"
#include "src/core/lib/gprpp/env.h"
#include "src/core/lib/iomgr/exec_ctx.h"
#include "test/core/end2end/fuzzers/api_fuzzer.pb.h"
#include "test/core/end2end/fuzzers/fuzzer_input.pb.h"
#include "test/core/end2end/fuzzers/fuzzing_common.h"
#include "test/core/end2end/fuzzers/network_input.h"
#include "test/core/util/fuzz_config_vars.h"

bool squelch = true;
bool leak_check = true;

static void dont_log(gpr_log_func_args* /*args*/) {}

namespace grpc_core {
namespace testing {

class ServerFuzzer final : public BasicFuzzer {
 public:
  explicit ServerFuzzer(
      const fuzzer_input::Msg& msg,
      absl::FunctionRef<void(grpc_server*, int, const ChannelArgs&)>
          server_setup)
      : BasicFuzzer(msg.event_engine_actions()) {
    ExecCtx exec_ctx;
    grpc_server_register_completion_queue(server_, cq(), nullptr);
    // TODO(ctiller): add more registered methods (one for POST, one for PUT)
    grpc_server_register_method(server_, "/reg", nullptr, {}, 0);
    server_setup(
        server_, 1234,
        CoreConfiguration::Get()
            .channel_args_preconditioning()
            .PreconditionChannelArgs(
                CreateChannelArgsFromFuzzingConfiguration(
                    msg.channel_args(), FuzzingEnvironment{resource_quota()})
                    .ToC()
                    .get()));
    grpc_server_start(server_);
    for (const auto& input : msg.network_input()) {
      UpdateMinimumRunTime(ScheduleConnection(
          input, engine(), FuzzingEnvironment{resource_quota()}, 1234));
    }
  }

  ~ServerFuzzer() { GPR_ASSERT(server_ == nullptr); }

 private:
  Result CreateChannel(
      const api_fuzzer::CreateChannel& /* create_channel */) override {
    return Result::kFailed;
  }
  Result CreateServer(
      const api_fuzzer::CreateServer& /* create_server */) override {
    return Result::kFailed;
  }
  void DestroyServer() override {
    grpc_server_destroy(server_);
    server_ = nullptr;
  }
  void DestroyChannel() override {}

  grpc_server* server() override { return server_; }
  grpc_channel* channel() override { return nullptr; }

  grpc_server* server_ = grpc_server_create(nullptr, nullptr);
};

}  // namespace testing

void RunServerFuzzer(
    const fuzzer_input::Msg& msg,
    absl::FunctionRef<void(grpc_server*, int, const ChannelArgs&)>
        server_setup) {
  if (squelch && !GetEnv("GRPC_TRACE_FUZZER").has_value()) {
    gpr_set_log_function(dont_log);
  }
  static const int once = []() {
    ForceEnableExperiment("event_engine_client", true);
    ForceEnableExperiment("event_engine_listener", true);
    return 42;
  }();
<<<<<<< HEAD
  GPR_ASSERT(once == 42);
  ApplyFuzzConfigVars(msg.config_vars());
  TestOnlyReloadExperimentsFromConfigVariables();
  testing::ServerFuzzer(msg, server_setup).Run(msg.api_actions());
}

}  // namespace grpc_core
=======
  GPR_ASSERT(once == 42);  // avoid unused variable warning
  grpc_core::ApplyFuzzConfigVars(msg.config_vars());
  grpc_core::TestOnlyReloadExperimentsFromConfigVariables();
  grpc_core::testing::ServerFuzzer(msg).Run(msg.api_actions());
}
>>>>>>> e0825b87
<|MERGE_RESOLUTION|>--- conflicted
+++ resolved
@@ -103,18 +103,10 @@
     ForceEnableExperiment("event_engine_listener", true);
     return 42;
   }();
-<<<<<<< HEAD
-  GPR_ASSERT(once == 42);
+  GPR_ASSERT(once == 42);  // avoid unused variable warning
   ApplyFuzzConfigVars(msg.config_vars());
   TestOnlyReloadExperimentsFromConfigVariables();
   testing::ServerFuzzer(msg, server_setup).Run(msg.api_actions());
 }
 
-}  // namespace grpc_core
-=======
-  GPR_ASSERT(once == 42);  // avoid unused variable warning
-  grpc_core::ApplyFuzzConfigVars(msg.config_vars());
-  grpc_core::TestOnlyReloadExperimentsFromConfigVariables();
-  grpc_core::testing::ServerFuzzer(msg).Run(msg.api_actions());
-}
->>>>>>> e0825b87
+}  // namespace grpc_core