--- conflicted
+++ resolved
@@ -270,7 +270,6 @@
     #    "no_logging": _test_options(traceable = False),
     "no_op": _test_options(),
     "payload": _test_options(exclude_1byte = True),
-<<<<<<< HEAD
     # TODO(juanlishen): This is disabled for now because it depends on some generated functions in
     # end2end_tests.cc, which are not generated because they would depend on OpenCensus while
     # OpenCensus can only be built via Bazel so far.
@@ -378,115 +377,6 @@
 #    "filter_status_code": _test_options(),
 #    "write_buffering": _test_options(needs_write_buffering = True),
 #    "write_buffering_at_end": _test_options(needs_write_buffering = True),
-=======
-    #    # TODO(juanlishen): This is disabled for now because it depends on some generated functions in
-    #    # end2end_tests.cc, which are not generated because they would depend on OpenCensus while
-    #    # OpenCensus can only be built via Bazel so far.
-    #    # 'load_reporting_hook': _test_options(),
-    #    "ping_pong_streaming": _test_options(tags = ["flow_control_test"]),
-    #    "ping": _test_options(needs_fullstack = True, proxyable = False),
-    #    "proxy_auth": _test_options(needs_proxy_auth = True),
-    #    "registered_call": _test_options(),
-    #    "request_with_flags": _test_options(proxyable = False),
-    #    "request_with_payload": _test_options(),
-    #    "retry": _test_options(needs_client_channel = True, needs_retry = True),
-    #    "retry_cancellation": _test_options(needs_client_channel = True, needs_retry = True),
-    #    "retry_cancel_during_delay": _test_options(needs_client_channel = True, needs_retry = True),
-    #    "retry_cancel_with_multiple_send_batches": _test_options(
-    #        # TODO(jtattermusch): too long bazel test name makes the test flaky on Windows RBE
-    #        # See b/151617965
-    #        short_name = "retry_cancel3",
-    #        needs_client_channel = True,
-    #        needs_retry = True,
-    #    ),
-    #    "retry_cancel_after_first_attempt_starts": _test_options(
-    #        # TODO(jtattermusch): too long bazel test name makes the test flaky on Windows RBE
-    #        # See b/151617965
-    #        short_name = "retry_cancel4",
-    #        needs_client_channel = True,
-    #        needs_retry = True,
-    #    ),
-    #    "retry_disabled": _test_options(needs_client_channel = True, needs_retry = True),
-    #    "retry_exceeds_buffer_size_in_delay": _test_options(needs_client_channel = True, needs_retry = True),
-    #    "retry_exceeds_buffer_size_in_initial_batch": _test_options(
-    #        needs_client_channel = True,
-    #        # TODO(jtattermusch): too long bazel test name makes the test flaky on Windows RBE
-    #        # See b/151617965
-    #        short_name = "retry_exceeds_buffer_size_in_init",
-    #        needs_retry = True,
-    #    ),
-    #    "retry_exceeds_buffer_size_in_subsequent_batch": _test_options(
-    #        needs_client_channel = True,
-    #        # TODO(jtattermusch): too long bazel test name makes the test flaky on Windows RBE
-    #        # See b/151617965
-    #        short_name = "retry_exceeds_buffer_size_in_subseq",
-    #        needs_retry = True,
-    #    ),
-    #    "retry_lb_drop": _test_options(needs_client_channel = True, needs_retry = True),
-    #    "retry_lb_fail": _test_options(needs_client_channel = True, needs_retry = True),
-    #    "retry_non_retriable_status": _test_options(needs_client_channel = True, needs_retry = True),
-    #    "retry_non_retriable_status_before_recv_trailing_metadata_started": _test_options(
-    #        needs_client_channel = True,
-    #        # TODO(jtattermusch): too long bazel test name makes the test flaky on Windows RBE
-    #        # See b/151617965
-    #        short_name = "retry_non_retriable_status2",
-    #        needs_retry = True,
-    #    ),
-    #    "retry_per_attempt_recv_timeout": _test_options(needs_client_channel = True, needs_retry = True),
-    #    "retry_per_attempt_recv_timeout_on_last_attempt": _test_options(
-    #        needs_client_channel = True,
-    #        # TODO(jtattermusch): too long bazel test name makes the test flaky on Windows RBE
-    #        # See b/151617965
-    #        short_name = "retry_per_attempt_recv_timeout2",
-    #        needs_retry = True,
-    #    ),
-    #    "retry_recv_initial_metadata": _test_options(needs_client_channel = True, needs_retry = True),
-    #    "retry_recv_message": _test_options(needs_client_channel = True, needs_retry = True),
-    #    "retry_recv_message_replay": _test_options(needs_client_channel = True, needs_retry = True),
-    #    "retry_recv_trailing_metadata_error": _test_options(needs_client_channel = True, needs_retry = True),
-    #    "retry_send_initial_metadata_refs": _test_options(needs_client_channel = True, needs_retry = True),
-    #    "retry_send_op_fails": _test_options(needs_client_channel = True, needs_retry = True),
-    #    "retry_send_recv_batch": _test_options(needs_client_channel = True, needs_retry = True),
-    #    "retry_server_pushback_delay": _test_options(needs_client_channel = True, needs_retry = True),
-    #    "retry_server_pushback_disabled": _test_options(needs_client_channel = True, needs_retry = True),
-    #    "retry_streaming": _test_options(needs_client_channel = True, needs_retry = True),
-    #    "retry_streaming_after_commit": _test_options(needs_client_channel = True, needs_retry = True),
-    #    "retry_streaming_succeeds_before_replay_finished": _test_options(
-    #        needs_client_channel = True,
-    #        # TODO(jtattermusch): too long bazel test name makes the test flaky on Windows RBE
-    #        # See b/151617965
-    #        short_name = "retry_streaming2",
-    #        needs_retry = True,
-    #    ),
-    #    "retry_throttled": _test_options(needs_client_channel = True, needs_retry = True),
-    #    "retry_too_many_attempts": _test_options(needs_client_channel = True, needs_retry = True),
-    #    "retry_transparent_goaway": _test_options(needs_client_channel = True, needs_retry = True),
-    #    "retry_transparent_not_sent_on_wire": _test_options(needs_client_channel = True, needs_retry = True),
-    #    "retry_transparent_max_concurrent_streams": _test_options(
-    #        needs_client_channel = True,
-    #        proxyable = False,
-    #        # TODO(jtattermusch): too long bazel test name makes the test flaky on Windows RBE
-    #        # See b/151617965
-    #        short_name = "retry_transparent_mcs",
-    #        needs_retry = True,
-    #    ),
-    #    "retry_unref_before_finish": _test_options(needs_client_channel = True, needs_retry = True),
-    #    "retry_unref_before_recv": _test_options(needs_client_channel = True, needs_retry = True),
-    #    "server_finishes_request": _test_options(),
-    #    "server_streaming": _test_options(needs_http2 = True),
-    #    "shutdown_finishes_calls": _test_options(),
-    #    "shutdown_finishes_tags": _test_options(),
-    #    "simple_delayed_request": _test_options(needs_fullstack = True),
-    #    "simple_metadata": _test_options(),
-    #    "simple_request": _test_options(),
-    #    "streaming_error_response": _test_options(),
-    #    "trailing_metadata": _test_options(),
-    #    "authority_not_supported": _test_options(),
-    #    "filter_latency": _test_options(),
-    #    "filter_status_code": _test_options(),
-    #    "write_buffering": _test_options(needs_write_buffering = True),
-    #    "write_buffering_at_end": _test_options(needs_write_buffering = True),
->>>>>>> 2225fa73
 }
 
 def _compatible(fopt, topt):
