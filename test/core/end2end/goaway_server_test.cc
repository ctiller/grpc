/*
 *
 * Copyright 2016 gRPC authors.
 *
 * Licensed under the Apache License, Version 2.0 (the "License");
 * you may not use this file except in compliance with the License.
 * You may obtain a copy of the License at
 *
 *     http://www.apache.org/licenses/LICENSE-2.0
 *
 * Unless required by applicable law or agreed to in writing, software
 * distributed under the License is distributed on an "AS IS" BASIS,
 * WITHOUT WARRANTIES OR CONDITIONS OF ANY KIND, either express or implied.
 * See the License for the specific language governing permissions and
 * limitations under the License.
 *
 */

#include <stdint.h>
#include <string.h>

#include <algorithm>
#include <functional>
#include <memory>
#include <string>
#include <utility>
#include <vector>

#include "absl/memory/memory.h"
#include "absl/status/status.h"
#include "absl/status/statusor.h"
#include "absl/strings/str_cat.h"
#include "absl/strings/string_view.h"

#include <grpc/event_engine/event_engine.h>
#include <grpc/grpc.h>
#include <grpc/grpc_security.h>
#include <grpc/impl/codegen/propagation_bits.h>
#include <grpc/slice.h>
#include <grpc/status.h>
#include <grpc/support/log.h>
#include <grpc/support/sync.h>
#include <grpc/support/time.h>

#include "src/core/ext/filters/client_channel/resolver/dns/c_ares/grpc_ares_wrapper.h"
#include "src/core/lib/channel/channel_args.h"
#include "src/core/lib/event_engine/default_event_engine.h"
#include "src/core/lib/gprpp/debug_location.h"
#include "src/core/lib/gprpp/time.h"
#include "src/core/lib/iomgr/closure.h"
#include "src/core/lib/iomgr/error.h"
#include "src/core/lib/iomgr/exec_ctx.h"
#include "src/core/lib/iomgr/iomgr_fwd.h"
#include "src/core/lib/iomgr/resolve_address.h"
#include "src/core/lib/iomgr/resolve_address_impl.h"
#include "src/core/lib/iomgr/resolved_address.h"
#include "src/core/lib/iomgr/sockaddr.h"
#include "src/core/lib/iomgr/socket_utils.h"
#include "src/core/lib/resolver/server_address.h"
#include "test/core/end2end/cq_verifier.h"
#include "test/core/util/port.h"
#include "test/core/util/test_config.h"

static void* tag(intptr_t t) { return reinterpret_cast<void*>(t); }

static gpr_mu g_mu;
static int g_resolve_port = -1;

static grpc_ares_request* (*iomgr_dns_lookup_ares)(
    const char* dns_server, const char* addr, const char* default_port,
    grpc_pollset_set* interested_parties, grpc_closure* on_done,
    std::unique_ptr<grpc_core::ServerAddressList>* addresses,
    int query_timeout_ms);

static void (*iomgr_cancel_ares_request)(grpc_ares_request* request);

static void set_resolve_port(int port) {
  gpr_mu_lock(&g_mu);
  g_resolve_port = port;
  gpr_mu_unlock(&g_mu);
}

namespace {

<<<<<<< HEAD
grpc_core::DNSResolver* g_default_dns_resolver;

class TestDNSResolver : public grpc_core::DNSResolver {
 public:
  TestDNSResolver()
      : engine_(grpc_event_engine::experimental::GetDefaultEventEngine()) {}
=======
class TestDNSResolver : public grpc_core::DNSResolver {
 public:
  explicit TestDNSResolver(
      std::shared_ptr<grpc_core::DNSResolver> default_resolver)
      : default_resolver_(std::move(default_resolver)),
        engine_(grpc_event_engine::experimental::GetDefaultEventEngine()) {}
>>>>>>> 48746199
  TaskHandle LookupHostname(
      std::function<void(absl::StatusOr<std::vector<grpc_resolved_address>>)>
          on_resolved,
      absl::string_view name, absl::string_view default_port,
      grpc_core::Duration timeout, grpc_pollset_set* interested_parties,
      absl::string_view name_server) override {
    if (name != "test") {
      return default_resolver_->LookupHostname(std::move(on_resolved), name,
                                               default_port, timeout,
                                               interested_parties, name_server);
    }
    MakeDNSRequest(std::move(on_resolved));
    return kNullHandle;
  }

  absl::StatusOr<std::vector<grpc_resolved_address>> LookupHostnameBlocking(
      absl::string_view name, absl::string_view default_port) override {
    return default_resolver_->LookupHostnameBlocking(name, default_port);
  }

  TaskHandle LookupSRV(
      std::function<void(absl::StatusOr<std::vector<grpc_resolved_address>>)>
          on_resolved,
      absl::string_view /* name */, grpc_core::Duration /* timeout */,
      grpc_pollset_set* /* interested_parties */,
      absl::string_view /* name_server */) override {
    engine_->Run([on_resolved] {
<<<<<<< HEAD
=======
      grpc_core::ApplicationCallbackExecCtx app_exec_ctx;
      grpc_core::ExecCtx exec_ctx;
>>>>>>> 48746199
      on_resolved(absl::UnimplementedError(
          "The Testing DNS resolver does not support looking up SRV records"));
    });
    return {-1, -1};
  };

  TaskHandle LookupTXT(
      std::function<void(absl::StatusOr<std::string>)> on_resolved,
      absl::string_view /* name */, grpc_core::Duration /* timeout */,
      grpc_pollset_set* /* interested_parties */,
      absl::string_view /* name_server */) override {
    // Not supported
    engine_->Run([on_resolved] {
<<<<<<< HEAD
=======
      grpc_core::ApplicationCallbackExecCtx app_exec_ctx;
      grpc_core::ExecCtx exec_ctx;
>>>>>>> 48746199
      on_resolved(absl::UnimplementedError(
          "The Testing DNS resolver does not support looking up TXT records"));
    });
    return {-1, -1};
  };

  bool Cancel(TaskHandle /*handle*/) override { return false; }

 private:
  void MakeDNSRequest(
      std::function<void(absl::StatusOr<std::vector<grpc_resolved_address>>)>
          on_done) {
    gpr_mu_lock(&g_mu);
    if (g_resolve_port < 0) {
      gpr_mu_unlock(&g_mu);
      new grpc_core::DNSCallbackExecCtxScheduler(
          std::move(on_done), absl::UnknownError("Forced Failure"));
    } else {
      std::vector<grpc_resolved_address> addrs;
      grpc_resolved_address addr;
      grpc_sockaddr_in* sa = reinterpret_cast<grpc_sockaddr_in*>(&addr);
      sa->sin_family = GRPC_AF_INET;
      sa->sin_addr.s_addr = 0x100007f;
      sa->sin_port = grpc_htons(static_cast<uint16_t>(g_resolve_port));
      addr.len = static_cast<socklen_t>(sizeof(*sa));
      addrs.push_back(addr);
      gpr_mu_unlock(&g_mu);
      new grpc_core::DNSCallbackExecCtxScheduler(std::move(on_done),
                                                 std::move(addrs));
    }
  }
<<<<<<< HEAD
=======
  std::shared_ptr<grpc_core::DNSResolver> default_resolver_;
>>>>>>> 48746199
  std::shared_ptr<grpc_event_engine::experimental::EventEngine> engine_;
};

}  // namespace

static grpc_ares_request* my_dns_lookup_ares(
    const char* dns_server, const char* addr, const char* default_port,
    grpc_pollset_set* interested_parties, grpc_closure* on_done,
    std::unique_ptr<grpc_core::ServerAddressList>* addresses,
    int query_timeout_ms) {
  if (0 != strcmp(addr, "test")) {
    // A records should suffice
    return iomgr_dns_lookup_ares(dns_server, addr, default_port,
                                 interested_parties, on_done, addresses,
                                 query_timeout_ms);
  }

  grpc_error_handle error;
  gpr_mu_lock(&g_mu);
  if (g_resolve_port < 0) {
    gpr_mu_unlock(&g_mu);
    error = GRPC_ERROR_CREATE_FROM_STATIC_STRING("Forced Failure");
  } else {
    *addresses = absl::make_unique<grpc_core::ServerAddressList>();
    grpc_sockaddr_in sa;
    memset(&sa, 0, sizeof(sa));
    sa.sin_family = GRPC_AF_INET;
    sa.sin_addr.s_addr = 0x100007f;
    sa.sin_port = grpc_htons(static_cast<uint16_t>(g_resolve_port));
    (*addresses)->emplace_back(&sa, sizeof(sa), grpc_core::ChannelArgs());
    gpr_mu_unlock(&g_mu);
  }
  grpc_core::ExecCtx::Run(DEBUG_LOCATION, on_done, error);
  return nullptr;
}

static void my_cancel_ares_request(grpc_ares_request* request) {
  if (request != nullptr) {
    iomgr_cancel_ares_request(request);
  }
}

int main(int argc, char** argv) {
  grpc_completion_queue* cq;
  grpc_op ops[6];
  grpc_op* op;

  grpc::testing::TestEnvironment env(&argc, argv);

  gpr_mu_init(&g_mu);
  grpc_init();
  grpc_core::ResetDNSResolver(
      absl::make_unique<TestDNSResolver>(grpc_core::GetDNSResolver()));
  iomgr_dns_lookup_ares = grpc_dns_lookup_hostname_ares;
  iomgr_cancel_ares_request = grpc_cancel_ares_request;
  grpc_dns_lookup_hostname_ares = my_dns_lookup_ares;
  grpc_cancel_ares_request = my_cancel_ares_request;

  int was_cancelled1;
  int was_cancelled2;

  grpc_metadata_array trailing_metadata_recv1;
  grpc_metadata_array request_metadata1;
  grpc_call_details request_details1;
  grpc_status_code status1;
  grpc_slice details1;
  grpc_metadata_array_init(&trailing_metadata_recv1);
  grpc_metadata_array_init(&request_metadata1);
  grpc_call_details_init(&request_details1);

  grpc_metadata_array trailing_metadata_recv2;
  grpc_metadata_array request_metadata2;
  grpc_call_details request_details2;
  grpc_status_code status2;
  grpc_slice details2;
  grpc_metadata_array_init(&trailing_metadata_recv2);
  grpc_metadata_array_init(&request_metadata2);
  grpc_call_details_init(&request_details2);

  cq = grpc_completion_queue_create_for_next(nullptr);
  grpc_core::CqVerifier cqv(cq);

  /* reserve two ports */
  int port1 = grpc_pick_unused_port_or_die();
  int port2 = grpc_pick_unused_port_or_die();

  std::string addr;

  auto client_args =
      grpc_core::ChannelArgs()
          .Set(GRPC_ARG_INITIAL_RECONNECT_BACKOFF_MS, 1000)
          .Set(GRPC_ARG_MAX_RECONNECT_BACKOFF_MS, 1000)
          .Set(GRPC_ARG_MIN_RECONNECT_BACKOFF_MS, 5000)
          /* When this test brings down server1 and then brings up server2,
           * the targetted server port number changes, and the client channel
           * needs to re-resolve to pick this up. This test requires that
           * happen within 10 seconds, but gRPC's DNS resolvers rate limit
           * resolution attempts to at most once every 30 seconds by default.
           * So we tweak it for this test. */
          .Set(GRPC_ARG_DNS_MIN_TIME_BETWEEN_RESOLUTIONS_MS, 1000)
          .ToC();

  /* create a channel that picks first amongst the servers */
  grpc_channel_credentials* creds = grpc_insecure_credentials_create();
  grpc_channel* chan = grpc_channel_create("test", creds, client_args.get());
  grpc_channel_credentials_release(creds);
  /* and an initial call to them */
  grpc_slice host = grpc_slice_from_static_string("127.0.0.1");
  grpc_call* call1 =
      grpc_channel_create_call(chan, nullptr, GRPC_PROPAGATE_DEFAULTS, cq,
                               grpc_slice_from_static_string("/foo"), &host,
                               grpc_timeout_seconds_to_deadline(20), nullptr);
  /* send initial metadata to probe connectivity */
  memset(ops, 0, sizeof(ops));
  op = ops;
  op->op = GRPC_OP_SEND_INITIAL_METADATA;
  op->data.send_initial_metadata.count = 0;
  op->flags = GRPC_INITIAL_METADATA_WAIT_FOR_READY;
  op->reserved = nullptr;
  op++;
  GPR_ASSERT(GRPC_CALL_OK == grpc_call_start_batch(call1, ops,
                                                   (size_t)(op - ops),
                                                   tag(0x101), nullptr));
  /* and receive status to probe termination */
  memset(ops, 0, sizeof(ops));
  op = ops;
  op->op = GRPC_OP_RECV_STATUS_ON_CLIENT;
  op->data.recv_status_on_client.trailing_metadata = &trailing_metadata_recv1;
  op->data.recv_status_on_client.status = &status1;
  op->data.recv_status_on_client.status_details = &details1;
  op->flags = 0;
  op->reserved = nullptr;
  op++;
  GPR_ASSERT(GRPC_CALL_OK == grpc_call_start_batch(call1, ops,
                                                   (size_t)(op - ops),
                                                   tag(0x102), nullptr));

  /* bring a server up on the first port */
  grpc_server* server1 = grpc_server_create(nullptr, nullptr);
  addr = absl::StrCat("127.0.0.1:", port1);
  grpc_server_credentials* server_creds =
      grpc_insecure_server_credentials_create();
  grpc_server_add_http2_port(server1, addr.c_str(), server_creds);
  grpc_server_credentials_release(server_creds);
  grpc_server_register_completion_queue(server1, cq, nullptr);
  grpc_server_start(server1);

  /* request a call to the server */
  grpc_call* server_call1;
  GPR_ASSERT(GRPC_CALL_OK ==
             grpc_server_request_call(server1, &server_call1, &request_details1,
                                      &request_metadata1, cq, cq, tag(0x301)));

  set_resolve_port(port1);

  /* first call should now start */
  cqv.Expect(tag(0x101), true);
  cqv.Expect(tag(0x301), true);
  cqv.Verify();

  GPR_ASSERT(GRPC_CHANNEL_READY ==
             grpc_channel_check_connectivity_state(chan, 0));
  grpc_channel_watch_connectivity_state(chan, GRPC_CHANNEL_READY,
                                        gpr_inf_future(GPR_CLOCK_REALTIME), cq,
                                        tag(0x9999));

  /* listen for close on the server call to probe for finishing */
  memset(ops, 0, sizeof(ops));
  op = ops;
  op->op = GRPC_OP_RECV_CLOSE_ON_SERVER;
  op->data.recv_close_on_server.cancelled = &was_cancelled1;
  op->flags = 0;
  op++;
  GPR_ASSERT(GRPC_CALL_OK == grpc_call_start_batch(server_call1, ops,
                                                   (size_t)(op - ops),
                                                   tag(0x302), nullptr));

  /* shutdown first server:
   * we should see a connectivity change and then nothing */
  set_resolve_port(-1);
  grpc_server_shutdown_and_notify(server1, cq, tag(0xdead1));
  cqv.Expect(tag(0x9999), true);
  cqv.Verify();
  cqv.VerifyEmpty();

  /* and a new call: should go through to server2 when we start it */
  grpc_call* call2 =
      grpc_channel_create_call(chan, nullptr, GRPC_PROPAGATE_DEFAULTS, cq,
                               grpc_slice_from_static_string("/foo"), &host,
                               grpc_timeout_seconds_to_deadline(20), nullptr);
  /* send initial metadata to probe connectivity */
  memset(ops, 0, sizeof(ops));
  op = ops;
  op->op = GRPC_OP_SEND_INITIAL_METADATA;
  op->data.send_initial_metadata.count = 0;
  op->flags = GRPC_INITIAL_METADATA_WAIT_FOR_READY;
  op->reserved = nullptr;
  op++;
  GPR_ASSERT(GRPC_CALL_OK == grpc_call_start_batch(call2, ops,
                                                   (size_t)(op - ops),
                                                   tag(0x201), nullptr));
  /* and receive status to probe termination */
  memset(ops, 0, sizeof(ops));
  op = ops;
  op->op = GRPC_OP_RECV_STATUS_ON_CLIENT;
  op->data.recv_status_on_client.trailing_metadata = &trailing_metadata_recv2;
  op->data.recv_status_on_client.status = &status2;
  op->data.recv_status_on_client.status_details = &details2;
  op->flags = 0;
  op->reserved = nullptr;
  op++;
  GPR_ASSERT(GRPC_CALL_OK == grpc_call_start_batch(call2, ops,
                                                   (size_t)(op - ops),
                                                   tag(0x202), nullptr));

  /* and bring up second server */
  set_resolve_port(port2);
  grpc_server* server2 = grpc_server_create(nullptr, nullptr);
  addr = absl::StrCat("127.0.0.1:", port2);
  grpc_server_credentials* another_server_creds =
      grpc_insecure_server_credentials_create();
  grpc_server_add_http2_port(server2, addr.c_str(), another_server_creds);
  grpc_server_credentials_release(another_server_creds);
  grpc_server_register_completion_queue(server2, cq, nullptr);
  grpc_server_start(server2);

  /* request a call to the server */
  grpc_call* server_call2;
  GPR_ASSERT(GRPC_CALL_OK ==
             grpc_server_request_call(server2, &server_call2, &request_details2,
                                      &request_metadata2, cq, cq, tag(0x401)));

  /* second call should now start */
  cqv.Expect(tag(0x201), true);
  cqv.Expect(tag(0x401), true);
  cqv.Verify();

  /* listen for close on the server call to probe for finishing */
  memset(ops, 0, sizeof(ops));
  op = ops;
  op->op = GRPC_OP_RECV_CLOSE_ON_SERVER;
  op->data.recv_close_on_server.cancelled = &was_cancelled2;
  op->flags = 0;
  op++;
  GPR_ASSERT(GRPC_CALL_OK == grpc_call_start_batch(server_call2, ops,
                                                   (size_t)(op - ops),
                                                   tag(0x402), nullptr));

  /* shutdown second server: we should see nothing */
  grpc_server_shutdown_and_notify(server2, cq, tag(0xdead2));
  cqv.VerifyEmpty();

  grpc_call_cancel(call1, nullptr);
  grpc_call_cancel(call2, nullptr);

  /* now everything else should finish */
  cqv.Expect(tag(0x102), true);
  cqv.Expect(tag(0x202), true);
  cqv.Expect(tag(0x302), true);
  cqv.Expect(tag(0x402), true);
  cqv.Expect(tag(0xdead1), true);
  cqv.Expect(tag(0xdead2), true);
  cqv.Verify();

  grpc_call_unref(call1);
  grpc_call_unref(call2);
  grpc_call_unref(server_call1);
  grpc_call_unref(server_call2);
  grpc_server_destroy(server1);
  grpc_server_destroy(server2);
  grpc_channel_destroy(chan);

  grpc_metadata_array_destroy(&trailing_metadata_recv1);
  grpc_metadata_array_destroy(&request_metadata1);
  grpc_call_details_destroy(&request_details1);
  grpc_slice_unref(details1);
  grpc_metadata_array_destroy(&trailing_metadata_recv2);
  grpc_metadata_array_destroy(&request_metadata2);
  grpc_call_details_destroy(&request_details2);
  grpc_slice_unref(details2);

  grpc_completion_queue_destroy(cq);

  grpc_shutdown();
  gpr_mu_destroy(&g_mu);

  return 0;
}<|MERGE_RESOLUTION|>--- conflicted
+++ resolved
@@ -82,21 +82,12 @@
 
 namespace {
 
-<<<<<<< HEAD
-grpc_core::DNSResolver* g_default_dns_resolver;
-
-class TestDNSResolver : public grpc_core::DNSResolver {
- public:
-  TestDNSResolver()
-      : engine_(grpc_event_engine::experimental::GetDefaultEventEngine()) {}
-=======
 class TestDNSResolver : public grpc_core::DNSResolver {
  public:
   explicit TestDNSResolver(
       std::shared_ptr<grpc_core::DNSResolver> default_resolver)
       : default_resolver_(std::move(default_resolver)),
         engine_(grpc_event_engine::experimental::GetDefaultEventEngine()) {}
->>>>>>> 48746199
   TaskHandle LookupHostname(
       std::function<void(absl::StatusOr<std::vector<grpc_resolved_address>>)>
           on_resolved,
@@ -124,11 +115,8 @@
       grpc_pollset_set* /* interested_parties */,
       absl::string_view /* name_server */) override {
     engine_->Run([on_resolved] {
-<<<<<<< HEAD
-=======
       grpc_core::ApplicationCallbackExecCtx app_exec_ctx;
       grpc_core::ExecCtx exec_ctx;
->>>>>>> 48746199
       on_resolved(absl::UnimplementedError(
           "The Testing DNS resolver does not support looking up SRV records"));
     });
@@ -142,11 +130,8 @@
       absl::string_view /* name_server */) override {
     // Not supported
     engine_->Run([on_resolved] {
-<<<<<<< HEAD
-=======
       grpc_core::ApplicationCallbackExecCtx app_exec_ctx;
       grpc_core::ExecCtx exec_ctx;
->>>>>>> 48746199
       on_resolved(absl::UnimplementedError(
           "The Testing DNS resolver does not support looking up TXT records"));
     });
@@ -178,10 +163,7 @@
                                                  std::move(addrs));
     }
   }
-<<<<<<< HEAD
-=======
   std::shared_ptr<grpc_core::DNSResolver> default_resolver_;
->>>>>>> 48746199
   std::shared_ptr<grpc_event_engine::experimental::EventEngine> engine_;
 };
 
