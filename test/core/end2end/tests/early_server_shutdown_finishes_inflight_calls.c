--- conflicted
+++ resolved
@@ -149,11 +149,7 @@
   GPR_ASSERT(GRPC_CALL_OK == grpc_call_start_batch(s, ops, op - ops, tag(102)));
 
   /* shutdown and destroy the server */
-<<<<<<< HEAD
-  grpc_server_shutdown_and_notify(f.server, tag(1000));
-=======
   grpc_server_shutdown_and_notify(f.server, f.server_cq, tag(1000));
->>>>>>> 29f79dcb
   grpc_server_cancel_all_calls(f.server);
 
   cq_expect_completion(v_server, tag(102), 1);
