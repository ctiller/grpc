//
//
// Copyright 2016 gRPC authors.
//
// Licensed under the Apache License, Version 2.0 (the "License");
// you may not use this file except in compliance with the License.
// You may obtain a copy of the License at
//
//     http://www.apache.org/licenses/LICENSE-2.0
//
// Unless required by applicable law or agreed to in writing, software
// distributed under the License is distributed on an "AS IS" BASIS,
// WITHOUT WARRANTIES OR CONDITIONS OF ANY KIND, either express or implied.
// See the License for the specific language governing permissions and
// limitations under the License.
//
//

#include <limits.h>
#include <string.h>

#include <algorithm>
<<<<<<< HEAD
=======
#include <functional>
>>>>>>> 0ac86c0a
#include <memory>
#include <vector>

#include "absl/status/status.h"

#include <grpc/byte_buffer.h>
#include <grpc/grpc.h>
#include <grpc/impl/propagation_bits.h>
#include <grpc/slice.h>
#include <grpc/status.h>
#include <grpc/support/log.h>
#include <grpc/support/time.h>

#include "src/core/lib/channel/channel_args.h"
#include "src/core/lib/channel/channel_fwd.h"
#include "src/core/lib/channel/channel_stack.h"
#include "src/core/lib/channel/channel_stack_builder.h"
#include "src/core/lib/config/core_configuration.h"
#include "src/core/lib/gprpp/status_helper.h"
#include "src/core/lib/iomgr/closure.h"
#include "src/core/lib/iomgr/error.h"
#include "src/core/lib/promise/arena_promise.h"
#include "src/core/lib/promise/promise.h"
#include "src/core/lib/surface/channel_stack_type.h"
#include "src/core/lib/transport/transport.h"
#include "test/core/end2end/cq_verifier.h"
#include "test/core/end2end/end2end_tests.h"
#include "test/core/util/test_config.h"

enum { TIMEOUT = 200000 };

static bool g_enable_server_channel_filter = false;
static bool g_enable_client_channel_filter = false;
static bool g_enable_client_subchannel_filter = false;
static bool g_channel_filter_init_failure = false;

static std::unique_ptr<CoreTestFixture> begin_test(
    const CoreTestConfiguration& config, const char* test_name,
    grpc_channel_args* client_args, grpc_channel_args* server_args) {
  gpr_log(GPR_INFO, "Running test: %s/%s", test_name, config.name);
  auto f = config.create_fixture(grpc_core::ChannelArgs::FromC(client_args),
                                 grpc_core::ChannelArgs::FromC(server_args));
  f->InitServer(grpc_core::ChannelArgs::FromC(server_args));
  f->InitClient(grpc_core::ChannelArgs::FromC(client_args));
  return f;
}

// Simple request via a SERVER_CHANNEL filter that always fails to
// initialize the call.
static void test_server_channel_filter(const CoreTestConfiguration& config) {
  grpc_call* c;
  grpc_call* s;
  grpc_slice request_payload_slice =
      grpc_slice_from_copied_string("hello world");
  grpc_byte_buffer* request_payload =
      grpc_raw_byte_buffer_create(&request_payload_slice, 1);
  auto f = begin_test(config, "filter_init_fails", nullptr, nullptr);
  grpc_core::CqVerifier cqv(f->cq());
  grpc_op ops[6];
  grpc_op* op;
  grpc_metadata_array initial_metadata_recv;
  grpc_metadata_array trailing_metadata_recv;
  grpc_metadata_array request_metadata_recv;
  grpc_byte_buffer* request_payload_recv = nullptr;
  grpc_call_details call_details;
  grpc_status_code status;
  grpc_call_error error;
  grpc_slice details;

  gpr_timespec deadline = grpc_timeout_seconds_to_deadline(5);
  c = grpc_channel_create_call(f->client(), nullptr, GRPC_PROPAGATE_DEFAULTS,
                               f->cq(), grpc_slice_from_static_string("/foo"),
                               nullptr, deadline, nullptr);
  GPR_ASSERT(c);

  grpc_metadata_array_init(&initial_metadata_recv);
  grpc_metadata_array_init(&trailing_metadata_recv);
  grpc_metadata_array_init(&request_metadata_recv);
  grpc_call_details_init(&call_details);

  memset(ops, 0, sizeof(ops));
  op = ops;
  op->op = GRPC_OP_SEND_INITIAL_METADATA;
  op->data.send_initial_metadata.count = 0;
  op->data.send_initial_metadata.metadata = nullptr;
  op->flags = 0;
  op->reserved = nullptr;
  op++;
  op->op = GRPC_OP_SEND_MESSAGE;
  op->data.send_message.send_message = request_payload;
  op->flags = 0;
  op->reserved = nullptr;
  op++;
  op->op = GRPC_OP_SEND_CLOSE_FROM_CLIENT;
  op->flags = 0;
  op->reserved = nullptr;
  op++;
  op->op = GRPC_OP_RECV_INITIAL_METADATA;
  op->data.recv_initial_metadata.recv_initial_metadata = &initial_metadata_recv;
  op->flags = 0;
  op->reserved = nullptr;
  op++;
  op->op = GRPC_OP_RECV_STATUS_ON_CLIENT;
  op->data.recv_status_on_client.trailing_metadata = &trailing_metadata_recv;
  op->data.recv_status_on_client.status = &status;
  op->data.recv_status_on_client.status_details = &details;
  op->flags = 0;
  op->reserved = nullptr;
  op++;
  error = grpc_call_start_batch(c, ops, static_cast<size_t>(op - ops),
                                grpc_core::CqVerifier::tag(1), nullptr);
  GPR_ASSERT(GRPC_CALL_OK == error);

  error = grpc_server_request_call(f->server(), &s, &call_details,
                                   &request_metadata_recv, f->cq(), f->cq(),
                                   grpc_core::CqVerifier::tag(101));
  GPR_ASSERT(GRPC_CALL_OK == error);

  cqv.Expect(grpc_core::CqVerifier::tag(1), true);
  cqv.Verify();

  if (g_channel_filter_init_failure) {
    // Inproc channel returns invalid_argument and other clients return
    // unavailable.
    // Windows with sockpair returns unknown.
    GPR_ASSERT(status == GRPC_STATUS_UNKNOWN ||
               status == GRPC_STATUS_UNAVAILABLE ||
               status == GRPC_STATUS_INVALID_ARGUMENT);
  } else {
    GPR_ASSERT(status == GRPC_STATUS_PERMISSION_DENIED);
    GPR_ASSERT(0 == grpc_slice_str_cmp(details, "access denied"));
  }

  f->ShutdownServer();

  grpc_slice_unref(details);
  grpc_metadata_array_destroy(&initial_metadata_recv);
  grpc_metadata_array_destroy(&trailing_metadata_recv);
  grpc_metadata_array_destroy(&request_metadata_recv);
  grpc_call_details_destroy(&call_details);

  grpc_call_unref(c);

  grpc_byte_buffer_destroy(request_payload);
  grpc_byte_buffer_destroy(request_payload_recv);
}

// Simple request via a CLIENT_CHANNEL or CLIENT_DIRECT_CHANNEL filter
// that always fails to initialize the call.
static void test_client_channel_filter(const CoreTestConfiguration& config) {
  grpc_call* c;
  grpc_slice request_payload_slice =
      grpc_slice_from_copied_string("hello world");
  grpc_byte_buffer* request_payload =
      grpc_raw_byte_buffer_create(&request_payload_slice, 1);
  gpr_timespec deadline = grpc_timeout_seconds_to_deadline(5);
  auto f = begin_test(config, "filter_init_fails", nullptr, nullptr);
  grpc_core::CqVerifier cqv(f->cq());
  grpc_op ops[6];
  grpc_op* op;
  grpc_metadata_array initial_metadata_recv;
  grpc_metadata_array trailing_metadata_recv;
  grpc_metadata_array request_metadata_recv;
  grpc_byte_buffer* request_payload_recv = nullptr;
  grpc_call_details call_details;
  grpc_status_code status;
  grpc_call_error error;
  grpc_slice details;

  c = grpc_channel_create_call(f->client(), nullptr, GRPC_PROPAGATE_DEFAULTS,
                               f->cq(), grpc_slice_from_static_string("/foo"),
                               nullptr, deadline, nullptr);
  GPR_ASSERT(c);

  grpc_metadata_array_init(&initial_metadata_recv);
  grpc_metadata_array_init(&trailing_metadata_recv);
  grpc_metadata_array_init(&request_metadata_recv);
  grpc_call_details_init(&call_details);

  memset(ops, 0, sizeof(ops));
  op = ops;
  op->op = GRPC_OP_SEND_INITIAL_METADATA;
  op->data.send_initial_metadata.count = 0;
  op->data.send_initial_metadata.metadata = nullptr;
  op->flags = 0;
  op->reserved = nullptr;
  op++;
  op->op = GRPC_OP_SEND_MESSAGE;
  op->data.send_message.send_message = request_payload;
  op->flags = 0;
  op->reserved = nullptr;
  op++;
  op->op = GRPC_OP_SEND_CLOSE_FROM_CLIENT;
  op->flags = 0;
  op->reserved = nullptr;
  op++;
  op->op = GRPC_OP_RECV_INITIAL_METADATA;
  op->data.recv_initial_metadata.recv_initial_metadata = &initial_metadata_recv;
  op->flags = 0;
  op->reserved = nullptr;
  op++;
  op->op = GRPC_OP_RECV_STATUS_ON_CLIENT;
  op->data.recv_status_on_client.trailing_metadata = &trailing_metadata_recv;
  op->data.recv_status_on_client.status = &status;
  op->data.recv_status_on_client.status_details = &details;
  op->flags = 0;
  op->reserved = nullptr;
  op++;
  error = grpc_call_start_batch(c, ops, static_cast<size_t>(op - ops),
                                grpc_core::CqVerifier::tag(1), nullptr);
  GPR_ASSERT(GRPC_CALL_OK == error);

  cqv.Expect(grpc_core::CqVerifier::tag(1), true);
  cqv.Verify();

  if (g_channel_filter_init_failure) {
    GPR_ASSERT(status == GRPC_STATUS_INVALID_ARGUMENT);
  } else {
    GPR_ASSERT(status == GRPC_STATUS_PERMISSION_DENIED);
    GPR_ASSERT(0 == grpc_slice_str_cmp(details, "access denied"));
  }

  f->ShutdownServer();

  grpc_slice_unref(details);
  grpc_metadata_array_destroy(&initial_metadata_recv);
  grpc_metadata_array_destroy(&trailing_metadata_recv);
  grpc_metadata_array_destroy(&request_metadata_recv);
  grpc_call_details_destroy(&call_details);

  grpc_call_unref(c);

  grpc_byte_buffer_destroy(request_payload);
  grpc_byte_buffer_destroy(request_payload_recv);
}

// Simple request via a CLIENT_SUBCHANNEL filter that always fails to
// initialize the call.
static void test_client_subchannel_filter(const CoreTestConfiguration& config) {
  grpc_call* c;
  grpc_slice request_payload_slice =
      grpc_slice_from_copied_string("hello world");
  grpc_byte_buffer* request_payload =
      grpc_raw_byte_buffer_create(&request_payload_slice, 1);
  gpr_timespec deadline = grpc_timeout_seconds_to_deadline(5);
  auto f = begin_test(config, "filter_init_fails", nullptr, nullptr);
  grpc_core::CqVerifier cqv(f->cq());
  grpc_op ops[6];
  grpc_op* op;
  grpc_metadata_array initial_metadata_recv;
  grpc_metadata_array trailing_metadata_recv;
  grpc_metadata_array request_metadata_recv;
  grpc_byte_buffer* request_payload_recv = nullptr;
  grpc_call_details call_details;
  grpc_status_code status;
  grpc_call_error error;
  grpc_slice details;

  c = grpc_channel_create_call(f->client(), nullptr, GRPC_PROPAGATE_DEFAULTS,
                               f->cq(), grpc_slice_from_static_string("/foo"),
                               nullptr, deadline, nullptr);
  GPR_ASSERT(c);

  grpc_metadata_array_init(&initial_metadata_recv);
  grpc_metadata_array_init(&trailing_metadata_recv);
  grpc_metadata_array_init(&request_metadata_recv);
  grpc_call_details_init(&call_details);

  memset(ops, 0, sizeof(ops));
  op = ops;
  op->op = GRPC_OP_SEND_INITIAL_METADATA;
  op->data.send_initial_metadata.count = 0;
  op->data.send_initial_metadata.metadata = nullptr;
  op->flags = 0;
  op->reserved = nullptr;
  op++;
  op->op = GRPC_OP_SEND_MESSAGE;
  op->data.send_message.send_message = request_payload;
  op->flags = 0;
  op->reserved = nullptr;
  op++;
  op->op = GRPC_OP_SEND_CLOSE_FROM_CLIENT;
  op->flags = 0;
  op->reserved = nullptr;
  op++;
  op->op = GRPC_OP_RECV_INITIAL_METADATA;
  op->data.recv_initial_metadata.recv_initial_metadata = &initial_metadata_recv;
  op->flags = 0;
  op->reserved = nullptr;
  op++;
  op->op = GRPC_OP_RECV_STATUS_ON_CLIENT;
  op->data.recv_status_on_client.trailing_metadata = &trailing_metadata_recv;
  op->data.recv_status_on_client.status = &status;
  op->data.recv_status_on_client.status_details = &details;
  op->flags = 0;
  op->reserved = nullptr;
  op++;

  error = grpc_call_start_batch(c, ops, static_cast<size_t>(op - ops),
                                grpc_core::CqVerifier::tag(1), nullptr);
  GPR_ASSERT(GRPC_CALL_OK == error);

  cqv.Expect(grpc_core::CqVerifier::tag(1), true);
  cqv.Verify();

  if (g_channel_filter_init_failure) {
    GPR_ASSERT(status == GRPC_STATUS_UNAVAILABLE);
  } else {
    GPR_ASSERT(status == GRPC_STATUS_PERMISSION_DENIED);
    GPR_ASSERT(0 == grpc_slice_str_cmp(details, "access denied"));
  }

  // Reset and create a new call.  (The first call uses a different code
  // path in client_channel.c than subsequent calls on the same channel,
  // and we need to test both.)
  grpc_call_unref(c);
  status = GRPC_STATUS_OK;
  grpc_slice_unref(details);
  details = grpc_empty_slice();

  c = grpc_channel_create_call(f->client(), nullptr, GRPC_PROPAGATE_DEFAULTS,
                               f->cq(), grpc_slice_from_static_string("/foo"),
                               nullptr, deadline, nullptr);
  GPR_ASSERT(c);

  error = grpc_call_start_batch(c, ops, static_cast<size_t>(op - ops),
                                grpc_core::CqVerifier::tag(2), nullptr);
  GPR_ASSERT(GRPC_CALL_OK == error);

  cqv.Expect(grpc_core::CqVerifier::tag(2), true);
  cqv.Verify();

  if (g_channel_filter_init_failure) {
    GPR_ASSERT(status == GRPC_STATUS_UNAVAILABLE);
  } else {
    GPR_ASSERT(status == GRPC_STATUS_PERMISSION_DENIED);
    GPR_ASSERT(0 == grpc_slice_str_cmp(details, "access denied"));
  }

  grpc_slice_unref(details);
  grpc_metadata_array_destroy(&initial_metadata_recv);
  grpc_metadata_array_destroy(&trailing_metadata_recv);
  grpc_metadata_array_destroy(&request_metadata_recv);
  grpc_call_details_destroy(&call_details);

  grpc_call_unref(c);

  grpc_byte_buffer_destroy(request_payload);
  grpc_byte_buffer_destroy(request_payload_recv);
}

//******************************************************************************
// Test filter - always fails to initialize a call
//

static grpc_error_handle init_call_elem(
    grpc_call_element* /*elem*/, const grpc_call_element_args* /*args*/) {
  return grpc_error_set_int(GRPC_ERROR_CREATE("access denied"),
                            grpc_core::StatusIntProperty::kRpcStatus,
                            GRPC_STATUS_PERMISSION_DENIED);
}

static void destroy_call_elem(grpc_call_element* /*elem*/,
                              const grpc_call_final_info* /*final_info*/,
                              grpc_closure* /*ignored*/) {}

static grpc_error_handle init_channel_elem(
    grpc_channel_element* /*elem*/, grpc_channel_element_args* /*args*/) {
  if (g_channel_filter_init_failure) {
    return grpc_error_set_int(
        GRPC_ERROR_CREATE("Test channel filter init error"),
        grpc_core::StatusIntProperty::kRpcStatus, GRPC_STATUS_INVALID_ARGUMENT);
  }
  return absl::OkStatus();
}

static void destroy_channel_elem(grpc_channel_element* /*elem*/) {}

static const grpc_channel_filter test_filter = {
    grpc_call_next_op,
    [](grpc_channel_element*, grpc_core::CallArgs,
       grpc_core::NextPromiseFactory)
        -> grpc_core::ArenaPromise<grpc_core::ServerMetadataHandle> {
      return grpc_core::Immediate(grpc_core::ServerMetadataFromStatus(
          absl::PermissionDeniedError("access denied")));
    },
    grpc_channel_next_op,
    0,
    init_call_elem,
    grpc_call_stack_ignore_set_pollset_or_pollset_set,
    destroy_call_elem,
    0,
    init_channel_elem,
    grpc_channel_stack_no_post_init,
    destroy_channel_elem,
    grpc_channel_next_get_info,
    "filter_init_fails"};

//******************************************************************************
// Registration
//

static void filter_init_fails_internal(const CoreTestConfiguration& config) {
  gpr_log(GPR_INFO, "Testing SERVER_CHANNEL filter.");
  g_enable_server_channel_filter = true;
  test_server_channel_filter(config);
  g_enable_server_channel_filter = false;
  gpr_log(GPR_INFO, "Testing CLIENT_CHANNEL / CLIENT_DIRECT_CHANNEL filter.");
  g_enable_client_channel_filter = true;
  test_client_channel_filter(config);
  g_enable_client_channel_filter = false;
  // If the client handshake completes before the server handshake and the
  // client is able to send application data before the server handshake
  // completes, then testing the CLIENT_SUBCHANNEL filter will cause the server
  // to freeze waiting for the final handshake message from the client. This
  // handshake message will never arrive because it would have been sent with
  // the first application data message, which failed because of the filter.
  if ((config.feature_mask & FEATURE_MASK_SUPPORTS_CLIENT_CHANNEL) &&
      !(config.feature_mask &
        FEATURE_MASK_DOES_NOT_SUPPORT_CLIENT_HANDSHAKE_COMPLETE_FIRST)) {
    gpr_log(GPR_INFO, "Testing CLIENT_SUBCHANNEL filter.");
    g_enable_client_subchannel_filter = true;
    test_client_subchannel_filter(config);
    g_enable_client_subchannel_filter = false;
  }
}

void filter_init_fails(const CoreTestConfiguration& config) {
  grpc_core::CoreConfiguration::RunWithSpecialConfiguration(
      [](grpc_core::CoreConfiguration::Builder* builder) {
        grpc_core::BuildCoreConfiguration(builder);
        auto register_stage = [builder](grpc_channel_stack_type type,
                                        bool* enable) {
          builder->channel_init()->RegisterStage(
              type, INT_MAX, [enable](grpc_core::ChannelStackBuilder* builder) {
                if (!*enable) return true;
                // Want to add the filter as close to the end as possible,
                // to make sure that all of the filters work well together.
                // However, we can't add it at the very end, because either the
                // client_channel filter or connected_channel filter must be the
                // last one.  So we add it right before the last one.
                auto it = builder->mutable_stack()->end();
                --it;
                builder->mutable_stack()->insert(it, &test_filter);
                return true;
              });
        };
        register_stage(GRPC_SERVER_CHANNEL, &g_enable_server_channel_filter);
        register_stage(GRPC_CLIENT_CHANNEL, &g_enable_client_channel_filter);
        register_stage(GRPC_CLIENT_SUBCHANNEL,
                       &g_enable_client_subchannel_filter);
        register_stage(GRPC_CLIENT_DIRECT_CHANNEL,
                       &g_enable_client_channel_filter);
      },
      [&config] { filter_init_fails_internal(config); });
}

void filter_init_fails_pre_init(void) {}<|MERGE_RESOLUTION|>--- conflicted
+++ resolved
@@ -20,10 +20,7 @@
 #include <string.h>
 
 #include <algorithm>
-<<<<<<< HEAD
-=======
 #include <functional>
->>>>>>> 0ac86c0a
 #include <memory>
 #include <vector>
 
