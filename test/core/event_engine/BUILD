# Copyright 2021 gRPC authors.
#
# Licensed under the Apache License, Version 2.0 (the "License");
# you may not use this file except in compliance with the License.
# You may obtain a copy of the License at
#
#     http://www.apache.org/licenses/LICENSE-2.0
#
# Unless required by applicable law or agreed to in writing, software
# distributed under the License is distributed on an "AS IS" BASIS,
# WITHOUT WARRANTIES OR CONDITIONS OF ANY KIND, either express or implied.
# See the License for the specific language governing permissions and
# limitations under the License.

load("//bazel:grpc_build_system.bzl", "grpc_cc_library", "grpc_cc_test", "grpc_package")

licenses(["notice"])

grpc_package(
    name = "test/core/event_engine",
    visibility = "tests",
)

grpc_cc_test(
    name = "common_closures_test",
    srcs = ["common_closures_test.cc"],
    external_deps = [
        "absl/functional:any_invocable",
        "gtest",
    ],
    deps = [
        "//:gpr_platform",
        "//src/core:common_event_engine_closures",
        "//src/core:event_engine_interface",
        "//src/core:notification",
    ],
)

grpc_cc_test(
    name = "forkable_test",
    srcs = ["forkable_test.cc"],
    external_deps = [
        "absl/time",
        "gtest",
    ],
    deps = [
        "//:gpr",
        "//:gpr_platform",
        "//:grpc",
        "//src/core:forkable",
    ],
)

grpc_cc_test(
    name = "thread_pool_test",
    srcs = ["thread_pool_test.cc"],
    external_deps = ["gtest"],
    deps = [
        "//:gpr",
        "//src/core:event_engine_thread_pool",
        "//src/core:notification",
    ],
)

grpc_cc_test(
    name = "endpoint_config_test",
    srcs = ["endpoint_config_test.cc"],
    external_deps = [
        "absl/types:optional",
        "gtest",
    ],
    language = "C++",
    uses_polling = False,
    deps = [
        "//:gpr_platform",
        "//:grpc",
        "//src/core:channel_args",
    ],
)

grpc_cc_test(
    name = "default_engine_methods_test",
    srcs = ["default_engine_methods_test.cc"],
    external_deps = [
        "absl/functional:any_invocable",
        "absl/status",
        "absl/status:statusor",
        "absl/time",
        "gtest",
    ],
    deps = [
        "//:gpr",
        "//:grpc_unsecure",
        "//src/core:default_event_engine",
        "//src/core:event_engine_interface",
        "//src/core:event_engine_memory_allocator",
        "//test/core/util:grpc_test_util",
    ],
)

grpc_cc_test(
    name = "smoke_test",
    srcs = ["smoke_test.cc"],
    external_deps = ["gtest"],
    deps = [
        "//:gpr_platform",
        "//:grpc_unsecure",
        "//src/core:event_engine_interface",
        "//test/core/util:grpc_test_util_unsecure",
    ],
)

grpc_cc_test(
    name = "factory_test",
    srcs = ["factory_test.cc"],
    external_deps = ["gtest"],
    deps = [
        "aborting_event_engine",
        "//:gpr_platform",
        "//:grpc",
        "//src/core:default_event_engine",
        "//src/core:event_engine_interface",
        "//test/core/util:grpc_test_util_unsecure",
    ],
)

grpc_cc_test(
    name = "slice_buffer_test",
    srcs = ["slice_buffer_test.cc"],
    external_deps = ["gtest"],
    deps = [
        "//:gpr",
        "//:gpr_platform",
        "//src/core:event_engine_slice",
        "//src/core:event_engine_slice_buffer",
        "//src/core:slice",
    ],
)

grpc_cc_library(
    name = "test_init",
    srcs = ["test_init.cc"],
    hdrs = ["test_init.h"],
    external_deps = [
        "absl/status",
        "absl/strings",
    ],
    deps = ["//:gpr"],
)

grpc_cc_library(
    name = "aborting_event_engine",
    testonly = True,
    hdrs = ["util/aborting_event_engine.h"],
    external_deps = [
        "absl/functional:any_invocable",
        "absl/status",
        "absl/status:statusor",
    ],
    deps = [
        "//:gpr",
        "//src/core:event_engine_interface",
        "//src/core:event_engine_memory_allocator",
    ],
)

grpc_cc_library(
    name = "mock_event_engine",
    testonly = True,
    hdrs = ["mock_event_engine.h"],
    external_deps = [
        "absl/functional:any_invocable",
        "absl/status",
        "absl/status:statusor",
        "gtest",
    ],
<<<<<<< HEAD
    deps = [
        "//src/core:event_engine_interface",
        "//src/core:event_engine_memory_allocator",
=======
    deps = ["//:event_engine_base_hdrs"],
)

grpc_cc_test(
    name = "tcp_socket_utils_test",
    srcs = ["tcp_socket_utils_test.cc"],
    external_deps = [
        "absl/status",
        "absl/status:statusor",
        "absl/strings",
        "gtest",
    ],
    language = "C++",
    uses_event_engine = False,
    uses_polling = False,
    deps = [
        "//:gpr",
        "//:grpc",
        "//src/core:event_engine_tcp_socket_utils",
        "//src/core:iomgr_port",
>>>>>>> a5f1ac8d
    ],
)<|MERGE_RESOLUTION|>--- conflicted
+++ resolved
@@ -31,7 +31,6 @@
     deps = [
         "//:gpr_platform",
         "//src/core:common_event_engine_closures",
-        "//src/core:event_engine_interface",
         "//src/core:notification",
     ],
 )
@@ -90,7 +89,7 @@
     ],
     deps = [
         "//:gpr",
-        "//:grpc_unsecure",
+        "//:grpc",
         "//src/core:default_event_engine",
         "//src/core:event_engine_interface",
         "//src/core:event_engine_memory_allocator",
@@ -104,7 +103,7 @@
     external_deps = ["gtest"],
     deps = [
         "//:gpr_platform",
-        "//:grpc_unsecure",
+        "//:grpc",
         "//src/core:event_engine_interface",
         "//test/core/util:grpc_test_util_unsecure",
     ],
@@ -174,12 +173,10 @@
         "absl/status:statusor",
         "gtest",
     ],
-<<<<<<< HEAD
     deps = [
         "//src/core:event_engine_interface",
         "//src/core:event_engine_memory_allocator",
-=======
-    deps = ["//:event_engine_base_hdrs"],
+    ],
 )
 
 grpc_cc_test(
@@ -199,6 +196,5 @@
         "//:grpc",
         "//src/core:event_engine_tcp_socket_utils",
         "//src/core:iomgr_port",
->>>>>>> a5f1ac8d
     ],
 )