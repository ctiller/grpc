--- conflicted
+++ resolved
@@ -253,16 +253,10 @@
         "//src/core:posix_event_engine_endpoint",
         "//src/core:posix_event_engine_event_poller",
         "//src/core:posix_event_engine_poller_posix_default",
-<<<<<<< HEAD
         "//src/core:posix_event_engine_tcp_socket_utils",
         "//src/core:resource_quota",
-        "//test/core/event_engine/test_suite:conformance_test_base_lib",
-        "//test/core/event_engine/test_suite:oracle_event_engine_posix",
-=======
         "//test/core/event_engine:event_engine_test_utils",
-        "//test/core/event_engine/posix:posix_engine_test_utils",
         "//test/core/event_engine/test_suite/posix:oracle_event_engine_posix",
->>>>>>> 1f8a4cb0
         "//test/core/util:grpc_test_util",
     ],
 )
@@ -320,17 +314,8 @@
         "//src/core:memory_quota",
         "//src/core:notification",
         "//src/core:posix_event_engine",
-<<<<<<< HEAD
         "//src/core:resource_quota",
-        "//test/core/event_engine/test_suite:conformance_test_base_lib",
-=======
-        "//src/core:posix_event_engine_closure",
-        "//src/core:posix_event_engine_endpoint",
-        "//src/core:posix_event_engine_event_poller",
-        "//src/core:posix_event_engine_poller_posix_default",
         "//test/core/event_engine:event_engine_test_utils",
-        "//test/core/event_engine/test_suite/posix:oracle_event_engine_posix",
->>>>>>> 1f8a4cb0
         "//test/core/util:grpc_test_util",
     ],
 )