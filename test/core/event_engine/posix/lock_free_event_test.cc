--- conflicted
+++ resolved
@@ -61,13 +61,8 @@
   event.InitEvent();
   grpc_core::MutexLock lock(&mu);
   // Set NotifyOn first and then SetReady
-<<<<<<< HEAD
-  event.NotifyOn(IomgrEngineClosure::TestOnlyToClosure(
-      [&mu, &cv](const absl::Status& status) {
-=======
   event.NotifyOn(
       PosixEngineClosure::TestOnlyToClosure([&mu, &cv](absl::Status status) {
->>>>>>> 48746199
         grpc_core::MutexLock lock(&mu);
         EXPECT_TRUE(status.ok());
         cv.Signal();
@@ -77,13 +72,8 @@
 
   // SetReady first first and then call NotifyOn
   event.SetReady();
-<<<<<<< HEAD
-  event.NotifyOn(IomgrEngineClosure::TestOnlyToClosure(
-      [&mu, &cv](const absl::Status& status) {
-=======
   event.NotifyOn(
       PosixEngineClosure::TestOnlyToClosure([&mu, &cv](absl::Status status) {
->>>>>>> 48746199
         grpc_core::MutexLock lock(&mu);
         EXPECT_TRUE(status.ok());
         cv.Signal();
@@ -91,13 +81,8 @@
   EXPECT_FALSE(cv.WaitWithTimeout(&mu, absl::Seconds(10)));
 
   // Set NotifyOn and then call SetShutdown
-<<<<<<< HEAD
-  event.NotifyOn(IomgrEngineClosure::TestOnlyToClosure(
-      [&mu, &cv](const absl::Status& status) {
-=======
   event.NotifyOn(
       PosixEngineClosure::TestOnlyToClosure([&mu, &cv](absl::Status status) {
->>>>>>> 48746199
         grpc_core::MutexLock lock(&mu);
         EXPECT_FALSE(status.ok());
         EXPECT_EQ(status, absl::CancelledError("Shutdown"));
@@ -130,13 +115,8 @@
         }
         active++;
         if (thread_id == 0) {
-<<<<<<< HEAD
-          event.NotifyOn(IomgrEngineClosure::TestOnlyToClosure(
-              [&mu, &cv, &signalled](const absl::Status& status) {
-=======
           event.NotifyOn(PosixEngineClosure::TestOnlyToClosure(
               [&mu, &cv, &signalled](absl::Status status) {
->>>>>>> 48746199
                 grpc_core::MutexLock lock(&mu);
                 EXPECT_TRUE(status.ok());
                 signalled = true;
