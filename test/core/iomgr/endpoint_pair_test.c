/*
 *
 * Copyright 2015-2016, Google Inc.
 * All rights reserved.
 *
 * Redistribution and use in source and binary forms, with or without
 * modification, are permitted provided that the following conditions are
 * met:
 *
 *     * Redistributions of source code must retain the above copyright
 * notice, this list of conditions and the following disclaimer.
 *     * Redistributions in binary form must reproduce the above
 * copyright notice, this list of conditions and the following disclaimer
 * in the documentation and/or other materials provided with the
 * distribution.
 *     * Neither the name of Google Inc. nor the names of its
 * contributors may be used to endorse or promote products derived from
 * this software without specific prior written permission.
 *
 * THIS SOFTWARE IS PROVIDED BY THE COPYRIGHT HOLDERS AND CONTRIBUTORS
 * "AS IS" AND ANY EXPRESS OR IMPLIED WARRANTIES, INCLUDING, BUT NOT
 * LIMITED TO, THE IMPLIED WARRANTIES OF MERCHANTABILITY AND FITNESS FOR
 * A PARTICULAR PURPOSE ARE DISCLAIMED. IN NO EVENT SHALL THE COPYRIGHT
 * OWNER OR CONTRIBUTORS BE LIABLE FOR ANY DIRECT, INDIRECT, INCIDENTAL,
 * SPECIAL, EXEMPLARY, OR CONSEQUENTIAL DAMAGES (INCLUDING, BUT NOT
 * LIMITED TO, PROCUREMENT OF SUBSTITUTE GOODS OR SERVICES; LOSS OF USE,
 * DATA, OR PROFITS; OR BUSINESS INTERRUPTION) HOWEVER CAUSED AND ON ANY
 * THEORY OF LIABILITY, WHETHER IN CONTRACT, STRICT LIABILITY, OR TORT
 * (INCLUDING NEGLIGENCE OR OTHERWISE) ARISING IN ANY WAY OUT OF THE USE
 * OF THIS SOFTWARE, EVEN IF ADVISED OF THE POSSIBILITY OF SUCH DAMAGE.
 *
 */

#include "src/core/iomgr/tcp_posix.h"

#include <grpc/grpc.h>
#include <grpc/support/alloc.h>
#include <grpc/support/log.h>
#include <grpc/support/time.h>
#include <grpc/support/useful.h>
#include "src/core/iomgr/endpoint_pair.h"
#include "test/core/iomgr/endpoint_tests.h"
#include "test/core/util/test_config.h"

<<<<<<< HEAD
static gpr_mu g_mu;
=======
static gpr_mu *g_mu;
>>>>>>> e2a8a3f4
static grpc_pollset *g_pollset;

static void clean_up(void) {}

static grpc_endpoint_test_fixture create_fixture_endpoint_pair(
    size_t slice_size) {
  grpc_exec_ctx exec_ctx = GRPC_EXEC_CTX_INIT;
  grpc_endpoint_test_fixture f;
  grpc_endpoint_pair p = grpc_iomgr_create_endpoint_pair("test", slice_size);

  f.client_ep = p.client;
  f.server_ep = p.server;
  grpc_endpoint_add_to_pollset(&exec_ctx, f.client_ep, g_pollset);
  grpc_endpoint_add_to_pollset(&exec_ctx, f.server_ep, g_pollset);
  grpc_exec_ctx_finish(&exec_ctx);

  return f;
}

static grpc_endpoint_test_config configs[] = {
    {"tcp/tcp_socketpair", create_fixture_endpoint_pair, clean_up},
};

static void destroy_pollset(grpc_exec_ctx *exec_ctx, void *p, bool success) {
  grpc_pollset_destroy(p);
}

int main(int argc, char **argv) {
  grpc_closure destroyed;
  grpc_exec_ctx exec_ctx = GRPC_EXEC_CTX_INIT;
  gpr_mu_init(&g_mu);
  grpc_test_init(argc, argv);
  grpc_init();
  g_pollset = gpr_malloc(grpc_pollset_size());
  grpc_pollset_init(g_pollset, &g_mu);
<<<<<<< HEAD
  grpc_endpoint_tests(configs[0], g_pollset, &g_mu);
=======
  grpc_endpoint_tests(configs[0], g_pollset, g_mu);
>>>>>>> e2a8a3f4
  grpc_closure_init(&destroyed, destroy_pollset, g_pollset);
  grpc_pollset_shutdown(&exec_ctx, g_pollset, &destroyed);
  grpc_exec_ctx_finish(&exec_ctx);
  grpc_shutdown();
<<<<<<< HEAD
  gpr_mu_destroy(&g_mu);
=======
>>>>>>> e2a8a3f4
  gpr_free(g_pollset);

  return 0;
}<|MERGE_RESOLUTION|>--- conflicted
+++ resolved
@@ -42,11 +42,7 @@
 #include "test/core/iomgr/endpoint_tests.h"
 #include "test/core/util/test_config.h"
 
-<<<<<<< HEAD
-static gpr_mu g_mu;
-=======
 static gpr_mu *g_mu;
->>>>>>> e2a8a3f4
 static grpc_pollset *g_pollset;
 
 static void clean_up(void) {}
@@ -77,24 +73,15 @@
 int main(int argc, char **argv) {
   grpc_closure destroyed;
   grpc_exec_ctx exec_ctx = GRPC_EXEC_CTX_INIT;
-  gpr_mu_init(&g_mu);
   grpc_test_init(argc, argv);
   grpc_init();
   g_pollset = gpr_malloc(grpc_pollset_size());
   grpc_pollset_init(g_pollset, &g_mu);
-<<<<<<< HEAD
-  grpc_endpoint_tests(configs[0], g_pollset, &g_mu);
-=======
   grpc_endpoint_tests(configs[0], g_pollset, g_mu);
->>>>>>> e2a8a3f4
   grpc_closure_init(&destroyed, destroy_pollset, g_pollset);
   grpc_pollset_shutdown(&exec_ctx, g_pollset, &destroyed);
   grpc_exec_ctx_finish(&exec_ctx);
   grpc_shutdown();
-<<<<<<< HEAD
-  gpr_mu_destroy(&g_mu);
-=======
->>>>>>> e2a8a3f4
   gpr_free(g_pollset);
 
   return 0;
