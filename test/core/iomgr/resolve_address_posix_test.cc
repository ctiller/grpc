--- conflicted
+++ resolved
@@ -84,12 +84,8 @@
 }
 
 static grpc_core::Timestamp n_sec_deadline(int seconds) {
-<<<<<<< HEAD
-  return grpc_core::Timestamp(grpc_timeout_seconds_to_deadline(seconds));
-=======
   return grpc_core::Timestamp::FromTimespecRoundUp(
       grpc_timeout_seconds_to_deadline(seconds));
->>>>>>> 918b8a75
 }
 
 static void actually_poll(void* argsp) {
