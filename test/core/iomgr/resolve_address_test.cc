/*
 *
 * Copyright 2015 gRPC authors.
 *
 * Licensed under the Apache License, Version 2.0 (the "License");
 * you may not use this file except in compliance with the License.
 * You may obtain a copy of the License at
 *
 *     http://www.apache.org/licenses/LICENSE-2.0
 *
 * Unless required by applicable law or agreed to in writing, software
 * distributed under the License is distributed on an "AS IS" BASIS,
 * WITHOUT WARRANTIES OR CONDITIONS OF ANY KIND, either express or implied.
 * See the License for the specific language governing permissions and
 * limitations under the License.
 *
 */

#include "src/core/lib/iomgr/resolve_address.h"

#include <string.h>

#include <address_sorting/address_sorting.h>
#include <gmock/gmock.h>
#include <gtest/gtest.h>

#include "absl/functional/bind_front.h"
#include "absl/strings/match.h"

#include <grpc/grpc.h>
#include <grpc/support/alloc.h>
#include <grpc/support/log.h>
#include <grpc/support/sync.h>
#include <grpc/support/time.h>

#include "src/core/ext/filters/client_channel/resolver/dns/c_ares/grpc_ares_wrapper.h"
#include "src/core/ext/filters/client_channel/resolver/dns/dns_resolver_selection.h"
#include "src/core/lib/event_engine/sockaddr.h"
#include "src/core/lib/gpr/string.h"
#include "src/core/lib/gprpp/sync.h"
#include "src/core/lib/gprpp/time.h"
#include "src/core/lib/iomgr/executor.h"
#include "src/core/lib/iomgr/iomgr.h"
#include "test/core/util/cmdline.h"
#include "test/core/util/fake_udp_and_tcp_server.h"
#include "test/core/util/test_config.h"
#include "test/cpp/util/test_config.h"

namespace {

grpc_core::Timestamp NSecDeadline(int seconds) {
<<<<<<< HEAD
  return grpc_core::Timestamp(grpc_timeout_seconds_to_deadline(seconds));
=======
  return grpc_core::Timestamp::FromTimespecRoundUp(
      grpc_timeout_seconds_to_deadline(seconds));
>>>>>>> 918b8a75
}

const char* g_resolver_type = "";

class ResolveAddressTest : public ::testing::Test {
 public:
  ResolveAddressTest() {
    grpc_init();
    grpc_core::ExecCtx exec_ctx;
    pollset_ = static_cast<grpc_pollset*>(gpr_zalloc(grpc_pollset_size()));
    grpc_pollset_init(pollset_, &mu_);
    pollset_set_ = grpc_pollset_set_create();
    grpc_pollset_set_add_pollset(pollset_set_, pollset_);
    default_inject_config_ = grpc_ares_test_only_inject_config;
  }

  ~ResolveAddressTest() override {
    {
      grpc_core::ExecCtx exec_ctx;
      grpc_pollset_set_del_pollset(pollset_set_, pollset_);
      grpc_pollset_set_destroy(pollset_set_);
      grpc_closure do_nothing_cb;
      GRPC_CLOSURE_INIT(&do_nothing_cb, DoNothing, nullptr,
                        grpc_schedule_on_exec_ctx);
      gpr_mu_lock(mu_);
      grpc_pollset_shutdown(pollset_, &do_nothing_cb);
      gpr_mu_unlock(mu_);
      // exec_ctx needs to be flushed before calling grpc_pollset_destroy()
      grpc_core::ExecCtx::Get()->Flush();
      grpc_pollset_destroy(pollset_);
      gpr_free(pollset_);
      // reset this since it might have been altered
      grpc_ares_test_only_inject_config = default_inject_config_;
    }
    grpc_shutdown();
  }

  void PollPollsetUntilRequestDone() {
    // Try to give enough time for c-ares to run through its retries
    // a few times if needed.
    grpc_core::Timestamp deadline = NSecDeadline(90);
    while (true) {
      grpc_core::ExecCtx exec_ctx;
      {
        grpc_core::MutexLockForGprMu lock(mu_);
        if (done_) {
          break;
        }
        grpc_core::Duration time_left =
            deadline - grpc_core::ExecCtx::Get()->Now();
        gpr_log(GPR_DEBUG, "done=%d, time_left=%" PRId64, done_,
                time_left.millis());
        ASSERT_GE(time_left, grpc_core::Duration::Zero());
        grpc_pollset_worker* worker = nullptr;
        GRPC_LOG_IF_ERROR("pollset_work", grpc_pollset_work(pollset_, &worker,
                                                            NSecDeadline(1)));
      }
    }
  }

  void MustSucceed(absl::StatusOr<std::vector<grpc_resolved_address>> result) {
    EXPECT_EQ(result.status(), absl::OkStatus());
    EXPECT_FALSE(result->empty());
    Finish();
  }

  void MustFail(absl::StatusOr<std::vector<grpc_resolved_address>> result) {
    EXPECT_NE(result.status(), absl::OkStatus());
    Finish();
  }

  void MustFailExpectCancelledErrorMessage(
      absl::StatusOr<std::vector<grpc_resolved_address>> result) {
    EXPECT_NE(result.status(), absl::OkStatus());
    EXPECT_THAT(result.status().ToString(),
                testing::HasSubstr("DNS query cancelled"));
    Finish();
  }

  void DontCare(
      absl::StatusOr<std::vector<grpc_resolved_address>> /* result */) {
    Finish();
  }

  // This test assumes the environment has an ipv6 loopback
  void MustSucceedWithIPv6First(
      absl::StatusOr<std::vector<grpc_resolved_address>> result) {
    EXPECT_EQ(result.status(), absl::OkStatus());
    EXPECT_TRUE(!result->empty() &&
                reinterpret_cast<const struct sockaddr*>((*result)[0].addr)
                        ->sa_family == AF_INET6);
    Finish();
  }

  void MustSucceedWithIPv4First(
      absl::StatusOr<std::vector<grpc_resolved_address>> result) {
    EXPECT_EQ(result.status(), absl::OkStatus());
    EXPECT_TRUE(!result->empty() &&
                reinterpret_cast<const struct sockaddr*>((*result)[0].addr)
                        ->sa_family == AF_INET);
    Finish();
  }

  grpc_pollset_set* pollset_set() const { return pollset_set_; }

 private:
  static void DoNothing(void* /*arg*/, grpc_error_handle /*error*/) {}

  void Finish() {
    grpc_core::MutexLockForGprMu lock(mu_);
    done_ = true;
    GRPC_LOG_IF_ERROR("pollset_kick", grpc_pollset_kick(pollset_, nullptr));
  }

  gpr_mu* mu_;
  bool done_ = false;      // guarded by mu
  grpc_pollset* pollset_;  // guarded by mu
  grpc_pollset_set* pollset_set_;
  // the default value of grpc_ares_test_only_inject_config, which might
  // be modified during a test
  void (*default_inject_config_)(ares_channel channel) = nullptr;
};

}  // namespace

TEST_F(ResolveAddressTest, Localhost) {
  grpc_core::ExecCtx exec_ctx;
  auto r = grpc_core::GetDNSResolver()->ResolveName(
      "localhost:1", "", pollset_set(),
      absl::bind_front(&ResolveAddressTest::MustSucceed, this));
  r->Start();
  grpc_core::ExecCtx::Get()->Flush();
  PollPollsetUntilRequestDone();
}

TEST_F(ResolveAddressTest, DefaultPort) {
  grpc_core::ExecCtx exec_ctx;
  auto r = grpc_core::GetDNSResolver()->ResolveName(
      "localhost", "1", pollset_set(),
      absl::bind_front(&ResolveAddressTest::MustSucceed, this));
  r->Start();
  grpc_core::ExecCtx::Get()->Flush();
  PollPollsetUntilRequestDone();
}

TEST_F(ResolveAddressTest, LocalhostResultHasIPv6First) {
  if (std::string(g_resolver_type) != "ares") {
    GTEST_SKIP() << "this test is only valid with the c-ares resolver";
  }
  grpc_core::ExecCtx exec_ctx;
  auto r = grpc_core::GetDNSResolver()->ResolveName(
      "localhost:1", "", pollset_set(),
      absl::bind_front(&ResolveAddressTest::MustSucceedWithIPv6First, this));
  r->Start();
  grpc_core::ExecCtx::Get()->Flush();
  PollPollsetUntilRequestDone();
}

namespace {

bool IPv6DisabledGetSourceAddr(address_sorting_source_addr_factory* /*factory*/,
                               const address_sorting_address* dest_addr,
                               address_sorting_address* source_addr) {
  // Mock lack of IPv6. For IPv4, set the source addr to be the same
  // as the destination; tests won't actually connect on the result anyways.
  if (address_sorting_abstract_get_family(dest_addr) ==
      ADDRESS_SORTING_AF_INET6) {
    return false;
  }
  memcpy(source_addr->addr, &dest_addr->addr, dest_addr->len);
  source_addr->len = dest_addr->len;
  return true;
}

void DeleteSourceAddrFactory(address_sorting_source_addr_factory* factory) {
  delete factory;
}

const address_sorting_source_addr_factory_vtable
    kMockIpv6DisabledSourceAddrFactoryVtable = {
        IPv6DisabledGetSourceAddr,
        DeleteSourceAddrFactory,
};

}  // namespace

TEST_F(ResolveAddressTest, LocalhostResultHasIPv4FirstWhenIPv6IsntAvalailable) {
  if (std::string(g_resolver_type) != "ares") {
    GTEST_SKIP() << "this test is only valid with the c-ares resolver";
  }
  // Mock the kernel source address selection. Note that source addr factory
  // is reset to its default value during grpc initialization for each test.
  address_sorting_source_addr_factory* mock =
      new address_sorting_source_addr_factory();
  mock->vtable = &kMockIpv6DisabledSourceAddrFactoryVtable;
  address_sorting_override_source_addr_factory_for_testing(mock);
  // run the test
  grpc_core::ExecCtx exec_ctx;
  auto r = grpc_core::GetDNSResolver()->ResolveName(
      "localhost:1", "", pollset_set(),
      absl::bind_front(&ResolveAddressTest::MustSucceedWithIPv4First, this));
  r->Start();
  grpc_core::ExecCtx::Get()->Flush();
  PollPollsetUntilRequestDone();
}

TEST_F(ResolveAddressTest, NonNumericDefaultPort) {
  grpc_core::ExecCtx exec_ctx;
  auto r = grpc_core::GetDNSResolver()->ResolveName(
      "localhost", "http", pollset_set(),
      absl::bind_front(&ResolveAddressTest::MustSucceed, this));
  r->Start();
  grpc_core::ExecCtx::Get()->Flush();
  PollPollsetUntilRequestDone();
}

TEST_F(ResolveAddressTest, MissingDefaultPort) {
  grpc_core::ExecCtx exec_ctx;
  auto r = grpc_core::GetDNSResolver()->ResolveName(
      "localhost", "", pollset_set(),
      absl::bind_front(&ResolveAddressTest::MustFail, this));
  r->Start();
  grpc_core::ExecCtx::Get()->Flush();
  PollPollsetUntilRequestDone();
}

TEST_F(ResolveAddressTest, IPv6WithPort) {
  grpc_core::ExecCtx exec_ctx;
  auto r = grpc_core::GetDNSResolver()->ResolveName(
      "[2001:db8::1]:1", "", pollset_set(),
      absl::bind_front(&ResolveAddressTest::MustSucceed, this));
  r->Start();
  grpc_core::ExecCtx::Get()->Flush();
  PollPollsetUntilRequestDone();
}

void TestIPv6WithoutPort(ResolveAddressTest* test, const char* target) {
  grpc_core::ExecCtx exec_ctx;
  auto r = grpc_core::GetDNSResolver()->ResolveName(
      target, "80", test->pollset_set(),
      absl::bind_front(&ResolveAddressTest::MustSucceed, test));
  r->Start();
  grpc_core::ExecCtx::Get()->Flush();
  test->PollPollsetUntilRequestDone();
}

TEST_F(ResolveAddressTest, IPv6WithoutPortNoBrackets) {
  TestIPv6WithoutPort(this, "2001:db8::1");
}

TEST_F(ResolveAddressTest, IPv6WithoutPortWithBrackets) {
  TestIPv6WithoutPort(this, "[2001:db8::1]");
}

TEST_F(ResolveAddressTest, IPv6WithoutPortV4MappedV6) {
  TestIPv6WithoutPort(this, "2001:db8::1.2.3.4");
}

void TestInvalidIPAddress(ResolveAddressTest* test, const char* target) {
  grpc_core::ExecCtx exec_ctx;
  auto r = grpc_core::GetDNSResolver()->ResolveName(
      target, "", test->pollset_set(),
      absl::bind_front(&ResolveAddressTest::MustFail, test));
  r->Start();
  grpc_core::ExecCtx::Get()->Flush();
  test->PollPollsetUntilRequestDone();
}

TEST_F(ResolveAddressTest, InvalidIPv4Addresses) {
  TestInvalidIPAddress(this, "293.283.1238.3:1");
}

TEST_F(ResolveAddressTest, InvalidIPv6Addresses) {
  TestInvalidIPAddress(this, "[2001:db8::11111]:1");
}

void TestUnparseableHostPort(ResolveAddressTest* test, const char* target) {
  grpc_core::ExecCtx exec_ctx;
  auto r = grpc_core::GetDNSResolver()->ResolveName(
      target, "1", test->pollset_set(),
      absl::bind_front(&ResolveAddressTest::MustFail, test));
  r->Start();
  grpc_core::ExecCtx::Get()->Flush();
  test->PollPollsetUntilRequestDone();
}

TEST_F(ResolveAddressTest, UnparseableHostPortsOnlyBracket) {
  TestUnparseableHostPort(this, "[");
}

TEST_F(ResolveAddressTest, UnparseableHostPortsMissingRightBracket) {
  TestUnparseableHostPort(this, "[::1");
}

TEST_F(ResolveAddressTest, UnparseableHostPortsBadPort) {
  TestUnparseableHostPort(this, "[::1]bad");
}

TEST_F(ResolveAddressTest, UnparseableHostPortsBadIPv6) {
  TestUnparseableHostPort(this, "[1.2.3.4]");
}

TEST_F(ResolveAddressTest, UnparseableHostPortsBadLocalhost) {
  TestUnparseableHostPort(this, "[localhost]");
}

TEST_F(ResolveAddressTest, UnparseableHostPortsBadLocalhostWithPort) {
  TestUnparseableHostPort(this, "[localhost]:1");
}

// Kick off a simple DNS resolution and then immediately cancel. This
// test doesn't care what the result is, just that we don't crash etc.
TEST_F(ResolveAddressTest, ImmediateCancel) {
  grpc_core::ExecCtx exec_ctx;
  auto r = grpc_core::GetDNSResolver()->ResolveName(
      "localhost:1", "1", pollset_set(),
      absl::bind_front(&ResolveAddressTest::DontCare, this));
  r->Start();
  r.reset();  // cancel the resolution
  grpc_core::ExecCtx::Get()->Flush();
  PollPollsetUntilRequestDone();
}

namespace {

int g_fake_non_responsive_dns_server_port;

void InjectNonResponsiveDNSServer(ares_channel channel) {
  gpr_log(GPR_DEBUG,
          "Injecting broken nameserver list. Bad server address:|[::1]:%d|.",
          g_fake_non_responsive_dns_server_port);
  // Configure a non-responsive DNS server at the front of c-ares's nameserver
  // list.
  struct ares_addr_port_node dns_server_addrs[1];
  memset(dns_server_addrs, 0, sizeof(dns_server_addrs));
  dns_server_addrs[0].family = AF_INET6;
  (reinterpret_cast<char*>(&dns_server_addrs[0].addr.addr6))[15] = 0x1;
  dns_server_addrs[0].tcp_port = g_fake_non_responsive_dns_server_port;
  dns_server_addrs[0].udp_port = g_fake_non_responsive_dns_server_port;
  dns_server_addrs[0].next = nullptr;
  ASSERT_EQ(ares_set_servers_ports(channel, dns_server_addrs), ARES_SUCCESS);
}

}  // namespace

TEST_F(ResolveAddressTest, CancelWithNonResponsiveDNSServer) {
  if (std::string(g_resolver_type) != "ares") {
    GTEST_SKIP() << "the native resolver doesn't support cancellation, so we "
                    "can only test this with c-ares";
  }
  // Inject an unresponsive DNS server into the resolver's DNS server config
  grpc_core::testing::FakeUdpAndTcpServer fake_dns_server(
      grpc_core::testing::FakeUdpAndTcpServer::AcceptMode::
          kWaitForClientToSendFirstBytes,
      grpc_core::testing::FakeUdpAndTcpServer::CloseSocketUponCloseFromPeer);
  g_fake_non_responsive_dns_server_port = fake_dns_server.port();
  grpc_ares_test_only_inject_config = InjectNonResponsiveDNSServer;
  // Run the test
  grpc_core::ExecCtx exec_ctx;
  auto r = grpc_core::GetDNSResolver()->ResolveName(
      "foo.bar.com:1", "1", pollset_set(),
      absl::bind_front(&ResolveAddressTest::MustFailExpectCancelledErrorMessage,
                       this));
  r->Start();
  grpc_core::ExecCtx::Get()->Flush();  // initiate DNS requests
  r.reset();                           // cancel the resolution
  grpc_core::ExecCtx::Get()->Flush();  // let cancellation work finish
  PollPollsetUntilRequestDone();
}

int main(int argc, char** argv) {
  // Configure the DNS resolver (c-ares vs. native) based on the
  // name of the binary. TODO(apolcyn): is there a way to pass command
  // line flags to a gtest that it works in all of our test environments?
  if (absl::StrContains(std::string(argv[0]), "using_native_resolver")) {
    g_resolver_type = "native";
  } else if (absl::StrContains(std::string(argv[0]), "using_ares_resolver")) {
    g_resolver_type = "ares";
  } else {
    GPR_ASSERT(0);
  }
  GPR_GLOBAL_CONFIG_SET(grpc_dns_resolver, g_resolver_type);
  ::testing::InitGoogleTest(&argc, argv);
  grpc::testing::TestEnvironment env(argc, argv);
  const auto result = RUN_ALL_TESTS();
  return result;
}<|MERGE_RESOLUTION|>--- conflicted
+++ resolved
@@ -49,12 +49,8 @@
 namespace {
 
 grpc_core::Timestamp NSecDeadline(int seconds) {
-<<<<<<< HEAD
-  return grpc_core::Timestamp(grpc_timeout_seconds_to_deadline(seconds));
-=======
   return grpc_core::Timestamp::FromTimespecRoundUp(
       grpc_timeout_seconds_to_deadline(seconds));
->>>>>>> 918b8a75
 }
 
 const char* g_resolver_type = "";
