--- conflicted
+++ resolved
@@ -109,22 +109,11 @@
   GPR_ASSERT(getsockname(svr_fd, (struct sockaddr*)addr,
                          (socklen_t*)&resolved_addr.len) == 0);
   GRPC_CLOSURE_INIT(&done, must_succeed, nullptr, grpc_schedule_on_exec_ctx);
-<<<<<<< HEAD
   grpc_core::ChannelArgs args = grpc_core::CoreConfiguration::Get()
                                     .channel_args_preconditioning()
                                     .PreconditionChannelArgs(nullptr);
-  int64_t connection_handle = grpc_tcp_client_connect(
-      &done, &g_connecting, g_pollset_set, args.ToC().get(), &resolved_addr,
-      grpc_core::Timestamp::InfFuture());
-=======
-  const grpc_channel_args* args = grpc_core::CoreConfiguration::Get()
-                                      .channel_args_preconditioning()
-                                      .PreconditionChannelArgs(nullptr)
-                                      .ToC();
-  grpc_tcp_client_connect(&done, &g_connecting, g_pollset_set, args,
+  grpc_tcp_client_connect(&done, &g_connecting, g_pollset_set, args.ToC().get(),
                           &resolved_addr, grpc_core::Timestamp::InfFuture());
-  grpc_channel_args_destroy(args);
->>>>>>> da0eb19b
   /* await the connection */
   do {
     resolved_addr.len = static_cast<socklen_t>(sizeof(addr));
@@ -200,46 +189,6 @@
   gpr_log(GPR_ERROR, "---- finished test_fails() ----");
 }
 
-<<<<<<< HEAD
-void test_connect_cancellation_succeeds(void) {
-  gpr_log(GPR_ERROR, "---- starting test_connect_cancellation_succeeds() ----");
-  grpc_resolved_address resolved_addr;
-  struct sockaddr_in* addr =
-      reinterpret_cast<struct sockaddr_in*>(resolved_addr.addr);
-  int svr_fd;
-  grpc_closure done;
-  grpc_core::ExecCtx exec_ctx;
-
-  memset(&resolved_addr, 0, sizeof(resolved_addr));
-  resolved_addr.len = static_cast<socklen_t>(sizeof(struct sockaddr_in));
-  addr->sin_family = AF_INET;
-
-  /* create a phony server */
-  svr_fd = socket(AF_INET, SOCK_STREAM, 0);
-  GPR_ASSERT(svr_fd >= 0);
-  GPR_ASSERT(
-      0 == bind(svr_fd, (struct sockaddr*)addr, (socklen_t)resolved_addr.len));
-  GPR_ASSERT(0 == listen(svr_fd, 1));
-
-  // connect to it. accept() is not called on the bind socket. So the connection
-  // should appear to be stuck giving ample time to try to cancel it.
-  GPR_ASSERT(getsockname(svr_fd, (struct sockaddr*)addr,
-                         (socklen_t*)&resolved_addr.len) == 0);
-  GRPC_CLOSURE_INIT(&done, must_succeed, nullptr, grpc_schedule_on_exec_ctx);
-  grpc_core::ChannelArgs args = grpc_core::CoreConfiguration::Get()
-                                    .channel_args_preconditioning()
-                                    .PreconditionChannelArgs(nullptr);
-  int64_t connection_handle = grpc_tcp_client_connect(
-      &done, &g_connecting, g_pollset_set, args.ToC().get(), &resolved_addr,
-      grpc_core::Timestamp::InfFuture());
-  GPR_ASSERT(connection_handle > 0);
-  GPR_ASSERT(grpc_tcp_client_cancel_connect(connection_handle) == true);
-  close(svr_fd);
-  gpr_log(GPR_ERROR, "---- finished test_connect_cancellation_succeeds() ----");
-}
-
-=======
->>>>>>> da0eb19b
 void test_fails_bad_addr_no_leak(void) {
   gpr_log(GPR_ERROR, "---- starting test_fails_bad_addr_no_leak() ----");
   grpc_resolved_address resolved_addr;
