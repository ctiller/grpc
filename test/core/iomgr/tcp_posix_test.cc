--- conflicted
+++ resolved
@@ -204,13 +204,8 @@
   grpc_endpoint* ep;
   struct read_socket_state state;
   size_t written_bytes;
-<<<<<<< HEAD
-  grpc_core::Timestamp deadline =
-      grpc_core::Timestamp(grpc_timeout_seconds_to_deadline(20));
-=======
   grpc_core::Timestamp deadline = grpc_core::Timestamp::FromTimespecRoundUp(
       grpc_timeout_seconds_to_deadline(20));
->>>>>>> 918b8a75
   grpc_core::ExecCtx exec_ctx;
 
   gpr_log(GPR_INFO, "Read test of size %" PRIuPTR ", slice size %" PRIuPTR,
@@ -267,13 +262,8 @@
   grpc_endpoint* ep;
   struct read_socket_state state;
   ssize_t written_bytes;
-<<<<<<< HEAD
-  grpc_core::Timestamp deadline =
-      grpc_core::Timestamp(grpc_timeout_seconds_to_deadline(20));
-=======
   grpc_core::Timestamp deadline = grpc_core::Timestamp::FromTimespecRoundUp(
       grpc_timeout_seconds_to_deadline(20));
->>>>>>> 918b8a75
   grpc_core::ExecCtx exec_ctx;
 
   gpr_log(GPR_INFO, "Start large read test, slice size %" PRIuPTR, slice_size);
@@ -380,15 +370,9 @@
     gpr_mu_lock(g_mu);
     GPR_ASSERT(GRPC_LOG_IF_ERROR(
         "pollset_work",
-<<<<<<< HEAD
-        grpc_pollset_work(
-            g_pollset, &worker,
-            grpc_core::Timestamp(grpc_timeout_milliseconds_to_deadline(10)))));
-=======
         grpc_pollset_work(g_pollset, &worker,
                           grpc_core::Timestamp::FromTimespecRoundUp(
                               grpc_timeout_milliseconds_to_deadline(10)))));
->>>>>>> 918b8a75
     gpr_mu_unlock(g_mu);
 
     do {
@@ -435,13 +419,8 @@
   uint8_t current_data = 0;
   grpc_slice_buffer outgoing;
   grpc_closure write_done_closure;
-<<<<<<< HEAD
-  grpc_core::Timestamp deadline =
-      grpc_core::Timestamp(grpc_timeout_seconds_to_deadline(20));
-=======
   grpc_core::Timestamp deadline = grpc_core::Timestamp::FromTimespecRoundUp(
       grpc_timeout_seconds_to_deadline(20));
->>>>>>> 918b8a75
   grpc_core::ExecCtx exec_ctx;
 
   if (collect_timestamps && !grpc_event_engine_can_track_errors()) {
@@ -527,13 +506,8 @@
   struct read_socket_state state;
   size_t written_bytes;
   int fd;
-<<<<<<< HEAD
-  grpc_core::Timestamp deadline =
-      grpc_core::Timestamp(grpc_timeout_seconds_to_deadline(20));
-=======
   grpc_core::Timestamp deadline = grpc_core::Timestamp::FromTimespecRoundUp(
       grpc_timeout_seconds_to_deadline(20));
->>>>>>> 918b8a75
   grpc_core::ExecCtx exec_ctx;
   grpc_closure fd_released_cb;
   int fd_released_done = 0;
