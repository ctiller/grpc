// Copyright 2021 gRPC authors.
//
// Licensed under the Apache License, Version 2.0 (the "License");
// you may not use this file except in compliance with the License.
// You may obtain a copy of the License at
//
//     http://www.apache.org/licenses/LICENSE-2.0
//
// Unless required by applicable law or agreed to in writing, software
// distributed under the License is distributed on an "AS IS" BASIS,
// WITHOUT WARRANTIES OR CONDITIONS OF ANY KIND, either express or implied.
// See the License for the specific language governing permissions and
// limitations under the License.

#include "src/core/lib/json/json_object_loader.h"

#include <cstdint>

#include <gmock/gmock.h>
#include <gtest/gtest.h>

#include "absl/strings/str_join.h"

#include "src/core/lib/gprpp/ref_counted.h"
#include "src/core/lib/gprpp/ref_counted_ptr.h"

namespace grpc_core {
namespace {

template <typename T>
absl::StatusOr<T> Parse(absl::string_view json,
                        const JsonArgs& args = JsonArgs()) {
  auto parsed = Json::Parse(json);
  if (!parsed.ok()) return parsed.status();
  return LoadFromJson<T>(*parsed, args);
}

//
// Signed integer tests
//

template <typename T>
class SignedIntegerTest : public ::testing::Test {};

TYPED_TEST_SUITE_P(SignedIntegerTest);

TYPED_TEST_P(SignedIntegerTest, IntegerFields) {
  struct TestStruct {
    TypeParam value = 0;
    TypeParam optional_value = 0;
    absl::optional<TypeParam> absl_optional_value;

    static const JsonLoaderInterface* JsonLoader(const JsonArgs&) {
      static const auto* loader =
          JsonObjectLoader<TestStruct>()
              .Field("value", &TestStruct::value)
              .OptionalField("optional_value", &TestStruct::optional_value)
              .OptionalField("absl_optional_value",
                             &TestStruct::absl_optional_value)
              .Finish();
      return loader;
    }
  };
  // Positive number.
  auto test_struct = Parse<TestStruct>("{\"value\": 5}");
  ASSERT_TRUE(test_struct.ok()) << test_struct.status();
  EXPECT_EQ(test_struct->value, 5);
  EXPECT_EQ(test_struct->optional_value, 0);
  EXPECT_FALSE(test_struct->absl_optional_value.has_value());
  // Negative number.
  test_struct = Parse<TestStruct>("{\"value\": -5}");
  ASSERT_TRUE(test_struct.ok()) << test_struct.status();
  EXPECT_EQ(test_struct->value, -5);
  EXPECT_EQ(test_struct->optional_value, 0);
  EXPECT_FALSE(test_struct->absl_optional_value.has_value());
  // Encoded in a JSON string.
  test_struct = Parse<TestStruct>("{\"value\": \"5\"}");
  ASSERT_TRUE(test_struct.ok()) << test_struct.status();
  EXPECT_EQ(test_struct->value, 5);
  EXPECT_EQ(test_struct->optional_value, 0);
  EXPECT_FALSE(test_struct->absl_optional_value.has_value());
  // Fails if required field is not present.
  test_struct = Parse<TestStruct>("{}");
  EXPECT_EQ(test_struct.status().code(), absl::StatusCode::kInvalidArgument);
  EXPECT_EQ(test_struct.status().message(),
            "errors validating JSON: [field:value error:field not present]")
      << test_struct.status();
  // Optional fields present.
  test_struct = Parse<TestStruct>(
      "{\"value\": 5, \"optional_value\": 7, "
      "\"absl_optional_value\": 9}");
  ASSERT_TRUE(test_struct.ok()) << test_struct.status();
  EXPECT_EQ(test_struct->value, 5);
  EXPECT_EQ(test_struct->optional_value, 7);
  EXPECT_EQ(test_struct->absl_optional_value, 9);
  // Wrong JSON type.
  test_struct = Parse<TestStruct>(
      "{\"value\": [], \"optional_value\": {}, "
      "\"absl_optional_value\": true}");
  EXPECT_EQ(test_struct.status().code(), absl::StatusCode::kInvalidArgument);
  EXPECT_EQ(test_struct.status().message(),
            "errors validating JSON: ["
            "field:absl_optional_value error:is not a number; "
            "field:optional_value error:is not a number; "
            "field:value error:is not a number]")
      << test_struct.status();
}

REGISTER_TYPED_TEST_SUITE_P(SignedIntegerTest, IntegerFields);

using IntegerTypes = ::testing::Types<int32_t, int64_t>;
INSTANTIATE_TYPED_TEST_SUITE_P(My, SignedIntegerTest, IntegerTypes);

//
// Unsigned integer tests
//

template <typename T>
class UnsignedIntegerTest : public ::testing::Test {};

TYPED_TEST_SUITE_P(UnsignedIntegerTest);

TYPED_TEST_P(UnsignedIntegerTest, IntegerFields) {
  struct TestStruct {
    TypeParam value = 0;
    TypeParam optional_value = 0;
    absl::optional<TypeParam> absl_optional_value;

    static const JsonLoaderInterface* JsonLoader(const JsonArgs&) {
      static const auto* loader =
          JsonObjectLoader<TestStruct>()
              .Field("value", &TestStruct::value)
              .OptionalField("optional_value", &TestStruct::optional_value)
              .OptionalField("absl_optional_value",
                             &TestStruct::absl_optional_value)
              .Finish();
      return loader;
    }
  };
  // Positive number.
  auto test_struct = Parse<TestStruct>("{\"value\": 5}");
  ASSERT_TRUE(test_struct.ok()) << test_struct.status();
  EXPECT_EQ(test_struct->value, 5);
  EXPECT_EQ(test_struct->optional_value, 0);
  EXPECT_FALSE(test_struct->absl_optional_value.has_value());
  // Negative number.
  test_struct = Parse<TestStruct>("{\"value\": -5}");
  EXPECT_EQ(test_struct.status().code(), absl::StatusCode::kInvalidArgument);
  EXPECT_EQ(test_struct.status().message(),
            "errors validating JSON: ["
            "field:value error:failed to parse non-negative number]")
      << test_struct.status();
  // Encoded in a JSON string.
  test_struct = Parse<TestStruct>("{\"value\": \"5\"}");
  ASSERT_TRUE(test_struct.ok()) << test_struct.status();
  EXPECT_EQ(test_struct->value, 5);
  EXPECT_EQ(test_struct->optional_value, 0);
  EXPECT_FALSE(test_struct->absl_optional_value.has_value());
  // Fails if required field is not present.
  test_struct = Parse<TestStruct>("{}");
  EXPECT_EQ(test_struct.status().code(), absl::StatusCode::kInvalidArgument);
  EXPECT_EQ(test_struct.status().message(),
            "errors validating JSON: [field:value error:field not present]")
      << test_struct.status();
  // Optional fields present.
  test_struct = Parse<TestStruct>(
      "{\"value\": 5, \"optional_value\": 7, "
      "\"absl_optional_value\": 9}");
  ASSERT_TRUE(test_struct.ok()) << test_struct.status();
  EXPECT_EQ(test_struct->value, 5);
  EXPECT_EQ(test_struct->optional_value, 7);
  ASSERT_TRUE(test_struct->absl_optional_value.has_value());
  EXPECT_EQ(*test_struct->absl_optional_value, 9);
  // Wrong JSON type.
  test_struct = Parse<TestStruct>(
      "{\"value\": [], \"optional_value\": {}, "
      "\"absl_optional_value\": true}");
  EXPECT_EQ(test_struct.status().code(), absl::StatusCode::kInvalidArgument);
  EXPECT_EQ(test_struct.status().message(),
            "errors validating JSON: ["
            "field:absl_optional_value error:is not a number; "
            "field:optional_value error:is not a number; "
            "field:value error:is not a number]")
      << test_struct.status();
}

REGISTER_TYPED_TEST_SUITE_P(UnsignedIntegerTest, IntegerFields);

using UnsignedIntegerTypes = ::testing::Types<uint32_t, uint64_t>;
INSTANTIATE_TYPED_TEST_SUITE_P(My, UnsignedIntegerTest, UnsignedIntegerTypes);

//
// Floating-point tests
//

template <typename T>
class FloatingPointTest : public ::testing::Test {};

TYPED_TEST_SUITE_P(FloatingPointTest);

TYPED_TEST_P(FloatingPointTest, FloatFields) {
  struct TestStruct {
    TypeParam value = 0;
    TypeParam optional_value = 0;
    absl::optional<TypeParam> absl_optional_value;

    static const JsonLoaderInterface* JsonLoader(const JsonArgs&) {
      static const auto* loader =
          JsonObjectLoader<TestStruct>()
              .Field("value", &TestStruct::value)
              .OptionalField("optional_value", &TestStruct::optional_value)
              .OptionalField("absl_optional_value",
                             &TestStruct::absl_optional_value)
              .Finish();
      return loader;
    }
  };
  // Positive number.
  auto test_struct = Parse<TestStruct>("{\"value\": 5.2}");
  ASSERT_TRUE(test_struct.ok()) << test_struct.status();
  EXPECT_NEAR(test_struct->value, 5.2, 0.0001);
  EXPECT_EQ(test_struct->optional_value, 0);
  EXPECT_FALSE(test_struct->absl_optional_value.has_value());
  // Negative number.
  test_struct = Parse<TestStruct>("{\"value\": -5.2}");
  ASSERT_TRUE(test_struct.ok()) << test_struct.status();
  EXPECT_NEAR(test_struct->value, -5.2, 0.0001);
  EXPECT_EQ(test_struct->optional_value, 0);
  EXPECT_FALSE(test_struct->absl_optional_value.has_value());
  // Encoded in a JSON string.
  test_struct = Parse<TestStruct>("{\"value\": \"5.2\"}");
  ASSERT_TRUE(test_struct.ok()) << test_struct.status();
  EXPECT_NEAR(test_struct->value, 5.2, 0.0001);
  EXPECT_EQ(test_struct->optional_value, 0);
  EXPECT_FALSE(test_struct->absl_optional_value.has_value());
  // Fails if required field is not present.
  test_struct = Parse<TestStruct>("{}");
  EXPECT_EQ(test_struct.status().code(), absl::StatusCode::kInvalidArgument);
  EXPECT_EQ(test_struct.status().message(),
            "errors validating JSON: [field:value error:field not present]")
      << test_struct.status();
  // Optional fields present.
  test_struct = Parse<TestStruct>(
      "{\"value\": 5.2, \"optional_value\": 7.5, "
      "\"absl_optional_value\": 9.8}");
  ASSERT_TRUE(test_struct.ok()) << test_struct.status();
  EXPECT_NEAR(test_struct->value, 5.2, 0.0001);
  EXPECT_NEAR(test_struct->optional_value, 7.5, 0.0001);
  ASSERT_TRUE(test_struct->absl_optional_value.has_value());
  EXPECT_NEAR(*test_struct->absl_optional_value, 9.8, 0.0001);
  // Wrong JSON type.
  test_struct = Parse<TestStruct>(
      "{\"value\": [], \"optional_value\": {}, "
      "\"absl_optional_value\": true}");
  EXPECT_EQ(test_struct.status().code(), absl::StatusCode::kInvalidArgument);
  EXPECT_EQ(test_struct.status().message(),
            "errors validating JSON: ["
            "field:absl_optional_value error:is not a number; "
            "field:optional_value error:is not a number; "
            "field:value error:is not a number]")
      << test_struct.status();
}

REGISTER_TYPED_TEST_SUITE_P(FloatingPointTest, FloatFields);

using FloatingPointTypes = ::testing::Types<float, double>;
INSTANTIATE_TYPED_TEST_SUITE_P(My, FloatingPointTest, FloatingPointTypes);

//
// Boolean tests
//

TEST(JsonObjectLoader, BooleanFields) {
  struct TestStruct {
    bool value = false;
    bool optional_value = true;
    absl::optional<bool> absl_optional_value;

    static const JsonLoaderInterface* JsonLoader(const JsonArgs&) {
      static const auto* loader =
          JsonObjectLoader<TestStruct>()
              .Field("value", &TestStruct::value)
              .OptionalField("optional_value", &TestStruct::optional_value)
              .OptionalField("absl_optional_value",
                             &TestStruct::absl_optional_value)
              .Finish();
      return loader;
    }
  };
  // True.
  auto test_struct = Parse<TestStruct>("{\"value\": true}");
  ASSERT_TRUE(test_struct.ok()) << test_struct.status();
  EXPECT_EQ(test_struct->value, true);
  EXPECT_EQ(test_struct->optional_value, true);  // Unmodified.
  EXPECT_FALSE(test_struct->absl_optional_value.has_value());
  // False.
  test_struct = Parse<TestStruct>("{\"value\": false}");
  ASSERT_TRUE(test_struct.ok()) << test_struct.status();
  EXPECT_EQ(test_struct->value, false);
  EXPECT_EQ(test_struct->optional_value, true);  // Unmodified.
  EXPECT_FALSE(test_struct->absl_optional_value.has_value());
  // Fails if required field is not present.
  test_struct = Parse<TestStruct>("{}");
  EXPECT_EQ(test_struct.status().code(), absl::StatusCode::kInvalidArgument);
  EXPECT_EQ(test_struct.status().message(),
            "errors validating JSON: [field:value error:field not present]")
      << test_struct.status();
  // Optional fields present.
  test_struct = Parse<TestStruct>(
      "{\"value\": true, \"optional_value\": false,"
      "\"absl_optional_value\": true}");
  ASSERT_TRUE(test_struct.ok()) << test_struct.status();
  EXPECT_EQ(test_struct->value, true);
  EXPECT_EQ(test_struct->optional_value, false);
  EXPECT_EQ(test_struct->absl_optional_value, true);
  // Wrong JSON type.
  test_struct = Parse<TestStruct>(
      "{\"value\": [], \"optional_value\": {}, "
      "\"absl_optional_value\": 1}");
  EXPECT_EQ(test_struct.status().code(), absl::StatusCode::kInvalidArgument);
  EXPECT_EQ(test_struct.status().message(),
            "errors validating JSON: ["
            "field:absl_optional_value error:is not a boolean; "
            "field:optional_value error:is not a boolean; "
            "field:value error:is not a boolean]")
      << test_struct.status();
}

//
// String tests
//

TEST(JsonObjectLoader, StringFields) {
  struct TestStruct {
    std::string value;
    std::string optional_value;
    absl::optional<std::string> absl_optional_value;

    static const JsonLoaderInterface* JsonLoader(const JsonArgs&) {
      static const auto* loader =
          JsonObjectLoader<TestStruct>()
              .Field("value", &TestStruct::value)
              .OptionalField("optional_value", &TestStruct::optional_value)
              .OptionalField("absl_optional_value",
                             &TestStruct::absl_optional_value)
              .Finish();
      return loader;
    }
  };
  // Valid string.
  auto test_struct = Parse<TestStruct>("{\"value\": \"foo\"}");
  ASSERT_TRUE(test_struct.ok()) << test_struct.status();
  EXPECT_EQ(test_struct->value, "foo");
  EXPECT_EQ(test_struct->optional_value, "");
  EXPECT_FALSE(test_struct->absl_optional_value.has_value());
  // Fails if required field is not present.
  test_struct = Parse<TestStruct>("{}");
  EXPECT_EQ(test_struct.status().code(), absl::StatusCode::kInvalidArgument);
  EXPECT_EQ(test_struct.status().message(),
            "errors validating JSON: [field:value error:field not present]")
      << test_struct.status();
  // Optional fields present.
  test_struct = Parse<TestStruct>(
      "{\"value\": \"foo\", \"optional_value\": \"bar\","
      "\"absl_optional_value\": \"baz\"}");
  ASSERT_TRUE(test_struct.ok()) << test_struct.status();
  EXPECT_EQ(test_struct->value, "foo");
  EXPECT_EQ(test_struct->optional_value, "bar");
  EXPECT_EQ(test_struct->absl_optional_value, "baz");
  // Wrong JSON type.
  test_struct = Parse<TestStruct>(
      "{\"value\": [], \"optional_value\": {}, "
      "\"absl_optional_value\": 1}");
  EXPECT_EQ(test_struct.status().code(), absl::StatusCode::kInvalidArgument);
  EXPECT_EQ(test_struct.status().message(),
            "errors validating JSON: ["
            "field:absl_optional_value error:is not a string; "
            "field:optional_value error:is not a string; "
            "field:value error:is not a string]")
      << test_struct.status();
}

//
// Duration tests
//

TEST(JsonObjectLoader, DurationFields) {
  struct TestStruct {
    Duration value = Duration::Zero();
    Duration optional_value = Duration::Zero();
    absl::optional<Duration> absl_optional_value;

    static const JsonLoaderInterface* JsonLoader(const JsonArgs&) {
      static const auto* loader =
          JsonObjectLoader<TestStruct>()
              .Field("value", &TestStruct::value)
              .OptionalField("optional_value", &TestStruct::optional_value)
              .OptionalField("absl_optional_value",
                             &TestStruct::absl_optional_value)
              .Finish();
      return loader;
    }
  };
  // Valid duration string.
  auto test_struct = Parse<TestStruct>("{\"value\": \"3s\"}");
  ASSERT_TRUE(test_struct.ok()) << test_struct.status();
  EXPECT_EQ(test_struct->value, Duration::Seconds(3));
  EXPECT_EQ(test_struct->optional_value, Duration::Zero());
  EXPECT_FALSE(test_struct->absl_optional_value.has_value());
  // Invalid duration strings.
  test_struct = Parse<TestStruct>(
      "{\"value\": \"3sec\", \"optional_value\": \"foos\","
      "\"absl_optional_value\": \"1.0123456789s\"}");
  EXPECT_EQ(test_struct.status().code(), absl::StatusCode::kInvalidArgument);
  EXPECT_EQ(test_struct.status().message(),
            "errors validating JSON: ["
            "field:absl_optional_value error:"
            "Not a duration (too many digits after decimal); "
            "field:optional_value error:"
            "Not a duration (not a number of seconds); "
            "field:value error:Not a duration (no s suffix)]")
      << test_struct.status();
  test_struct = Parse<TestStruct>("{\"value\": \"3.xs\"}");
  EXPECT_EQ(test_struct.status().code(), absl::StatusCode::kInvalidArgument);
  EXPECT_EQ(test_struct.status().message(),
            "errors validating JSON: ["
            "field:value error:Not a duration (not a number of nanoseconds)]")
      << test_struct.status();
  // Fails if required field is not present.
  test_struct = Parse<TestStruct>("{}");
  EXPECT_EQ(test_struct.status().code(), absl::StatusCode::kInvalidArgument);
  EXPECT_EQ(test_struct.status().message(),
            "errors validating JSON: [field:value error:field not present]")
      << test_struct.status();
  // Optional fields present.
  test_struct = Parse<TestStruct>(
      "{\"value\": \"3s\", \"optional_value\": \"3.2s\", "
      "\"absl_optional_value\": \"10s\"}");
  ASSERT_TRUE(test_struct.ok()) << test_struct.status();
  EXPECT_EQ(test_struct->value, Duration::Seconds(3));
  EXPECT_EQ(test_struct->optional_value, Duration::Milliseconds(3200));
  EXPECT_EQ(test_struct->absl_optional_value, Duration::Seconds(10));
  // Wrong JSON type.
  test_struct = Parse<TestStruct>(
      "{\"value\": [], \"optional_value\": {}, "
      "\"absl_optional_value\": 1}");
  EXPECT_EQ(test_struct.status().code(), absl::StatusCode::kInvalidArgument);
  EXPECT_EQ(test_struct.status().message(),
            "errors validating JSON: ["
            "field:absl_optional_value error:is not a string; "
            "field:optional_value error:is not a string; "
            "field:value error:is not a string]")
      << test_struct.status();
}

//
// Json::Object tests
//

TEST(JsonObjectLoader, JsonObjectFields) {
  struct TestStruct {
    Json::Object value;
    Json::Object optional_value;
    absl::optional<Json::Object> absl_optional_value;

    static const JsonLoaderInterface* JsonLoader(const JsonArgs&) {
      static const auto* loader =
          JsonObjectLoader<TestStruct>()
              .Field("value", &TestStruct::value)
              .OptionalField("optional_value", &TestStruct::optional_value)
              .OptionalField("absl_optional_value",
                             &TestStruct::absl_optional_value)
              .Finish();
      return loader;
    }
  };
  // Valid object.
  auto test_struct = Parse<TestStruct>("{\"value\": {\"a\":1}}");
  ASSERT_TRUE(test_struct.ok()) << test_struct.status();
  EXPECT_EQ(Json{test_struct->value}.Dump(), "{\"a\":1}");
  EXPECT_EQ(Json{test_struct->optional_value}.Dump(), "{}");
  EXPECT_FALSE(test_struct->absl_optional_value.has_value());
  // Fails if required field is not present.
  test_struct = Parse<TestStruct>("{}");
  EXPECT_EQ(test_struct.status().code(), absl::StatusCode::kInvalidArgument);
  EXPECT_EQ(test_struct.status().message(),
            "errors validating JSON: [field:value error:field not present]")
      << test_struct.status();
  // Optional fields present.
  test_struct = Parse<TestStruct>(
      "{\"value\": {\"a\":1}, \"optional_value\": {\"b\":2}, "
      "\"absl_optional_value\": {\"c\":3}}");
  ASSERT_TRUE(test_struct.ok()) << test_struct.status();
  EXPECT_EQ(Json{test_struct->value}.Dump(), "{\"a\":1}");
  EXPECT_EQ(Json{test_struct->optional_value}.Dump(), "{\"b\":2}");
  ASSERT_TRUE(test_struct->absl_optional_value.has_value());
  EXPECT_EQ(Json{*test_struct->absl_optional_value}.Dump(), "{\"c\":3}");
  // Wrong JSON type.
  test_struct = Parse<TestStruct>(
      "{\"value\": [], \"optional_value\": true, "
      "\"absl_optional_value\": 1}");
  EXPECT_EQ(test_struct.status().code(), absl::StatusCode::kInvalidArgument);
  EXPECT_EQ(test_struct.status().message(),
            "errors validating JSON: ["
            "field:absl_optional_value error:is not an object; "
            "field:optional_value error:is not an object; "
            "field:value error:is not an object]")
      << test_struct.status();
}

//
// map<> tests
//

TEST(JsonObjectLoader, MapFields) {
  struct TestStruct {
    std::map<std::string, int32_t> value;
    std::map<std::string, std::string> optional_value;
    absl::optional<std::map<std::string, bool>> absl_optional_value;

    static const JsonLoaderInterface* JsonLoader(const JsonArgs&) {
      static const auto* loader =
          JsonObjectLoader<TestStruct>()
              .Field("value", &TestStruct::value)
              .OptionalField("optional_value", &TestStruct::optional_value)
              .OptionalField("absl_optional_value",
                             &TestStruct::absl_optional_value)
              .Finish();
      return loader;
    }
  };
  // Valid map.
  auto test_struct = Parse<TestStruct>("{\"value\": {\"a\":1}}");
  ASSERT_TRUE(test_struct.ok()) << test_struct.status();
  EXPECT_THAT(test_struct->value,
              ::testing::ElementsAre(::testing::Pair("a", 1)));
  EXPECT_THAT(test_struct->optional_value, ::testing::ElementsAre());
  EXPECT_FALSE(test_struct->absl_optional_value.has_value());
  // Fails if required field is not present.
  test_struct = Parse<TestStruct>("{}");
  EXPECT_EQ(test_struct.status().code(), absl::StatusCode::kInvalidArgument);
  EXPECT_EQ(test_struct.status().message(),
            "errors validating JSON: [field:value error:field not present]")
      << test_struct.status();
  // Optional fields present.
  test_struct = Parse<TestStruct>(
      "{\"value\": {\"a\":1}, \"optional_value\": {\"b\":\"foo\"}, "
      "\"absl_optional_value\": {\"c\":true}}");
  ASSERT_TRUE(test_struct.ok()) << test_struct.status();
  EXPECT_THAT(test_struct->value,
              ::testing::ElementsAre(::testing::Pair("a", 1)));
  EXPECT_THAT(test_struct->optional_value,
              ::testing::ElementsAre(::testing::Pair("b", "foo")));
  ASSERT_TRUE(test_struct->absl_optional_value.has_value());
  EXPECT_THAT(*test_struct->absl_optional_value,
              ::testing::ElementsAre(::testing::Pair("c", true)));
  // Wrong JSON type.
  test_struct = Parse<TestStruct>(
      "{\"value\": [], \"optional_value\": true, "
      "\"absl_optional_value\": 1}");
  EXPECT_EQ(test_struct.status().code(), absl::StatusCode::kInvalidArgument);
  EXPECT_EQ(test_struct.status().message(),
            "errors validating JSON: ["
            "field:absl_optional_value error:is not an object; "
            "field:optional_value error:is not an object; "
            "field:value error:is not an object]")
      << test_struct.status();
  // Wrong JSON type for map value.
  test_struct = Parse<TestStruct>(
      "{\"value\": {\"a\":\"foo\"}, \"optional_value\": {\"b\":true}, "
      "\"absl_optional_value\": {\"c\":1}}");
  EXPECT_EQ(test_struct.status().code(), absl::StatusCode::kInvalidArgument);
  EXPECT_EQ(test_struct.status().message(),
            "errors validating JSON: ["
            "field:absl_optional_value[\"c\"] error:is not a boolean; "
            "field:optional_value[\"b\"] error:is not a string; "
            "field:value[\"a\"] error:failed to parse number]")
      << test_struct.status();
}

//
// vector<> tests
//

TEST(JsonObjectLoader, VectorFields) {
  struct TestStruct {
    std::vector<int32_t> value;
    std::vector<std::string> optional_value;
    absl::optional<std::vector<bool>> absl_optional_value;

    static const JsonLoaderInterface* JsonLoader(const JsonArgs&) {
      static const auto* loader =
          JsonObjectLoader<TestStruct>()
              .Field("value", &TestStruct::value)
              .OptionalField("optional_value", &TestStruct::optional_value)
              .OptionalField("absl_optional_value",
                             &TestStruct::absl_optional_value)
              .Finish();
      return loader;
    }
  };
  // Valid map.
  auto test_struct = Parse<TestStruct>("{\"value\": [1, 2, 3]}");
  ASSERT_TRUE(test_struct.ok()) << test_struct.status();
  EXPECT_THAT(test_struct->value, ::testing::ElementsAre(1, 2, 3));
  EXPECT_THAT(test_struct->optional_value, ::testing::ElementsAre());
  EXPECT_FALSE(test_struct->absl_optional_value.has_value());
  // Fails if required field is not present.
  test_struct = Parse<TestStruct>("{}");
  EXPECT_EQ(test_struct.status().code(), absl::StatusCode::kInvalidArgument);
  EXPECT_EQ(test_struct.status().message(),
            "errors validating JSON: [field:value error:field not present]")
      << test_struct.status();
  // Optional fields present.
  test_struct = Parse<TestStruct>(
      "{\"value\": [4, 5, 6], \"optional_value\": [\"foo\", \"bar\"], "
      "\"absl_optional_value\": [true, false, true]}");
  ASSERT_TRUE(test_struct.ok()) << test_struct.status();
  EXPECT_THAT(test_struct->value, ::testing::ElementsAre(4, 5, 6));
  EXPECT_THAT(test_struct->optional_value,
              ::testing::ElementsAre("foo", "bar"));
  ASSERT_TRUE(test_struct->absl_optional_value.has_value());
  EXPECT_THAT(*test_struct->absl_optional_value,
              ::testing::ElementsAre(true, false, true));
  // Wrong JSON type.
  test_struct = Parse<TestStruct>(
      "{\"value\": {}, \"optional_value\": true, "
      "\"absl_optional_value\": 1}");
  EXPECT_EQ(test_struct.status().code(), absl::StatusCode::kInvalidArgument);
  EXPECT_EQ(test_struct.status().message(),
            "errors validating JSON: ["
            "field:absl_optional_value error:is not an array; "
            "field:optional_value error:is not an array; "
            "field:value error:is not an array]")
      << test_struct.status();
  // Wrong JSON type for map value.
  test_struct = Parse<TestStruct>(
      "{\"value\": [\"foo\", \"bar\"], \"optional_value\": [true, false], "
      "\"absl_optional_value\": [1, 2]}");
  EXPECT_EQ(test_struct.status().code(), absl::StatusCode::kInvalidArgument);
  EXPECT_EQ(test_struct.status().message(),
            "errors validating JSON: ["
            "field:absl_optional_value[0] error:is not a boolean; "
            "field:absl_optional_value[1] error:is not a boolean; "
            "field:optional_value[0] error:is not a string; "
            "field:optional_value[1] error:is not a string; "
            "field:value[0] error:failed to parse number; "
            "field:value[1] error:failed to parse number]")
      << test_struct.status();
}

//
// Nested struct tests
//

TEST(JsonObjectLoader, NestedStructFields) {
  struct NestedStruct {
    int32_t inner = 0;

    static const JsonLoaderInterface* JsonLoader(const JsonArgs&) {
      static const auto* loader = JsonObjectLoader<NestedStruct>()
                                      .Field("inner", &NestedStruct::inner)
                                      .Finish();
      return loader;
    }
  };
  struct TestStruct {
    NestedStruct outer;
    NestedStruct optional_outer;
    absl::optional<NestedStruct> absl_optional_outer;

    static const JsonLoaderInterface* JsonLoader(const JsonArgs&) {
      static const auto* loader =
          JsonObjectLoader<TestStruct>()
              .Field("outer", &TestStruct::outer)
              .OptionalField("optional_outer", &TestStruct::optional_outer)
              .OptionalField("absl_optional_outer",
                             &TestStruct::absl_optional_outer)
              .Finish();
      return loader;
    }
  };
  // Valid nested struct.
  auto test_struct = Parse<TestStruct>("{\"outer\": {\"inner\": 1}}");
  ASSERT_TRUE(test_struct.ok()) << test_struct.status();
  EXPECT_EQ(test_struct->outer.inner, 1);
  EXPECT_EQ(test_struct->optional_outer.inner, 0);
  EXPECT_FALSE(test_struct->absl_optional_outer.has_value());
  // Fails if required field is not present.
  test_struct = Parse<TestStruct>("{}");
  EXPECT_EQ(test_struct.status().code(), absl::StatusCode::kInvalidArgument);
  EXPECT_EQ(test_struct.status().message(),
            "errors validating JSON: [field:outer error:field not present]")
      << test_struct.status();
  // Fails if inner required field is not present.
  test_struct = Parse<TestStruct>("{\"outer\": {}}");
  EXPECT_EQ(test_struct.status().code(), absl::StatusCode::kInvalidArgument);
  EXPECT_EQ(
      test_struct.status().message(),
      "errors validating JSON: [field:outer.inner error:field not present]")
      << test_struct.status();
  // Optional fields present.
  test_struct = Parse<TestStruct>(
      "{\"outer\": {\"inner\":1}, \"optional_outer\": {\"inner\":2}, "
      "\"absl_optional_outer\": {\"inner\":3}}");
  ASSERT_TRUE(test_struct.ok()) << test_struct.status();
  EXPECT_EQ(test_struct->outer.inner, 1);
  EXPECT_EQ(test_struct->optional_outer.inner, 2);
  ASSERT_TRUE(test_struct->absl_optional_outer.has_value());
  EXPECT_EQ(test_struct->absl_optional_outer->inner, 3);
  // Wrong JSON type.
  test_struct = Parse<TestStruct>(
      "{\"outer\": \"foo\", \"optional_outer\": true, "
      "\"absl_optional_outer\": 1}");
  EXPECT_EQ(test_struct.status().code(), absl::StatusCode::kInvalidArgument);
  EXPECT_EQ(test_struct.status().message(),
            "errors validating JSON: ["
            "field:absl_optional_outer error:is not an object; "
            "field:optional_outer error:is not an object; "
            "field:outer error:is not an object]")
      << test_struct.status();
  // Wrong JSON type for inner value.
  test_struct = Parse<TestStruct>(
      "{\"outer\": {\"inner\":\"foo\"}, \"optional_outer\": {\"inner\":true}, "
      "\"absl_optional_outer\": {\"inner\":[]}}");
  EXPECT_EQ(test_struct.status().code(), absl::StatusCode::kInvalidArgument);
  EXPECT_EQ(test_struct.status().message(),
            "errors validating JSON: ["
            "field:absl_optional_outer.inner error:is not a number; "
            "field:optional_outer.inner error:is not a number; "
            "field:outer.inner error:failed to parse number]")
      << test_struct.status();
}

TEST(JsonObjectLoader, BareString) {
  auto parsed = Parse<std::string>("\"foo\"");
  ASSERT_TRUE(parsed.ok()) << parsed.status();
  EXPECT_EQ(*parsed, "foo");
}

TEST(JsonObjectLoader, BareDuration) {
  auto parsed = Parse<Duration>("\"1.5s\"");
  ASSERT_TRUE(parsed.ok()) << parsed.status();
  EXPECT_EQ(*parsed, Duration::Milliseconds(1500));
}

TEST(JsonObjectLoader, BareSignedInteger) {
  auto parsed = Parse<int32_t>("5");
  ASSERT_TRUE(parsed.ok()) << parsed.status();
  EXPECT_EQ(*parsed, 5);
}

TEST(JsonObjectLoader, BareUnsignedInteger) {
  auto parsed = Parse<uint32_t>("5");
  ASSERT_TRUE(parsed.ok()) << parsed.status();
  EXPECT_EQ(*parsed, 5);
}

TEST(JsonObjectLoader, BareFloat) {
  auto parsed = Parse<float>("5.2");
  ASSERT_TRUE(parsed.ok()) << parsed.status();
  EXPECT_NEAR(*parsed, 5.2, 0.001);
}

TEST(JsonObjectLoader, BareBool) {
  auto parsed = Parse<bool>("true");
  ASSERT_TRUE(parsed.ok()) << parsed.status();
  EXPECT_TRUE(*parsed);
}

TEST(JsonObjectLoader, BareVector) {
  auto parsed = Parse<std::vector<int32_t>>("[1, 2, 3]");
  ASSERT_TRUE(parsed.ok()) << parsed.status();
  EXPECT_THAT(*parsed, ::testing::ElementsAre(1, 2, 3));
}

TEST(JsonObjectLoader, BareMap) {
  auto parsed =
      Parse<std::map<std::string, int32_t>>("{\"a\":1, \"b\":2, \"c\":3}");
  ASSERT_TRUE(parsed.ok()) << parsed.status();
  EXPECT_THAT(*parsed, ::testing::ElementsAre(::testing::Pair("a", 1),
                                              ::testing::Pair("b", 2),
                                              ::testing::Pair("c", 3)));
}

TEST(JsonObjectLoader, IgnoresUnsupportedFields) {
  struct TestStruct {
    int32_t a = 0;

    static const JsonLoaderInterface* JsonLoader(const JsonArgs&) {
      static const auto* loader =
          JsonObjectLoader<TestStruct>().Field("a", &TestStruct::a).Finish();
      return loader;
    }
  };
  auto test_struct = Parse<TestStruct>("{\"a\": 3, \"b\":false}");
  ASSERT_TRUE(test_struct.ok()) << test_struct.status();
  EXPECT_EQ(test_struct->a, 3);
}

TEST(JsonObjectLoader, IgnoresDisabledFields) {
  class FakeJsonArgs : public JsonArgs {
   public:
    FakeJsonArgs() = default;

    bool IsEnabled(absl::string_view key) const override {
      return key != "disabled";
    }
  };
  struct TestStruct {
    int32_t a = 0;
    int32_t b = 0;
    int32_t c = 0;

    static const JsonLoaderInterface* JsonLoader(const JsonArgs&) {
      static const auto* loader =
          JsonObjectLoader<TestStruct>()
              .Field("a", &TestStruct::a, "disabled")
              .OptionalField("b", &TestStruct::b, "disabled")
              .OptionalField("c", &TestStruct::c, "enabled")
              .Finish();
      return loader;
    }
  };
  // Fields "a" and "b" have the wrong types, but we ignore them,
  // because they're disabled.
  auto test_struct =
      Parse<TestStruct>("{\"a\":false, \"b\":false, \"c\":1}", FakeJsonArgs());
  ASSERT_TRUE(test_struct.ok()) << test_struct.status();
  EXPECT_EQ(test_struct->a, 0);
  EXPECT_EQ(test_struct->b, 0);
  EXPECT_EQ(test_struct->c, 1);
}

TEST(JsonObjectLoader, PostLoadHook) {
  struct TestStruct {
    int32_t a = 0;

    static const JsonLoaderInterface* JsonLoader(const JsonArgs&) {
      static const auto* loader = JsonObjectLoader<TestStruct>()
                                      .OptionalField("a", &TestStruct::a)
                                      .Finish();
      return loader;
    }

    void JsonPostLoad(const Json& /*source*/, const JsonArgs& /*args*/,
                      ValidationErrors* /*errors*/) {
      ++a;
    }
  };
  auto test_struct = Parse<TestStruct>("{\"a\": 1}");
  ASSERT_TRUE(test_struct.ok()) << test_struct.status();
  EXPECT_EQ(test_struct->a, 2);
  test_struct = Parse<TestStruct>("{}");
  ASSERT_TRUE(test_struct.ok()) << test_struct.status();
  EXPECT_EQ(test_struct->a, 1);
}

TEST(JsonObjectLoader, CustomValidationInPostLoadHook) {
  struct TestStruct {
    int32_t a = 0;

    static const JsonLoaderInterface* JsonLoader(const JsonArgs&) {
      static const auto* loader =
          JsonObjectLoader<TestStruct>().Field("a", &TestStruct::a).Finish();
      return loader;
    }

    void JsonPostLoad(const Json& /*source*/, const JsonArgs& /*args*/,
                      ValidationErrors* errors) {
      ValidationErrors::ScopedField field(errors, ".a");
      if (!errors->FieldHasErrors() && a <= 0) {
        errors->AddError("must be greater than 0");
      }
    }
  };
  // Value greater than 0.
  auto test_struct = Parse<TestStruct>("{\"a\": 1}");
  ASSERT_TRUE(test_struct.ok()) << test_struct.status();
  EXPECT_EQ(test_struct->a, 1);
  // Value 0, triggers custom validation.
  test_struct = Parse<TestStruct>("{\"a\": 0}");
  EXPECT_EQ(test_struct.status().code(), absl::StatusCode::kInvalidArgument);
  EXPECT_EQ(test_struct.status().message(),
            "errors validating JSON: [field:a error:must be greater than 0]")
      << test_struct.status();
  // Invalid type, generates built-in parsing error, so custom
  // validation will not generate a new error.
  test_struct = Parse<TestStruct>("{\"a\": []}");
  EXPECT_EQ(test_struct.status().code(), absl::StatusCode::kInvalidArgument);
  EXPECT_EQ(test_struct.status().message(),
            "errors validating JSON: [field:a error:is not a number]")
      << test_struct.status();
}

<<<<<<< HEAD
TEST(JsonObjectLoader, LoadFromJsonWithValidationErrors) {
=======
TEST(JsonObjectLoader, LoadRefCountedFromJson) {
  struct TestStruct : public RefCounted<TestStruct> {
    int32_t a = 0;

    static const JsonLoaderInterface* JsonLoader(const JsonArgs&) {
      static const auto* loader =
          JsonObjectLoader<TestStruct>().Field("a", &TestStruct::a).Finish();
      return loader;
    }
  };
  // Valid.
  {
    absl::string_view json_str = "{\"a\":1}";
    auto json = Json::Parse(json_str);
    ASSERT_TRUE(json.ok()) << json.status();
    absl::StatusOr<RefCountedPtr<TestStruct>> test_struct =
        LoadRefCountedFromJson<TestStruct>(*json, JsonArgs());
    ASSERT_TRUE(test_struct.ok()) << test_struct.status();
    EXPECT_EQ((*test_struct)->a, 1);
  }
  // Invalid.
  {
    absl::string_view json_str = "{\"a\":\"foo\"}";
    auto json = Json::Parse(json_str);
    ASSERT_TRUE(json.ok()) << json.status();
    absl::StatusOr<RefCountedPtr<TestStruct>> test_struct =
        LoadRefCountedFromJson<TestStruct>(*json, JsonArgs());
    EXPECT_EQ(test_struct.status().code(), absl::StatusCode::kInvalidArgument);
    EXPECT_EQ(test_struct.status().message(),
              "errors validating JSON: [field:a error:failed to parse number]")
        << test_struct.status();
  }
}

TEST(JsonObjectLoader, LoadFromJsonWithErrorList) {
>>>>>>> e475e165
  struct TestStruct {
    int32_t a = 0;

    static const JsonLoaderInterface* JsonLoader(const JsonArgs&) {
      static const auto* loader =
          JsonObjectLoader<TestStruct>().Field("a", &TestStruct::a).Finish();
      return loader;
    }
  };
  // Valid.
  {
    absl::string_view json_str = "{\"a\":1}";
    auto json = Json::Parse(json_str);
    ASSERT_TRUE(json.ok()) << json.status();
    ValidationErrors errors;
    TestStruct test_struct =
        LoadFromJson<TestStruct>(*json, JsonArgs(), &errors);
    ASSERT_TRUE(errors.ok()) << errors.status("unexpected errors");
    EXPECT_EQ(test_struct.a, 1);
  }
  // Invalid.
  {
    absl::string_view json_str = "{\"a\":\"foo\"}";
    auto json = Json::Parse(json_str);
    ASSERT_TRUE(json.ok()) << json.status();
    ValidationErrors errors;
    LoadFromJson<TestStruct>(*json, JsonArgs(), &errors);
    absl::Status status = errors.status("errors validating JSON");
    EXPECT_EQ(status.code(), absl::StatusCode::kInvalidArgument);
    EXPECT_EQ(status.message(),
              "errors validating JSON: [field:a error:failed to parse number]")
        << status;
  }
}

TEST(JsonObjectLoader, LoadJsonObjectField) {
  absl::string_view json_str = "{\"int\":1}";
  auto json = Json::Parse(json_str);
  ASSERT_TRUE(json.ok()) << json.status();
  // Load a valid field.
  {
    ValidationErrors errors;
    auto value = LoadJsonObjectField<int32_t>(json->object_value(), JsonArgs(),
                                              "int", &errors);
    ASSERT_TRUE(value.has_value()) << errors.status("unexpected errors");
    EXPECT_EQ(*value, 1);
    EXPECT_TRUE(errors.ok());
  }
  // An optional field that is not present.
  {
    ValidationErrors errors;
    auto value = LoadJsonObjectField<int32_t>(json->object_value(), JsonArgs(),
                                              "not_present", &errors,
                                              /*required=*/false);
    EXPECT_FALSE(value.has_value());
    EXPECT_TRUE(errors.ok());
  }
  // A required field that is not present.
  {
    ValidationErrors errors;
    auto value = LoadJsonObjectField<int32_t>(json->object_value(), JsonArgs(),
                                              "not_present", &errors);
    EXPECT_FALSE(value.has_value());
    auto status = errors.status("errors validating JSON");
    EXPECT_THAT(status.code(), absl::StatusCode::kInvalidArgument);
    EXPECT_EQ(status.message(),
              "errors validating JSON: ["
              "field:not_present error:field not present]")
        << status;
  }
  // Value has the wrong type.
  {
    ValidationErrors errors;
    auto value = LoadJsonObjectField<std::string>(json->object_value(),
                                                  JsonArgs(), "int", &errors);
    EXPECT_FALSE(value.has_value());
    auto status = errors.status("errors validating JSON");
    EXPECT_THAT(status.code(), absl::StatusCode::kInvalidArgument);
    EXPECT_EQ(status.message(),
              "errors validating JSON: [field:int error:is not a string]")
        << status;
  }
}

}  // namespace
}  // namespace grpc_core

int main(int argc, char** argv) {
  ::testing::InitGoogleTest(&argc, argv);
  return RUN_ALL_TESTS();
}<|MERGE_RESOLUTION|>--- conflicted
+++ resolved
@@ -893,9 +893,6 @@
       << test_struct.status();
 }
 
-<<<<<<< HEAD
-TEST(JsonObjectLoader, LoadFromJsonWithValidationErrors) {
-=======
 TEST(JsonObjectLoader, LoadRefCountedFromJson) {
   struct TestStruct : public RefCounted<TestStruct> {
     int32_t a = 0;
@@ -930,8 +927,7 @@
   }
 }
 
-TEST(JsonObjectLoader, LoadFromJsonWithErrorList) {
->>>>>>> e475e165
+TEST(JsonObjectLoader, LoadFromJsonWithValidationErrors) {
   struct TestStruct {
     int32_t a = 0;
 
