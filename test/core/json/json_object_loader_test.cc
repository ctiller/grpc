--- conflicted
+++ resolved
@@ -31,143 +31,6 @@
   return LoadFromJson<T>(*parsed);
 }
 
-<<<<<<< HEAD
-struct TestStruct1 {
-  int32_t a = 0;
-  int32_t b = 1;
-  uint32_t c = 2;
-  std::string x;
-  Duration d;
-  bool boolean;
-  Json::Object j;
-  absl::optional<int32_t> e;
-
-  static const JsonLoaderInterface* JsonLoader() {
-    static const auto* loader = JsonObjectLoader<TestStruct1>()
-                                    .Field("a", &TestStruct1::a)
-                                    .OptionalField("b", &TestStruct1::b)
-                                    .OptionalField("c", &TestStruct1::c)
-                                    .Field("x", &TestStruct1::x)
-                                    .OptionalField("d", &TestStruct1::d)
-                                    .OptionalField("e", &TestStruct1::e)
-                                    .OptionalField("j", &TestStruct1::j)
-                                    .OptionalField("boolean",
-                                                   &TestStruct1::boolean)
-                                    .Finish();
-    return loader;
-  }
-};
-
-struct TestStruct2 {
-  std::vector<TestStruct1> a;
-  std::vector<int32_t> b;
-  TestStruct1 c;
-
-  static const JsonLoaderInterface* JsonLoader() {
-    static const auto* loader = JsonObjectLoader<TestStruct2>()
-                                    .Field("a", &TestStruct2::a)
-                                    .Field("b", &TestStruct2::b)
-                                    .OptionalField("c", &TestStruct2::c)
-                                    .Finish();
-    return loader;
-  }
-};
-
-struct TestStruct3 {
-  std::map<std::string, TestStruct1> a;
-  std::map<std::string, int32_t> b;
-
-  static const JsonLoaderInterface* JsonLoader() {
-    static const auto* loader = JsonObjectLoader<TestStruct3>()
-                                    .Field("a", &TestStruct3::a)
-                                    .Field("b", &TestStruct3::b)
-                                    .Finish();
-    return loader;
-  }
-};
-
-struct TestPostLoadStruct1 {
-  int32_t a = 0;
-  int32_t b = 1;
-  uint32_t c = 2;
-  std::string x;
-  Duration d;
-
-  static const JsonLoaderInterface* JsonLoader() {
-    static const auto* loader = JsonObjectLoader<TestPostLoadStruct1>()
-                                    .Field("a", &TestPostLoadStruct1::a)
-                                    .OptionalField("b", &TestPostLoadStruct1::b)
-                                    .OptionalField("c", &TestPostLoadStruct1::c)
-                                    .Field("x", &TestPostLoadStruct1::x)
-                                    .OptionalField("d", &TestPostLoadStruct1::d)
-                                    .Finish();
-    return loader;
-  }
-
-  void JsonPostLoad(const Json& source, ErrorList* errors) { ++a; }
-};
-
-TEST(JsonObjectLoaderTest, LoadTestStruct1) {
-  {
-    auto s = Parse<TestStruct1>(
-        "{\"a\":1,\"b\":\"2\",\"c\":3,\"x\":\"foo\",\"d\":\"1.3s\","
-        "\"j\":{\"foo\":\"bar\"},\"boolean\":true}");
-    ASSERT_TRUE(s.ok()) << s.status();
-    EXPECT_EQ(s->a, 1);
-    EXPECT_EQ(s->b, 2);
-    EXPECT_EQ(s->c, 3);
-    EXPECT_EQ(s->x, "foo");
-    EXPECT_EQ(s->d, Duration::Milliseconds(1300));
-    EXPECT_EQ(s->e, absl::nullopt);
-    EXPECT_EQ(Json{s->j}.Dump(), "{\"foo\":\"bar\"}");
-    EXPECT_EQ(s->boolean, true);
-  }
-  {
-    auto s = Parse<TestStruct1>(
-        "{\"a\":1,\"b\":\"2\",\"c\":3,\"x\":\"foo\",\"d\":\"1.3s\","
-        "\"j\":{\"foo\":\"bar\"},\"e\":null}");
-    ASSERT_TRUE(s.ok()) << s.status();
-    EXPECT_EQ(s->a, 1);
-    EXPECT_EQ(s->b, 2);
-    EXPECT_EQ(s->c, 3);
-    EXPECT_EQ(s->x, "foo");
-    EXPECT_EQ(s->d, Duration::Milliseconds(1300));
-    EXPECT_EQ(s->e, absl::nullopt);
-    EXPECT_EQ(Json{s->j}.Dump(), "{\"foo\":\"bar\"}");
-  }
-  {
-    auto s = Parse<TestStruct1>(
-        "{\"a\":1,\"b\":\"2\",\"c\":3,\"x\":\"foo\",\"d\":\"1.3s\","
-        "\"j\":{\"foo\":\"bar\"},\"e\":3}");
-    ASSERT_TRUE(s.ok()) << s.status();
-    EXPECT_EQ(s->a, 1);
-    EXPECT_EQ(s->b, 2);
-    EXPECT_EQ(s->c, 3);
-    EXPECT_EQ(s->x, "foo");
-    EXPECT_EQ(s->d, Duration::Milliseconds(1300));
-    EXPECT_EQ(s->e, absl::optional<int32_t>(3));
-    EXPECT_EQ(Json{s->j}.Dump(), "{\"foo\":\"bar\"}");
-  }
-  {
-    auto s = Parse<TestStruct1>("{\"a\":7, \"x\":\"bar\"}");
-    ASSERT_TRUE(s.ok()) << s.status();
-    EXPECT_EQ(s->a, 7);
-    EXPECT_EQ(s->b, 1);
-    EXPECT_EQ(s->c, 2);
-    EXPECT_EQ(s->x, "bar");
-  }
-  {
-    auto s = Parse<TestStruct1>("{\"b\":[1],\"c\":\"foo\",\"x\":42}");
-    EXPECT_EQ(s.status().code(), absl::StatusCode::kInvalidArgument);
-    EXPECT_EQ(s.status().message(),
-              "errors validating JSON: ["
-              "field:a error:field not present; "
-              "field:b error:is not a number; "
-              "field:c error:failed to parse non-negative number; "
-              "field:x error:is not a string]")
-        << s.status();
-  }
-=======
 //
 // Signed integer tests
 //
@@ -391,7 +254,6 @@
             "field:optional_value error:is not a number; "
             "field:value error:is not a number]")
       << test_struct.status();
->>>>>>> 2ba3844d
 }
 
 REGISTER_TYPED_TEST_SUITE_P(FloatingPointTest, FloatFields);
