# Copyright 2021 gRPC authors.
#
# Licensed under the Apache License, Version 2.0 (the "License");
# you may not use this file except in compliance with the License.
# You may obtain a copy of the License at
#
#     http://www.apache.org/licenses/LICENSE-2.0
#
# Unless required by applicable law or agreed to in writing, software
# distributed under the License is distributed on an "AS IS" BASIS,
# WITHOUT WARRANTIES OR CONDITIONS OF ANY KIND, either express or implied.
# See the License for the specific language governing permissions and
# limitations under the License.

load("//bazel:grpc_build_system.bzl", "grpc_cc_test", "grpc_package")

licenses(["notice"])

grpc_package(name = "test/core/promise")

grpc_cc_test(
    name = "poll_test",
    srcs = ["poll_test.cc"],
    external_deps = ["gtest"],
    language = "c++",
    uses_polling = False,
    deps = [
        "//:poll",
        "//test/core/util:grpc_suppressions",
    ],
)

grpc_cc_test(
    name = "context_test",
    srcs = ["context_test.cc"],
    external_deps = ["gtest"],
    language = "c++",
    uses_polling = False,
    deps = [
        "//:context",
        "//test/core/util:grpc_suppressions",
    ],
)

grpc_cc_test(
    name = "promise_test",
    srcs = ["promise_test.cc"],
    external_deps = ["gtest"],
    language = "c++",
    uses_polling = False,
    deps = [
        "//:promise",
        "//test/core/util:grpc_suppressions",
    ],
)

grpc_cc_test(
    # Why promise_map_test and not map_test?
    # third_party/benchmark defines a map_test in its cmakefile, and we depend
    # on that from our cmakefile, and cmake wants to have a flat namespace to
    # deal with xcode/visual studio limitations... sooo... promise_map_test it
    # is.
    name = "promise_map_test",
    srcs = ["map_test.cc"],
    external_deps = ["gtest"],
    language = "c++",
    uses_polling = False,
    deps = [
        "//:map",
        "//:promise",
        "//test/core/util:grpc_suppressions",
    ],
)

grpc_cc_test(
    name = "race_test",
    srcs = ["race_test.cc"],
    external_deps = ["gtest"],
    language = "c++",
    uses_polling = False,
    deps = [
        "//:race",
        "//test/core/util:grpc_suppressions",
    ],
)

grpc_cc_test(
    name = "promise_factory_test",
    srcs = ["promise_factory_test.cc"],
    external_deps = [
        "gtest",
        "absl/functional:bind_front",
    ],
    language = "c++",
    uses_polling = False,
    deps = [
        "//:capture",
        "//:promise",
        "//:promise_factory",
        "//test/core/util:grpc_suppressions",
<<<<<<< HEAD
=======
    ],
)

grpc_cc_test(
    name = "if_test",
    srcs = ["if_test.cc"],
    external_deps = ["gtest"],
    language = "c++",
    uses_polling = False,
    deps = [
        "//:if",
        "//test/core/util:grpc_suppressions",
    ],
)

grpc_cc_test(
    name = "loop_test",
    srcs = ["loop_test.cc"],
    external_deps = ["gtest"],
    language = "c++",
    uses_polling = False,
    deps = [
        "//:loop",
        "//test/core/util:grpc_suppressions",
    ],
)

grpc_cc_test(
    name = "join_test",
    srcs = ["join_test.cc"],
    external_deps = ["gtest"],
    language = "c++",
    uses_polling = False,
    deps = [
        "//:join",
        "//test/core/util:grpc_suppressions",
>>>>>>> 2cf58d64
    ],
)

grpc_cc_test(
<<<<<<< HEAD
    name = "if_test",
    srcs = ["if_test.cc"],
    external_deps = ["gtest"],
    language = "c++",
    uses_polling = False,
    deps = [
        "//:if",
        "//test/core/util:grpc_suppressions",
    ],
)

grpc_cc_test(
    name = "loop_test",
    srcs = ["loop_test.cc"],
    external_deps = ["gtest"],
    language = "c++",
    uses_polling = False,
    deps = [
        "//:loop",
        "//test/core/util:grpc_suppressions",
    ],
)

grpc_cc_test(
    name = "join_test",
    srcs = ["join_test.cc"],
    external_deps = ["gtest"],
    language = "c++",
    uses_polling = False,
    deps = [
        "//:join",
        "//test/core/util:grpc_suppressions",
    ],
)

grpc_cc_test(
=======
>>>>>>> 2cf58d64
    name = "try_join_test",
    srcs = ["try_join_test.cc"],
    external_deps = ["gtest"],
    language = "c++",
    uses_polling = False,
    deps = [
        "//:try_join",
        "//test/core/util:grpc_suppressions",
    ],
)
grpc_cc_test(
    name = "seq_test",
    srcs = ["seq_test.cc"],
    external_deps = ["gtest"],
    language = "c++",
    uses_polling = False,
    deps = [
        "//:seq",
        "//test/core/util:grpc_suppressions",
    ],
)

grpc_cc_test(
    name = "try_seq_test",
    srcs = ["try_seq_test.cc"],
    external_deps = ["gtest"],
    language = "c++",
    uses_polling = False,
    deps = [
        "//:try_seq",
        "//test/core/util:grpc_suppressions",
    ],
<<<<<<< HEAD
)

grpc_cc_test(
    name = "activity_test",
    srcs = ["activity_test.cc"],
    external_deps = ["gtest"],
    language = "c++",
    uses_polling = False,
    deps = [
        "//:activity",
        "//:join",
        "//:promise",
        "//:seq",
        "//:wait_set",
    ],
=======
>>>>>>> 2cf58d64
)

<|MERGE_RESOLUTION|>--- conflicted
+++ resolved
@@ -98,8 +98,6 @@
         "//:promise",
         "//:promise_factory",
         "//test/core/util:grpc_suppressions",
-<<<<<<< HEAD
-=======
     ],
 )
 
@@ -136,50 +134,10 @@
     deps = [
         "//:join",
         "//test/core/util:grpc_suppressions",
->>>>>>> 2cf58d64
     ],
 )
 
 grpc_cc_test(
-<<<<<<< HEAD
-    name = "if_test",
-    srcs = ["if_test.cc"],
-    external_deps = ["gtest"],
-    language = "c++",
-    uses_polling = False,
-    deps = [
-        "//:if",
-        "//test/core/util:grpc_suppressions",
-    ],
-)
-
-grpc_cc_test(
-    name = "loop_test",
-    srcs = ["loop_test.cc"],
-    external_deps = ["gtest"],
-    language = "c++",
-    uses_polling = False,
-    deps = [
-        "//:loop",
-        "//test/core/util:grpc_suppressions",
-    ],
-)
-
-grpc_cc_test(
-    name = "join_test",
-    srcs = ["join_test.cc"],
-    external_deps = ["gtest"],
-    language = "c++",
-    uses_polling = False,
-    deps = [
-        "//:join",
-        "//test/core/util:grpc_suppressions",
-    ],
-)
-
-grpc_cc_test(
-=======
->>>>>>> 2cf58d64
     name = "try_join_test",
     srcs = ["try_join_test.cc"],
     external_deps = ["gtest"],
@@ -212,7 +170,6 @@
         "//:try_seq",
         "//test/core/util:grpc_suppressions",
     ],
-<<<<<<< HEAD
 )
 
 grpc_cc_test(
@@ -228,7 +185,4 @@
         "//:seq",
         "//:wait_set",
     ],
-=======
->>>>>>> 2cf58d64
 )
-
