--- conflicted
+++ resolved
@@ -55,7 +55,6 @@
 )
 
 grpc_cc_test(
-<<<<<<< HEAD
     name = "context_test",
     srcs = ["context_test.cc"],
     external_deps = ["gtest"],
@@ -71,7 +70,9 @@
     language = "c++",
     uses_polling = False,
     deps = ["//:promise"],
-=======
+)
+
+grpc_cc_test(
     name = "join_test",
     srcs = ["join_test.cc"],
     external_deps = ["gtest"],
@@ -87,5 +88,4 @@
     language = "c++",
     uses_polling = False,
     deps = ["//:try_join"],
->>>>>>> 50202124
 )
