--- conflicted
+++ resolved
@@ -55,7 +55,6 @@
 )
 
 grpc_cc_test(
-<<<<<<< HEAD
     name = "context_test",
     srcs = ["context_test.cc"],
     external_deps = ["gtest"],
@@ -89,7 +88,9 @@
     language = "c++",
     uses_polling = False,
     deps = ["//:try_join"],
-=======
+)
+
+grpc_cc_test(
     name = "seq_test",
     srcs = ["seq_test.cc"],
     external_deps = ["gtest"],
@@ -105,5 +106,4 @@
     language = "c++",
     uses_polling = False,
     deps = ["//:try_seq"],
->>>>>>> 03cf8f8a
 )
