--- conflicted
+++ resolved
@@ -171,7 +171,6 @@
         "//:try_seq",
         "//test/core/util:grpc_suppressions",
     ],
-<<<<<<< HEAD
 )
 
 grpc_cc_test(
@@ -188,6 +187,4 @@
         "//:wait_set",
         "//test/core/util:grpc_suppressions",
     ],
-=======
->>>>>>> fc00a4ad
-)+)
