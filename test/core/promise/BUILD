--- conflicted
+++ resolved
@@ -321,15 +321,15 @@
     uses_polling = False,
     deps = [
         "test_wakeup_schedulers",
-        "//:for_each",
-        "//:join",
-        "//:map",
-        "//:map_pipe",
-        "//:observable",
-        "//:pipe",
-        "//:resource_quota",
-        "//:seq",
-        "//:try_seq",
+        "//src/core:for_each",
+        "//src/core:join",
+        "//src/core:map",
+        "//src/core:map_pipe",
+        "//src/core:observable",
+        "//src/core:pipe",
+        "//src/core:resource_quota",
+        "//src/core:seq",
+        "//src/core:try_seq",
     ],
 )
 
@@ -417,10 +417,6 @@
     uses_event_engine = False,
     uses_polling = False,
     deps = [
-<<<<<<< HEAD
-        "//:try_concurrently",
-=======
-        "//src/core:call_push_pull",
->>>>>>> 5f6c357e
+        "//src/core:try_concurrently",
     ],
 )