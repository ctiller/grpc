# Copyright 2021 gRPC authors.
#
# Licensed under the Apache License, Version 2.0 (the "License");
# you may not use this file except in compliance with the License.
# You may obtain a copy of the License at
#
#     http://www.apache.org/licenses/LICENSE-2.0
#
# Unless required by applicable law or agreed to in writing, software
# distributed under the License is distributed on an "AS IS" BASIS,
# WITHOUT WARRANTIES OR CONDITIONS OF ANY KIND, either express or implied.
# See the License for the specific language governing permissions and
# limitations under the License.

load("//bazel:grpc_build_system.bzl", "grpc_cc_test", "grpc_package")

licenses(["notice"])

grpc_package(name = "test/core/promise")

grpc_cc_test(
    name = "poll_test",
    srcs = ["poll_test.cc"],
    external_deps = ["gtest"],
    language = "c++",
    uses_polling = False,
    deps = [
        "//:poll",
        "//test/core/util:grpc_suppressions",
    ],
)

grpc_cc_test(
    name = "context_test",
    srcs = ["context_test.cc"],
    external_deps = ["gtest"],
    language = "c++",
    uses_polling = False,
    deps = [
        "//:context",
        "//test/core/util:grpc_suppressions",
    ],
)

grpc_cc_test(
    name = "promise_test",
    srcs = ["promise_test.cc"],
    external_deps = ["gtest"],
    language = "c++",
    uses_polling = False,
    deps = [
        "//:promise",
        "//test/core/util:grpc_suppressions",
    ],
)

grpc_cc_test(
    # Why promise_map_test and not map_test?
    # third_party/benchmark defines a map_test in its cmakefile, and we depend
    # on that from our cmakefile, and cmake wants to have a flat namespace to
    # deal with xcode/visual studio limitations... sooo... promise_map_test it
    # is.
    name = "promise_map_test",
    srcs = ["map_test.cc"],
    external_deps = ["gtest"],
    language = "c++",
    uses_polling = False,
    deps = [
        "//:map",
        "//:promise",
        "//test/core/util:grpc_suppressions",
    ],
)

grpc_cc_test(
    name = "race_test",
    srcs = ["race_test.cc"],
    external_deps = ["gtest"],
    language = "c++",
    uses_polling = False,
    deps = [
        "//:race",
        "//test/core/util:grpc_suppressions",
    ],
)

grpc_cc_test(
    name = "promise_factory_test",
    srcs = ["promise_factory_test.cc"],
    external_deps = [
        "gtest",
        "absl/functional:bind_front",
    ],
    language = "c++",
    uses_polling = False,
    deps = [
        "//:capture",
        "//:promise",
        "//:promise_factory",
        "//test/core/util:grpc_suppressions",
    ],
)

grpc_cc_test(
    name = "if_test",
    srcs = ["if_test.cc"],
    external_deps = ["gtest"],
    language = "c++",
    uses_polling = False,
    deps = [
        "//:if",
        "//test/core/util:grpc_suppressions",
    ],
)

grpc_cc_test(
    name = "loop_test",
    srcs = ["loop_test.cc"],
    external_deps = ["gtest"],
    language = "c++",
    uses_polling = False,
    deps = [
        "//:loop",
        "//test/core/util:grpc_suppressions",
    ],
)

grpc_cc_test(
    name = "join_test",
    srcs = ["join_test.cc"],
    external_deps = ["gtest"],
    language = "c++",
    uses_polling = False,
    deps = [
        "//:join",
        "//test/core/util:grpc_suppressions",
    ],
)

grpc_cc_test(
    name = "try_join_test",
    srcs = ["try_join_test.cc"],
    external_deps = ["gtest"],
    language = "c++",
    uses_polling = False,
    deps = [
        "//:try_join",
        "//test/core/util:grpc_suppressions",
    ],
)

grpc_cc_test(
    name = "seq_test",
    srcs = ["seq_test.cc"],
    external_deps = ["gtest"],
    language = "c++",
    uses_polling = False,
    deps = [
        "//:seq",
        "//test/core/util:grpc_suppressions",
    ],
)

grpc_cc_test(
    name = "try_seq_test",
    srcs = ["try_seq_test.cc"],
    external_deps = ["gtest"],
    language = "c++",
    uses_polling = False,
    deps = [
        "//:try_seq",
        "//test/core/util:grpc_suppressions",
    ],
)

grpc_cc_test(
    name = "activity_test",
    srcs = ["activity_test.cc"],
    external_deps = ["gtest"],
    language = "c++",
    uses_polling = False,
    deps = [
        "//:activity",
        "//:join",
        "//:promise",
        "//:seq",
        "//:wait_set",
        "//test/core/util:grpc_suppressions",
    ],
)

grpc_cc_test(
<<<<<<< HEAD
    name = "observable_test",
    srcs = ["observable_test.cc"],
=======
    name = "latch_test",
    srcs = ["latch_test.cc"],
>>>>>>> 12cd5942
    external_deps = ["gtest"],
    language = "c++",
    uses_polling = False,
    deps = [
<<<<<<< HEAD
        "//:observable",
        "//:promise",
=======
        "//:join",
        "//:latch",
>>>>>>> 12cd5942
        "//:seq",
        "//test/core/util:grpc_suppressions",
    ],
)<|MERGE_RESOLUTION|>--- conflicted
+++ resolved
@@ -190,24 +190,28 @@
 )
 
 grpc_cc_test(
-<<<<<<< HEAD
+    name = "latch_test",
+    srcs = ["latch_test.cc"],
+    external_deps = ["gtest"],
+    language = "c++",
+    uses_polling = False,
+    deps = [
+        "//:join",
+        "//:latch",
+        "//:seq",
+        "//test/core/util:grpc_suppressions",
+    ],
+)
+
+grpc_cc_test(
     name = "observable_test",
     srcs = ["observable_test.cc"],
-=======
-    name = "latch_test",
-    srcs = ["latch_test.cc"],
->>>>>>> 12cd5942
-    external_deps = ["gtest"],
-    language = "c++",
-    uses_polling = False,
-    deps = [
-<<<<<<< HEAD
+    external_deps = ["gtest"],
+    language = "c++",
+    uses_polling = False,
+    deps = [
         "//:observable",
         "//:promise",
-=======
-        "//:join",
-        "//:latch",
->>>>>>> 12cd5942
         "//:seq",
         "//test/core/util:grpc_suppressions",
     ],
