# Copyright 2021 gRPC authors.
#
# Licensed under the Apache License, Version 2.0 (the "License");
# you may not use this file except in compliance with the License.
# You may obtain a copy of the License at
#
#     http://www.apache.org/licenses/LICENSE-2.0
#
# Unless required by applicable law or agreed to in writing, software
# distributed under the License is distributed on an "AS IS" BASIS,
# WITHOUT WARRANTIES OR CONDITIONS OF ANY KIND, either express or implied.
# See the License for the specific language governing permissions and
# limitations under the License.

load("//bazel:grpc_build_system.bzl", "grpc_cc_test", "grpc_package")

licenses(["notice"])

grpc_package(name = "test/core/promise")

grpc_cc_test(
    name = "poll_test",
    srcs = ["poll_test.cc"],
    external_deps = ["gtest"],
    language = "c++",
    uses_polling = False,
    deps = [
        "//:poll",
        "//test/core/util:grpc_suppressions",
    ],
)

grpc_cc_test(
<<<<<<< HEAD
=======
    name = "promise_test",
    srcs = ["promise_test.cc"],
    external_deps = ["gtest"],
    language = "c++",
    uses_polling = False,
    deps = [
        "//:promise",
        "//test/core/util:grpc_suppressions",
    ],
)

grpc_cc_test(
>>>>>>> 34338e57
    name = "promise_factory_test",
    srcs = ["promise_factory_test.cc"],
    external_deps = [
        "gtest",
        "absl/functional:bind_front",
    ],
    language = "c++",
    uses_polling = False,
    deps = [
        "//:capture",
        "//:promise",
        "//:promise_factory",
<<<<<<< HEAD
    ],
)

grpc_cc_test(
    name = "join_test",
    srcs = ["join_test.cc"],
    external_deps = ["gtest"],
    language = "c++",
    uses_polling = False,
    deps = ["//:join"],
)

grpc_cc_test(
    name = "try_join_test",
    srcs = ["try_join_test.cc"],
    external_deps = ["gtest"],
    language = "c++",
    uses_polling = False,
    deps = ["//:try_join"],
)
=======
        "//test/core/util:grpc_suppressions",
    ],
)
>>>>>>> 34338e57
<|MERGE_RESOLUTION|>--- conflicted
+++ resolved
@@ -31,8 +31,6 @@
 )
 
 grpc_cc_test(
-<<<<<<< HEAD
-=======
     name = "promise_test",
     srcs = ["promise_test.cc"],
     external_deps = ["gtest"],
@@ -45,7 +43,6 @@
 )
 
 grpc_cc_test(
->>>>>>> 34338e57
     name = "promise_factory_test",
     srcs = ["promise_factory_test.cc"],
     external_deps = [
@@ -58,7 +55,7 @@
         "//:capture",
         "//:promise",
         "//:promise_factory",
-<<<<<<< HEAD
+        "//test/core/util:grpc_suppressions",
     ],
 )
 
@@ -68,7 +65,10 @@
     external_deps = ["gtest"],
     language = "c++",
     uses_polling = False,
-    deps = ["//:join"],
+    deps = ["//:join"
+,
+        "//test/core/util:grpc_suppressions",
+            ],
 )
 
 grpc_cc_test(
@@ -77,10 +77,8 @@
     external_deps = ["gtest"],
     language = "c++",
     uses_polling = False,
-    deps = ["//:try_join"],
+    deps = ["//:try_join",
+
+        "//test/core/util:grpc_suppressions",
+            ],
 )
-=======
-        "//test/core/util:grpc_suppressions",
-    ],
-)
->>>>>>> 34338e57
