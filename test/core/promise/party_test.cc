--- conflicted
+++ resolved
@@ -451,57 +451,6 @@
   n2.WaitForNotification();
 }
 
-<<<<<<< HEAD
-TEST_F(PartyTest, AfterCurrentPollWorks) {
-  auto party = MakeParty();
-  Notification n;
-  int state = 0;
-  {
-    Party::BulkSpawner spawner(party.get());
-    // BulkSpawner will schedule and poll this promise first, but the
-    // `AfterCurrentPoll` will pause it.
-    // Then spawn1, spawn2, and spawn3 will run in order (with EXPECT_EQ checks
-    // demonstrating this), at which point the poll will complete, causing
-    // spawn_final to be awoken and scheduled and see the final state.
-    spawner.Spawn(
-        "spawn_final",
-        [&state, &party]() {
-          return Seq(party->AfterCurrentPoll(), [&state]() {
-            EXPECT_EQ(state, 3);
-            return Empty{};
-          });
-        },
-        [&n](Empty) { n.Notify(); });
-    spawner.Spawn(
-        "spawn1",
-        [&state]() {
-          EXPECT_EQ(state, 0);
-          state = 1;
-          return Empty{};
-        },
-        [](Empty) {});
-    spawner.Spawn(
-        "spawn2",
-        [&state]() {
-          EXPECT_EQ(state, 1);
-          state = 2;
-          return Empty{};
-        },
-        [](Empty) {});
-    spawner.Spawn(
-        "spawn3",
-        [&state]() {
-          EXPECT_EQ(state, 2);
-          state = 3;
-          return Empty{};
-        },
-        [](Empty) {});
-  }
-  n.WaitForNotification();
-}
-
-=======
->>>>>>> d5fa1814
 TEST_F(PartyTest, ThreadStressTest) {
   auto party = MakeParty();
   std::vector<std::thread> threads;
