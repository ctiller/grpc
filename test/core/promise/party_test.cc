// Copyright 2023 gRPC authors.
//
// Licensed under the Apache License, Version 2.0 (the "License");
// you may not use this file except in compliance with the License.
// You may obtain a copy of the License at
//
//     http://www.apache.org/licenses/LICENSE-2.0
//
// Unless required by applicable law or agreed to in writing, software
// distributed under the License is distributed on an "AS IS" BASIS,
// WITHOUT WARRANTIES OR CONDITIONS OF ANY KIND, either express or implied.
// See the License for the specific language governing permissions and
// limitations under the License.

#include "src/core/lib/promise/party.h"

#include <stdio.h>

#include <algorithm>
#include <atomic>
#include <memory>
#include <thread>
#include <vector>

#include "absl/base/thread_annotations.h"
#include "gtest/gtest.h"

#include <grpc/event_engine/event_engine.h>
#include <grpc/event_engine/memory_allocator.h>
#include <grpc/grpc.h>

#include "src/core/lib/event_engine/default_event_engine.h"
#include "src/core/lib/gprpp/notification.h"
#include "src/core/lib/gprpp/ref_counted_ptr.h"
#include "src/core/lib/gprpp/sync.h"
#include "src/core/lib/gprpp/time.h"
#include "src/core/lib/iomgr/exec_ctx.h"
#include "src/core/lib/promise/context.h"
#include "src/core/lib/promise/poll.h"
#include "src/core/lib/promise/seq.h"
#include "src/core/lib/promise/sleep.h"
#include "src/core/lib/resource_quota/memory_quota.h"
#include "src/core/lib/resource_quota/resource_quota.h"

namespace grpc_core {

///////////////////////////////////////////////////////////////////////////////
// PartySyncTest

template <typename T>
class PartySyncTest : public ::testing::Test {};

using PartySyncTypes =
    ::testing::Types<PartySyncUsingAtomics, PartySyncUsingMutex>;
TYPED_TEST_SUITE(PartySyncTest, PartySyncTypes);

TYPED_TEST(PartySyncTest, NoOp) { TypeParam sync(1); }

TYPED_TEST(PartySyncTest, RefAndUnref) {
  Notification half_way;
  TypeParam sync(1);
  std::thread thread1([&] {
    for (int i = 0; i < 1000000; i++) {
      sync.IncrementRefCount();
    }
    half_way.Notify();
    for (int i = 0; i < 1000000; i++) {
      sync.IncrementRefCount();
    }
    for (int i = 0; i < 2000000; i++) {
      EXPECT_FALSE(sync.Unref());
    }
  });
  half_way.WaitForNotification();
  for (int i = 0; i < 2000000; i++) {
    sync.IncrementRefCount();
  }
  for (int i = 0; i < 2000000; i++) {
    EXPECT_FALSE(sync.Unref());
  }
  thread1.join();
  EXPECT_TRUE(sync.Unref());
}

TYPED_TEST(PartySyncTest, AddAndRemoveParticipant) {
  TypeParam sync(1);
  std::vector<std::thread> threads;
  std::atomic<std::atomic<bool>*> participants[party_detail::kMaxParticipants] =
      {};
  threads.reserve(8);
  for (int i = 0; i < 8; i++) {
    threads.emplace_back([&] {
      for (int i = 0; i < 100000; i++) {
        auto done = std::make_unique<std::atomic<bool>>(false);
        int slot = -1;
        bool run = sync.AddParticipantsAndRef(1, [&](size_t* idxs) {
          slot = idxs[0];
          participants[slot].store(done.get(), std::memory_order_release);
        });
        EXPECT_NE(slot, -1);
        if (run) {
          bool run_any = false;
          bool run_me = false;
          EXPECT_FALSE(sync.RunParty([&](int slot) {
            run_any = true;
            std::atomic<bool>* participant =
                participants[slot].exchange(nullptr, std::memory_order_acquire);
            if (participant == done.get()) run_me = true;
            if (participant == nullptr) {
              gpr_log(GPR_ERROR,
                      "Participant was null (spurious wakeup observed)");
              return false;
            }
            participant->store(true, std::memory_order_release);
            return true;
          }));
          EXPECT_TRUE(run_any);
          EXPECT_TRUE(run_me);
        }
        EXPECT_FALSE(sync.Unref());
        while (!done->load(std::memory_order_acquire)) {
        }
      }
    });
  }
  for (auto& thread : threads) {
    thread.join();
  }
  EXPECT_TRUE(sync.Unref());
}

TYPED_TEST(PartySyncTest, AddAndRemoveTwoParticipants) {
  TypeParam sync(1);
  std::vector<std::thread> threads;
  std::atomic<std::atomic<int>*> participants[party_detail::kMaxParticipants] =
      {};
  threads.reserve(8);
  for (int i = 0; i < 4; i++) {
    threads.emplace_back([&] {
      for (int i = 0; i < 100000; i++) {
        auto done = std::make_unique<std::atomic<int>>(2);
        int slots[2] = {-1, -1};
        bool run = sync.AddParticipantsAndRef(2, [&](size_t* idxs) {
          for (int i = 0; i < 2; i++) {
            slots[i] = idxs[i];
            participants[slots[i]].store(done.get(), std::memory_order_release);
          }
        });
        EXPECT_NE(slots[0], -1);
        EXPECT_NE(slots[1], -1);
        EXPECT_GT(slots[1], slots[0]);
        if (run) {
          bool run_any = false;
          int run_me = 0;
          EXPECT_FALSE(sync.RunParty([&](int slot) {
            run_any = true;
            std::atomic<int>* participant =
                participants[slot].exchange(nullptr, std::memory_order_acquire);
            if (participant == done.get()) run_me++;
            if (participant == nullptr) {
              gpr_log(GPR_ERROR,
                      "Participant was null (spurious wakeup observed)");
              return false;
            }
            participant->fetch_sub(1, std::memory_order_release);
            return true;
          }));
          EXPECT_TRUE(run_any);
          EXPECT_EQ(run_me, 2);
        }
        EXPECT_FALSE(sync.Unref());
        while (done->load(std::memory_order_acquire) != 0) {
        }
      }
    });
  }
  for (auto& thread : threads) {
    thread.join();
  }
  EXPECT_TRUE(sync.Unref());
}

TYPED_TEST(PartySyncTest, UnrefWhileRunning) {
  std::vector<std::thread> trials;
  std::atomic<int> delete_paths_taken[3] = {{0}, {0}, {0}};
  trials.reserve(100);
  for (int i = 0; i < 100; i++) {
    trials.emplace_back([&delete_paths_taken] {
      TypeParam sync(1);
      int delete_path = -1;
      EXPECT_TRUE(sync.AddParticipantsAndRef(
          1, [](size_t* slots) { EXPECT_EQ(slots[0], 0); }));
      std::thread run_party([&] {
        if (sync.RunParty([&sync, n = 0](int slot) mutable {
              EXPECT_EQ(slot, 0);
              ++n;
              if (n < 10) {
                sync.ForceImmediateRepoll(1);
                return false;
              }
              return true;
            })) {
          delete_path = 0;
        }
      });
      std::thread unref([&] {
        if (sync.Unref()) delete_path = 1;
      });
      if (sync.Unref()) delete_path = 2;
      run_party.join();
      unref.join();
      EXPECT_GE(delete_path, 0);
      delete_paths_taken[delete_path].fetch_add(1, std::memory_order_relaxed);
    });
  }
  for (auto& trial : trials) {
    trial.join();
  }
  fprintf(stderr, "DELETE_PATHS: RunParty:%d AsyncUnref:%d SyncUnref:%d\n",
          delete_paths_taken[0].load(), delete_paths_taken[1].load(),
          delete_paths_taken[2].load());
}

///////////////////////////////////////////////////////////////////////////////
// PartyTest

class AllocatorOwner {
 protected:
  ~AllocatorOwner() { arena_->Destroy(); }
  MemoryAllocator memory_allocator_ = MemoryAllocator(
      ResourceQuota::Default()->memory_quota()->CreateMemoryAllocator("test"));
  Arena* arena_ = Arena::Create(1024, &memory_allocator_);
};

class TestParty final : public AllocatorOwner, public Party {
 public:
  TestParty() : Party(AllocatorOwner::arena_, 1) {}
  ~TestParty() override {}
  std::string DebugTag() const override { return "TestParty"; }

  using Party::IncrementRefCount;
  using Party::Unref;

  bool RunParty() override {
    promise_detail::Context<grpc_event_engine::experimental::EventEngine>
        ee_ctx(ee_.get());
    return Party::RunParty();
  }

  void PartyOver() override {
    {
      promise_detail::Context<grpc_event_engine::experimental::EventEngine>
          ee_ctx(ee_.get());
      CancelRemainingParticipants();
    }
    delete this;
  }

 private:
  std::shared_ptr<grpc_event_engine::experimental::EventEngine> ee_ =
      grpc_event_engine::experimental::GetDefaultEventEngine();
};

class PartyTest : public ::testing::Test {
 protected:
};

TEST_F(PartyTest, Noop) { auto party = MakeRefCounted<TestParty>(); }

TEST_F(PartyTest, CanSpawnAndRun) {
  auto party = MakeRefCounted<TestParty>();
<<<<<<< HEAD
  bool done = false;
=======
  Notification n;
>>>>>>> 0ac86c0a
  party->Spawn(
      "TestSpawn",
      [i = 10]() mutable -> Poll<int> {
        EXPECT_EQ(Activity::current()->DebugTag(), "TestParty");
        gpr_log(GPR_DEBUG, "i=%d", i);
        GPR_ASSERT(i > 0);
        Activity::current()->ForceImmediateRepoll();
        --i;
        if (i == 0) return 42;
        return Pending{};
      },
      [&n](int x) {
        EXPECT_EQ(x, 42);
        n.Notify();
      });
  n.WaitForNotification();
}

TEST_F(PartyTest, CanSpawnFromSpawn) {
  auto party = MakeRefCounted<TestParty>();
<<<<<<< HEAD
  bool done1 = false;
  bool done2 = false;
  party->Spawn(
      "TestSpawn",
      [party, &done2]() -> Poll<int> {
=======
  Notification n1;
  Notification n2;
  party->Spawn(
      "TestSpawn",
      [party, &n2]() -> Poll<int> {
>>>>>>> 0ac86c0a
        EXPECT_EQ(Activity::current()->DebugTag(), "TestParty");
        party->Spawn(
            "TestSpawnInner",
            [i = 10]() mutable -> Poll<int> {
              EXPECT_EQ(Activity::current()->DebugTag(), "TestParty");
              Activity::current()->ForceImmediateRepoll();
              --i;
              if (i == 0) return 42;
              return Pending{};
            },
            [&n2](int x) {
              EXPECT_EQ(x, 42);
              n2.Notify();
            });
        return 1234;
      },
      [&n1](int x) {
        EXPECT_EQ(x, 1234);
        n1.Notify();
      });
  n1.WaitForNotification();
  n2.WaitForNotification();
}

TEST_F(PartyTest, CanWakeupWithOwningWaker) {
  auto party = MakeRefCounted<TestParty>();
<<<<<<< HEAD
  bool done = false;
  Waker waker;
  party->Spawn(
      "TestSpawn",
      [i = 10, &waker]() mutable -> Poll<int> {
=======
  Notification n[10];
  Notification complete;
  Waker waker;
  party->Spawn(
      "TestSpawn",
      [i = 0, &waker, &n]() mutable -> Poll<int> {
>>>>>>> 0ac86c0a
        EXPECT_EQ(Activity::current()->DebugTag(), "TestParty");
        waker = Activity::current()->MakeOwningWaker();
        n[i].Notify();
        i++;
        if (i == 10) return 42;
        return Pending{};
      },
      [&complete](int x) {
        EXPECT_EQ(x, 42);
        complete.Notify();
      });
  for (int i = 0; i < 10; i++) {
    n[i].WaitForNotification();
    waker.Wakeup();
  }
  complete.WaitForNotification();
}

TEST_F(PartyTest, CanWakeupWithNonOwningWaker) {
  auto party = MakeRefCounted<TestParty>();
<<<<<<< HEAD
  bool done = false;
  Waker waker;
  party->Spawn(
      "TestSpawn",
      [i = 10, &waker]() mutable -> Poll<int> {
=======
  Notification n[10];
  Notification complete;
  Waker waker;
  party->Spawn(
      "TestSpawn",
      [i = 10, &waker, &n]() mutable -> Poll<int> {
>>>>>>> 0ac86c0a
        EXPECT_EQ(Activity::current()->DebugTag(), "TestParty");
        waker = Activity::current()->MakeNonOwningWaker();
        --i;
        n[9 - i].Notify();
        if (i == 0) return 42;
        return Pending{};
      },
      [&complete](int x) {
        EXPECT_EQ(x, 42);
        complete.Notify();
      });
  for (int i = 0; i < 9; i++) {
    n[i].WaitForNotification();
    EXPECT_FALSE(n[i + 1].HasBeenNotified());
    waker.Wakeup();
  }
  complete.WaitForNotification();
}

TEST_F(PartyTest, CanWakeupWithNonOwningWakerAfterOrphaning) {
  auto party = MakeRefCounted<TestParty>();
<<<<<<< HEAD
  bool done = false;
  Waker waker;
  party->Spawn(
      "TestSpawn",
      [i = 10, &waker]() mutable -> Poll<int> {
=======
  Notification set_waker;
  Waker waker;
  party->Spawn(
      "TestSpawn",
      [&waker, &set_waker]() mutable -> Poll<int> {
        EXPECT_FALSE(set_waker.HasBeenNotified());
>>>>>>> 0ac86c0a
        EXPECT_EQ(Activity::current()->DebugTag(), "TestParty");
        waker = Activity::current()->MakeNonOwningWaker();
        set_waker.Notify();
        return Pending{};
      },
      [](int) { Crash("unreachable"); });
  set_waker.WaitForNotification();
  party.reset();
  EXPECT_FALSE(waker.is_unwakeable());
  waker.Wakeup();
  EXPECT_TRUE(waker.is_unwakeable());
}

TEST_F(PartyTest, CanDropNonOwningWakeAfterOrphaning) {
  auto party = MakeRefCounted<TestParty>();
<<<<<<< HEAD
  bool done = false;
  std::unique_ptr<Waker> waker;
  party->Spawn(
      "TestSpawn",
      [i = 10, &waker]() mutable -> Poll<int> {
=======
  Notification set_waker;
  std::unique_ptr<Waker> waker;
  party->Spawn(
      "TestSpawn",
      [&waker, &set_waker]() mutable -> Poll<int> {
        EXPECT_FALSE(set_waker.HasBeenNotified());
>>>>>>> 0ac86c0a
        EXPECT_EQ(Activity::current()->DebugTag(), "TestParty");
        waker =
            std::make_unique<Waker>(Activity::current()->MakeNonOwningWaker());
        set_waker.Notify();
        return Pending{};
      },
      [](int) { Crash("unreachable"); });
  set_waker.WaitForNotification();
  party.reset();
  EXPECT_NE(waker, nullptr);
  waker.reset();
}

TEST_F(PartyTest, CanWakeupNonOwningOrphanedWakerWithNoEffect) {
  auto party = MakeRefCounted<TestParty>();
<<<<<<< HEAD
  bool done = false;
  Waker waker;
  party->Spawn(
      "TestSpawn",
      [i = 10, &waker]() mutable -> Poll<int> {
=======
  Notification set_waker;
  Waker waker;
  party->Spawn(
      "TestSpawn",
      [&waker, &set_waker]() mutable -> Poll<int> {
        EXPECT_FALSE(set_waker.HasBeenNotified());
>>>>>>> 0ac86c0a
        EXPECT_EQ(Activity::current()->DebugTag(), "TestParty");
        waker = Activity::current()->MakeNonOwningWaker();
        set_waker.Notify();
        return Pending{};
      },
      [](int) { Crash("unreachable"); });
  set_waker.WaitForNotification();
  EXPECT_FALSE(waker.is_unwakeable());
  party.reset();
  waker.Wakeup();
  EXPECT_TRUE(waker.is_unwakeable());
}

TEST_F(PartyTest, CanBulkSpawn) {
  auto party = MakeRefCounted<TestParty>();
  Notification n1;
  Notification n2;
  {
    Party::BulkSpawner spawner(party.get());
    spawner.Spawn(
        "spawn1", []() { return Empty{}; }, [&n1](Empty) { n1.Notify(); });
    spawner.Spawn(
        "spawn2", []() { return Empty{}; }, [&n2](Empty) { n2.Notify(); });
    for (int i = 0; i < 5000; i++) {
      EXPECT_FALSE(n1.HasBeenNotified());
      EXPECT_FALSE(n2.HasBeenNotified());
    }
  }
  n1.WaitForNotification();
  n2.WaitForNotification();
}

TEST_F(PartyTest, ThreadStressTest) {
  auto party = MakeRefCounted<TestParty>();
  std::vector<std::thread> threads;
  threads.reserve(8);
  for (int i = 0; i < 8; i++) {
    threads.emplace_back([party]() {
      for (int i = 0; i < 100; i++) {
        ExecCtx ctx;  // needed for Sleep
        Notification promise_complete;
        party->Spawn("TestSpawn",
                     Seq(Sleep(Timestamp::Now() + Duration::Milliseconds(10)),
                         []() -> Poll<int> { return 42; }),
                     [&promise_complete](int i) {
                       EXPECT_EQ(i, 42);
                       promise_complete.Notify();
                     });
        promise_complete.WaitForNotification();
      }
    });
  }
  for (auto& thread : threads) {
    thread.join();
  }
}

class PromiseNotification {
 public:
  explicit PromiseNotification(bool owning_waker)
      : owning_waker_(owning_waker) {}

  auto Wait() {
    return [this]() -> Poll<int> {
      MutexLock lock(&mu_);
      if (done_) return 42;
      if (!polled_) {
        if (owning_waker_) {
          waker_ = Activity::current()->MakeOwningWaker();
        } else {
          waker_ = Activity::current()->MakeNonOwningWaker();
        }
        polled_ = true;
      }
      return Pending{};
    };
  }

  void Notify() {
    Waker waker;
    {
      MutexLock lock(&mu_);
      done_ = true;
      waker = std::move(waker_);
    }
    waker.Wakeup();
  }

 private:
  Mutex mu_;
  const bool owning_waker_;
  bool done_ ABSL_GUARDED_BY(mu_) = false;
  bool polled_ ABSL_GUARDED_BY(mu_) = false;
  Waker waker_ ABSL_GUARDED_BY(mu_);
};

TEST_F(PartyTest, ThreadStressTestWithOwningWaker) {
  auto party = MakeRefCounted<TestParty>();
  std::vector<std::thread> threads;
  threads.reserve(8);
  for (int i = 0; i < 8; i++) {
    threads.emplace_back([party]() {
      for (int i = 0; i < 100; i++) {
        ExecCtx ctx;  // needed for Sleep
        PromiseNotification promise_start(true);
        Notification promise_complete;
        party->Spawn("TestSpawn",
                     Seq(promise_start.Wait(),
                         Sleep(Timestamp::Now() + Duration::Milliseconds(10)),
                         []() -> Poll<int> { return 42; }),
                     [&promise_complete](int i) {
                       EXPECT_EQ(i, 42);
                       promise_complete.Notify();
                     });
        promise_start.Notify();
        promise_complete.WaitForNotification();
      }
    });
  }
  for (auto& thread : threads) {
    thread.join();
  }
}

TEST_F(PartyTest, ThreadStressTestWithNonOwningWaker) {
  auto party = MakeRefCounted<TestParty>();
  std::vector<std::thread> threads;
  threads.reserve(8);
  for (int i = 0; i < 8; i++) {
    threads.emplace_back([party]() {
      for (int i = 0; i < 100; i++) {
        ExecCtx ctx;  // needed for Sleep
        PromiseNotification promise_start(false);
        Notification promise_complete;
        party->Spawn("TestSpawn",
                     Seq(promise_start.Wait(),
                         Sleep(Timestamp::Now() + Duration::Milliseconds(10)),
                         []() -> Poll<int> { return 42; }),
                     [&promise_complete](int i) {
                       EXPECT_EQ(i, 42);
                       promise_complete.Notify();
                     });
        promise_start.Notify();
        promise_complete.WaitForNotification();
      }
    });
  }
  for (auto& thread : threads) {
    thread.join();
  }
}

TEST_F(PartyTest, ThreadStressTestWithOwningWakerNoSleep) {
  auto party = MakeRefCounted<TestParty>();
  std::vector<std::thread> threads;
  threads.reserve(8);
  for (int i = 0; i < 8; i++) {
    threads.emplace_back([party]() {
      for (int i = 0; i < 10000; i++) {
        PromiseNotification promise_start(true);
        Notification promise_complete;
        party->Spawn(
            "TestSpawn",
            Seq(promise_start.Wait(), []() -> Poll<int> { return 42; }),
            [&promise_complete](int i) {
              EXPECT_EQ(i, 42);
              promise_complete.Notify();
            });
        promise_start.Notify();
        promise_complete.WaitForNotification();
      }
    });
  }
  for (auto& thread : threads) {
    thread.join();
  }
}

TEST_F(PartyTest, ThreadStressTestWithNonOwningWakerNoSleep) {
  auto party = MakeRefCounted<TestParty>();
  std::vector<std::thread> threads;
  threads.reserve(8);
  for (int i = 0; i < 8; i++) {
    threads.emplace_back([party]() {
      for (int i = 0; i < 10000; i++) {
        PromiseNotification promise_start(false);
        Notification promise_complete;
        party->Spawn(
            "TestSpawn",
            Seq(promise_start.Wait(), []() -> Poll<int> { return 42; }),
            [&promise_complete](int i) {
              EXPECT_EQ(i, 42);
              promise_complete.Notify();
            });
        promise_start.Notify();
        promise_complete.WaitForNotification();
      }
    });
  }
  for (auto& thread : threads) {
    thread.join();
  }
}

TEST_F(PartyTest, ThreadStressTestWithInnerSpawn) {
  auto party = MakeRefCounted<TestParty>();
  std::vector<std::thread> threads;
  threads.reserve(8);
  for (int i = 0; i < 8; i++) {
    threads.emplace_back([party]() {
      for (int i = 0; i < 100; i++) {
        ExecCtx ctx;  // needed for Sleep
        PromiseNotification inner_start(true);
        PromiseNotification inner_complete(false);
        Notification promise_complete;
        party->Spawn(
            "TestSpawn",
            Seq(
                [party, &inner_start, &inner_complete]() -> Poll<int> {
                  party->Spawn("TestSpawnInner",
                               Seq(inner_start.Wait(), []() { return 0; }),
                               [&inner_complete](int i) {
                                 EXPECT_EQ(i, 0);
                                 inner_complete.Notify();
                               });
                  return 0;
                },
                Sleep(Timestamp::Now() + Duration::Milliseconds(10)),
                [&inner_start]() {
                  inner_start.Notify();
                  return 0;
                },
                inner_complete.Wait(), []() -> Poll<int> { return 42; }),
            [&promise_complete](int i) {
              EXPECT_EQ(i, 42);
              promise_complete.Notify();
            });
        promise_complete.WaitForNotification();
      }
    });
  }
  for (auto& thread : threads) {
    thread.join();
  }
}

}  // namespace grpc_core

int main(int argc, char** argv) {
  ::testing::InitGoogleTest(&argc, argv);
  grpc_init();
  int r = RUN_ALL_TESTS();
  grpc_shutdown();
  return r;
}<|MERGE_RESOLUTION|>--- conflicted
+++ resolved
@@ -269,11 +269,7 @@
 
 TEST_F(PartyTest, CanSpawnAndRun) {
   auto party = MakeRefCounted<TestParty>();
-<<<<<<< HEAD
-  bool done = false;
-=======
   Notification n;
->>>>>>> 0ac86c0a
   party->Spawn(
       "TestSpawn",
       [i = 10]() mutable -> Poll<int> {
@@ -294,19 +290,11 @@
 
 TEST_F(PartyTest, CanSpawnFromSpawn) {
   auto party = MakeRefCounted<TestParty>();
-<<<<<<< HEAD
-  bool done1 = false;
-  bool done2 = false;
-  party->Spawn(
-      "TestSpawn",
-      [party, &done2]() -> Poll<int> {
-=======
   Notification n1;
   Notification n2;
   party->Spawn(
       "TestSpawn",
       [party, &n2]() -> Poll<int> {
->>>>>>> 0ac86c0a
         EXPECT_EQ(Activity::current()->DebugTag(), "TestParty");
         party->Spawn(
             "TestSpawnInner",
@@ -333,20 +321,12 @@
 
 TEST_F(PartyTest, CanWakeupWithOwningWaker) {
   auto party = MakeRefCounted<TestParty>();
-<<<<<<< HEAD
-  bool done = false;
-  Waker waker;
-  party->Spawn(
-      "TestSpawn",
-      [i = 10, &waker]() mutable -> Poll<int> {
-=======
   Notification n[10];
   Notification complete;
   Waker waker;
   party->Spawn(
       "TestSpawn",
       [i = 0, &waker, &n]() mutable -> Poll<int> {
->>>>>>> 0ac86c0a
         EXPECT_EQ(Activity::current()->DebugTag(), "TestParty");
         waker = Activity::current()->MakeOwningWaker();
         n[i].Notify();
@@ -367,20 +347,12 @@
 
 TEST_F(PartyTest, CanWakeupWithNonOwningWaker) {
   auto party = MakeRefCounted<TestParty>();
-<<<<<<< HEAD
-  bool done = false;
-  Waker waker;
-  party->Spawn(
-      "TestSpawn",
-      [i = 10, &waker]() mutable -> Poll<int> {
-=======
   Notification n[10];
   Notification complete;
   Waker waker;
   party->Spawn(
       "TestSpawn",
       [i = 10, &waker, &n]() mutable -> Poll<int> {
->>>>>>> 0ac86c0a
         EXPECT_EQ(Activity::current()->DebugTag(), "TestParty");
         waker = Activity::current()->MakeNonOwningWaker();
         --i;
@@ -402,20 +374,12 @@
 
 TEST_F(PartyTest, CanWakeupWithNonOwningWakerAfterOrphaning) {
   auto party = MakeRefCounted<TestParty>();
-<<<<<<< HEAD
-  bool done = false;
-  Waker waker;
-  party->Spawn(
-      "TestSpawn",
-      [i = 10, &waker]() mutable -> Poll<int> {
-=======
   Notification set_waker;
   Waker waker;
   party->Spawn(
       "TestSpawn",
       [&waker, &set_waker]() mutable -> Poll<int> {
         EXPECT_FALSE(set_waker.HasBeenNotified());
->>>>>>> 0ac86c0a
         EXPECT_EQ(Activity::current()->DebugTag(), "TestParty");
         waker = Activity::current()->MakeNonOwningWaker();
         set_waker.Notify();
@@ -431,20 +395,12 @@
 
 TEST_F(PartyTest, CanDropNonOwningWakeAfterOrphaning) {
   auto party = MakeRefCounted<TestParty>();
-<<<<<<< HEAD
-  bool done = false;
-  std::unique_ptr<Waker> waker;
-  party->Spawn(
-      "TestSpawn",
-      [i = 10, &waker]() mutable -> Poll<int> {
-=======
   Notification set_waker;
   std::unique_ptr<Waker> waker;
   party->Spawn(
       "TestSpawn",
       [&waker, &set_waker]() mutable -> Poll<int> {
         EXPECT_FALSE(set_waker.HasBeenNotified());
->>>>>>> 0ac86c0a
         EXPECT_EQ(Activity::current()->DebugTag(), "TestParty");
         waker =
             std::make_unique<Waker>(Activity::current()->MakeNonOwningWaker());
@@ -460,20 +416,12 @@
 
 TEST_F(PartyTest, CanWakeupNonOwningOrphanedWakerWithNoEffect) {
   auto party = MakeRefCounted<TestParty>();
-<<<<<<< HEAD
-  bool done = false;
-  Waker waker;
-  party->Spawn(
-      "TestSpawn",
-      [i = 10, &waker]() mutable -> Poll<int> {
-=======
   Notification set_waker;
   Waker waker;
   party->Spawn(
       "TestSpawn",
       [&waker, &set_waker]() mutable -> Poll<int> {
         EXPECT_FALSE(set_waker.HasBeenNotified());
->>>>>>> 0ac86c0a
         EXPECT_EQ(Activity::current()->DebugTag(), "TestParty");
         waker = Activity::current()->MakeNonOwningWaker();
         set_waker.Notify();
