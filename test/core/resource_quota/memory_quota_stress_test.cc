// Copyright 2021 gRPC authors.
//
// Licensed under the Apache License, Version 2.0 (the "License");
// you may not use this file except in compliance with the License.
// You may obtain a copy of the License at
//
//     http://www.apache.org/licenses/LICENSE-2.0
//
// Unless required by applicable law or agreed to in writing, software
// distributed under the License is distributed on an "AS IS" BASIS,
// WITHOUT WARRANTIES OR CONDITIONS OF ANY KIND, either express or implied.
// See the License for the specific language governing permissions and
// limitations under the License.

#include <random>
#include <thread>

#include "src/core/lib/iomgr/exec_ctx.h"
#include "src/core/lib/resource_quota/memory_quota.h"

namespace grpc_core {

namespace {
class StressTest {
 public:
  // Create a stress test with some size.
  StressTest(size_t num_quotas, size_t num_allocators) {
    for (size_t i = 0; i < num_quotas; ++i) {
      quotas_.emplace_back(new MemoryQuota());
    }
    std::random_device g;
    std::uniform_int_distribution<size_t> dist(0, num_quotas - 1);
    for (size_t i = 0; i < num_allocators; ++i) {
      allocators_.emplace_back(quotas_[dist(g)]->MakeMemoryAllocator());
    }
  }

  // Run the thread for some period of time.
  void Run(int seconds) {
    std::vector<std::thread> threads;

    // A few threads constantly rebinding allocators to different quotas.
    threads.reserve(2);
    for (int i = 0; i < 2; i++) threads.push_back(Run(Rebinder));
    // And another few threads constantly resizing quotas.
    for (int i = 0; i < 2; i++) threads.push_back(Run(Resizer));

    // For each (allocator, pass), start a thread continuously allocating from
    // that allocator. Whenever the first allocation is made, schedule a
    // reclaimer for that pass.
    for (size_t i = 0; i < allocators_.size(); i++) {
      auto* allocator = allocators_[i].get();
      for (ReclamationPass pass :
           {ReclamationPass::kBenign, ReclamationPass::kIdle,
            ReclamationPass::kDestructive}) {
        threads.push_back(Run([allocator, pass](StatePtr st) mutable {
          if (st->RememberReservation(
                  allocator->MakeReservation(st->RandomRequest()))) {
            allocator->PostReclaimer(
                pass, [st](ReclamationSweep) { st->ForgetReservations(); });
          }
        }));
      }
    }

    // All threads started, wait for the alloted time.
    std::this_thread::sleep_for(std::chrono::seconds(seconds));

    // Toggle the completion bit, and then wait for the threads.
    done_.store(true, std::memory_order_relaxed);
    while (!threads.empty()) {
      threads.back().join();
      threads.pop_back();
    }
  }

 private:
  // Per-thread state.
  // Not everything is used on every thread, but it's not terrible having the
  // extra state around and it does simplify things somewhat.
  class State {
   public:
    explicit State(StressTest* test)
        : test_(test),
          quotas_distribution_(0, test_->quotas_.size() - 1),
          allocators_distribution_(0, test_->allocators_.size() - 1),
          size_distribution_(1, 4 * 1024 * 1024),
          quota_size_distribution_(1024 * 1024, size_t(8) * 1024 * 1024 * 1024),
          choose_variable_size_(1, 100) {}

    // Choose a random quota, and return an owned pointer to it.
    // Not thread-safe, only callable from the owning thread.
    RefCountedPtr<MemoryQuota> RandomQuota() {
      return test_->quotas_[quotas_distribution_(g_)];
    }

    // Choose a random allocator, and return a borrowed pointer to it.
    // Not thread-safe, only callable from the owning thread.
    MemoryAllocator* RandomAllocator() {
      return test_->allocators_[allocators_distribution_(g_)].get();
    }

    // Random memory request size - 1% of allocations are chosen to be variable
    // sized - the rest are fixed (since variable sized create some contention
    // problems between allocator threads of different passes on the same
    // allocator).
    // Not thread-safe, only callable from the owning thread.
    MemoryRequest RandomRequest() {
      size_t a = size_distribution_(g_);
      if (choose_variable_size_(g_) == 1) {
        size_t b = size_distribution_(g_);
        return MemoryRequest(std::min(a, b), std::max(a, b));
      }
      return MemoryRequest(a);
    }

    // Choose a new size for a backing quota.
    // Not thread-safe, only callable from the owning thread.
    size_t RandomQuotaSize() { return quota_size_distribution_(g_); }

    // Remember a reservation, return true if it's the first remembered since
    // the last reclamation.
    // Thread-safe.
    bool RememberReservation(MemoryAllocator::Reservation reservation)
        ABSL_LOCKS_EXCLUDED(mu_) {
      MutexLock lock(&mu_);
      bool was_empty = reservations_.empty();
      reservations_.emplace_back(std::move(reservation));
      return was_empty;
    }

    // Return all reservations made until this moment, so that they can be
    // dropped.
    std::vector<MemoryAllocator::Reservation> ForgetReservations()
        ABSL_LOCKS_EXCLUDED(mu_) {
      MutexLock lock(&mu_);
      return std::move(reservations_);
    }

   private:
    // Owning test.
    StressTest* const test_;
    // Random number generator.
    std::mt19937 g_{std::random_device()()};
    // Distribution to choose a quota.
    std::uniform_int_distribution<size_t> quotas_distribution_;
    // Distribution to choose an allocator.
    std::uniform_int_distribution<size_t> allocators_distribution_;
    // Distribution to choose an allocation size.
    std::uniform_int_distribution<size_t> size_distribution_;
    // Distribution to choose a quota size.
    std::uniform_int_distribution<size_t> quota_size_distribution_;
    // Distribution to choose whether to make a variable-sized allocation.
    std::uniform_int_distribution<size_t> choose_variable_size_;

    // Mutex to protect the reservation list.
    Mutex mu_;
    // Reservations remembered by this thread.
    std::vector<MemoryAllocator::Reservation> reservations_
        ABSL_GUARDED_BY(mu_);
  };
  // Type alias since we always pass around these shared pointers.
  using StatePtr = std::shared_ptr<State>;

  // Choose one allocator, one quota, rebind the allocator to the quota.
  static void Rebinder(StatePtr st) {
    MemoryAllocator* allocator = st->RandomAllocator();
    RefCountedPtr<MemoryQuota> quota = st->RandomQuota();
    allocator->Rebind(std::move(quota));
  }

  // Choose one allocator, resize it to a randomly chosen size.
  static void Resizer(StatePtr st) {
    RefCountedPtr<MemoryQuota> quota = st->RandomQuota();
    size_t size = st->RandomQuotaSize();
    quota->SetSize(size);
  }

  // Create a thread that repeatedly runs a function until the test is done.
  // We create one instance of State that we pass as a StatePtr to said
  // function as the current overall state for this thread.
  // Monitors done_ to see when we should stop.
  // Ensures there's an ExecCtx for each iteration of the loop.
  template <typename Fn>
  std::thread Run(Fn fn) {
    return std::thread([this, fn]() mutable {
      auto state = std::make_shared<State>(this);
      while (!done_.load(std::memory_order_relaxed)) {
        ExecCtx exec_ctx;
        fn(state);
      }
    });
  }

  // Flag for when the test is completed.
  std::atomic<bool> done_{false};

  // Memory quotas to test against. We build this up at construction time, but
  // then don't resize, so we can load from it continuously from all of the
  // threads.
  std::vector<RefCountedPtr<MemoryQuota>> quotas_;
  // Memory allocators to test against. Similarly, built at construction time,
  // and then the shape of this vector is not changed.
  std::vector<OrphanablePtr<MemoryAllocator>> allocators_;
};
}  // namespace

}  // namespace grpc_core

<<<<<<< HEAD
int main(int argc, char** argv) { grpc_core::StressTest(16, 64).Run(8); }
=======
// Hook needed to run ExecCtx outside of iomgr.
void grpc_set_default_iomgr_platform() {}

int main(int, char**) { grpc_core::StressTest(16, 64).Run(8); }
>>>>>>> 2c746aa2
<|MERGE_RESOLUTION|>--- conflicted
+++ resolved
@@ -207,11 +207,4 @@
 
 }  // namespace grpc_core
 
-<<<<<<< HEAD
-int main(int argc, char** argv) { grpc_core::StressTest(16, 64).Run(8); }
-=======
-// Hook needed to run ExecCtx outside of iomgr.
-void grpc_set_default_iomgr_platform() {}
-
-int main(int, char**) { grpc_core::StressTest(16, 64).Run(8); }
->>>>>>> 2c746aa2
+int main(int, char**) { grpc_core::StressTest(16, 64).Run(8); }