/*
 *
 * Copyright 2015 gRPC authors.
 *
 * Licensed under the Apache License, Version 2.0 (the "License");
 * you may not use this file except in compliance with the License.
 * You may obtain a copy of the License at
 *
 *     http://www.apache.org/licenses/LICENSE-2.0
 *
 * Unless required by applicable law or agreed to in writing, software
 * distributed under the License is distributed on an "AS IS" BASIS,
 * WITHOUT WARRANTIES OR CONDITIONS OF ANY KIND, either express or implied.
 * See the License for the specific language governing permissions and
 * limitations under the License.
 *
 */

#include <grpc/support/port_platform.h>

#include "src/core/lib/security/credentials/credentials.h"

#include <stdlib.h>
#include <string.h>

#include <string>

#include <openssl/rsa.h>

#include "absl/strings/match.h"
#include "absl/strings/str_cat.h"
#include "absl/strings/str_format.h"
#include "absl/strings/str_replace.h"

#include <grpc/grpc_security.h>
#include <grpc/slice.h>
#include <grpc/support/alloc.h>
#include <grpc/support/log.h>
#include <grpc/support/string_util.h>
#include <grpc/support/time.h>

#include "src/core/lib/gpr/env.h"
#include "src/core/lib/gpr/string.h"
#include "src/core/lib/gpr/tmpfile.h"
#include "src/core/lib/gprpp/host_port.h"
#include "src/core/lib/http/httpcli.h"
#include "src/core/lib/iomgr/error.h"
#include "src/core/lib/security/credentials/composite/composite_credentials.h"
#include "src/core/lib/security/credentials/external/aws_external_account_credentials.h"
#include "src/core/lib/security/credentials/external/external_account_credentials.h"
#include "src/core/lib/security/credentials/external/file_external_account_credentials.h"
#include "src/core/lib/security/credentials/external/url_external_account_credentials.h"
#include "src/core/lib/security/credentials/fake/fake_credentials.h"
#include "src/core/lib/security/credentials/google_default/google_default_credentials.h"
#include "src/core/lib/security/credentials/jwt/jwt_credentials.h"
#include "src/core/lib/security/credentials/oauth2/oauth2_credentials.h"
#include "src/core/lib/security/transport/auth_filters.h"
#include "src/core/lib/uri/uri_parser.h"
#include "test/core/util/test_config.h"

using grpc_core::internal::grpc_flush_cached_google_default_credentials;
using grpc_core::internal::set_gce_tenancy_checker_for_testing;

/* -- Constants. -- */

static const char test_google_iam_authorization_token[] = "blahblahblhahb";
static const char test_google_iam_authority_selector[] = "respectmyauthoritah";
static const char test_oauth2_bearer_token[] =
    "Bearer blaaslkdjfaslkdfasdsfasf";

/* This JSON key was generated with the GCE console and revoked immediately.
   The identifiers have been changed as well.
   Maximum size for a string literal is 509 chars in C89, yay!  */
static const char test_json_key_str_part1[] =
    "{ \"private_key\": \"-----BEGIN PRIVATE KEY-----"
    "\\nMIICeAIBADANBgkqhkiG9w0BAQEFAASCAmIwggJeAgEAAoGBAOEvJsnoHnyHkXcp\\n7mJE"
    "qg"
    "WGjiw71NfXByguekSKho65FxaGbsnSM9SMQAqVk7Q2rG+I0OpsT0LrWQtZ\\nyjSeg/"
    "rWBQvS4hle4LfijkP3J5BG+"
    "IXDMP8RfziNRQsenAXDNPkY4kJCvKux2xdD\\nOnVF6N7dL3nTYZg+"
    "uQrNsMTz9UxVAgMBAAECgYEAzbLewe1xe9vy+2GoSsfib+28\\nDZgSE6Bu/"
    "zuFoPrRc6qL9p2SsnV7txrunTyJkkOnPLND9ABAXybRTlcVKP/sGgza\\n/"
    "8HpCqFYM9V8f34SBWfD4fRFT+n/"
    "73cfRUtGXdXpseva2lh8RilIQfPhNZAncenU\\ngqXjDvpkypEusgXAykECQQD+";
static const char test_json_key_str_part2[] =
    "53XxNVnxBHsYb+AYEfklR96yVi8HywjVHP34+OQZ\\nCslxoHQM8s+"
    "dBnjfScLu22JqkPv04xyxmt0QAKm9+vTdAkEA4ib7YvEAn2jXzcCI\\nEkoy2L/"
    "XydR1GCHoacdfdAwiL2npOdnbvi4ZmdYRPY1LSTO058tQHKVXV7NLeCa3\\nAARh2QJBAMKeDA"
    "G"
    "W303SQv2cZTdbeaLKJbB5drz3eo3j7dDKjrTD9JupixFbzcGw\\n8FZi5c8idxiwC36kbAL6Hz"
    "A"
    "ZoX+ofI0CQE6KCzPJTtYNqyShgKAZdJ8hwOcvCZtf\\n6z8RJm0+"
    "6YBd38lfh5j8mZd7aHFf6I17j5AQY7oPEc47TjJj/"
    "5nZ68ECQQDvYuI3\\nLyK5fS8g0SYbmPOL9TlcHDOqwG0mrX9qpg5DC2fniXNSrrZ64GTDKdzZ"
    "Y"
    "Ap6LI9W\\nIqv4vr6y38N79TTC\\n-----END PRIVATE KEY-----\\n\", ";
static const char test_json_key_str_part3[] =
    "\"private_key_id\": \"e6b5137873db8d2ef81e06a47289e6434ec8a165\", "
    "\"client_email\": "
    "\"777-abaslkan11hlb6nmim3bpspl31ud@developer.gserviceaccount."
    "com\", \"client_id\": "
    "\"777-abaslkan11hlb6nmim3bpspl31ud.apps.googleusercontent."
    "com\", \"type\": \"service_account\" }";

/* Test refresh token. */
static const char test_refresh_token_str[] =
    "{ \"client_id\": \"32555999999.apps.googleusercontent.com\","
    "  \"client_secret\": \"EmssLNjJy1332hD4KFsecret\","
    "  \"refresh_token\": \"1/Blahblasj424jladJDSGNf-u4Sua3HDA2ngjd42\","
    "  \"type\": \"authorized_user\"}";

/* Test external account credentials. */
static const char test_external_account_credentials_str[] =
    "{\"type\":\"external_account\",\"audience\":\"audience\",\"subject_"
    "token_type\":\"subject_token_type\",\"service_account_impersonation_"
    "url\":\"\",\"token_url\":\"https://"
    "sts.googleapis.com:5555/"
    "token\",\"token_info_url\":\"\",\"credential_source\":{\"file\":"
    "\"credentials_file_path\"},"
    "\"quota_project_id\":\"quota_"
    "project_id\",\"client_id\":\"client_id\",\"client_secret\":\"client_"
    "secret\"}";

static const char test_external_account_credentials_multi_pattern_sts_str[] =
    "{\"type\":\"external_account\",\"audience\":\"audience\",\"subject_"
    "token_type\":\"subject_token_type\",\"service_account_impersonation_"
    "url\":\"https://sts.test.googleapis.com:5555/"
    "service_account_impersonation_url\",\"token_url\":\"https://"
    "test.sts.googleapis.com:5555/token\",\"token_info_url\":\"https://"
    "test-sts.googleapis.com:5555/"
    "token_info\",\"credential_source\":{\"file\":\"credentials_file_path\"},"
    "\"quota_project_id\":\"quota_"
    "project_id\",\"client_id\":\"client_id\",\"client_secret\":\"client_"
    "secret\"}";

static const char test_external_account_credentials_multi_pattern_iam_str[] =
    "{\"type\":\"external_account\",\"audience\":\"audience\",\"subject_"
    "token_type\":\"subject_token_type\",\"service_account_impersonation_"
    "url\":\"https://iamcredentials.test.googleapis.com:5555/"
    "service_account_impersonation_url\",\"token_url\":\"https://"
    "test.iamcredentials.googleapis.com:5555/"
    "token\",\"token_info_url\":\"https://"
    "test-iamcredentials.googleapis.com:5555/"
    "token_info\",\"credential_source\":{\"file\":\"credentials_file_path\"},"
    "\"quota_project_id\":\"quota_"
    "project_id\",\"client_id\":\"client_id\",\"client_secret\":\"client_"
    "secret\"}";

static const char valid_oauth2_json_response[] =
    "{\"access_token\":\"ya29.AHES6ZRN3-HlhAPya30GnW_bHSb_\","
    " \"expires_in\":3599, "
    " \"token_type\":\"Bearer\"}";

static const char valid_sts_json_response[] =
    "{\"access_token\":\"ya29.AHES6ZRN3-HlhAPya30GnW_bHSb_\","
    " \"expires_in\":3599, "
    " \"issued_token_type\":\"urn:ietf:params:oauth:token-type:access_token\", "
    " \"token_type\":\"Bearer\"}";

static const char test_scope[] = "perm1 perm2";

static const char test_signed_jwt[] =
    "eyJhbGciOiJSUzI1NiIsInR5cCI6IkpXVCIsImtpZCI6ImY0OTRkN2M1YWU2MGRmOTcyNmM4YW"
    "U0MDcyZTViYTdmZDkwODg2YzcifQ";
static const char test_signed_jwt_token_type[] =
    "urn:ietf:params:oauth:token-type:id_token";
static const char test_signed_jwt2[] =
    "eyJhbGciOiJSUzI1NiIsInR5cCI6IkpXVCIsImtpZCI6ImY0OTRkN2M1YWU2MGRmOTcyNmM5YW"
    "U2MDcyZTViYTdnZDkwODg5YzcifQ";
static const char test_signed_jwt_token_type2[] =
    "urn:ietf:params:oauth:token-type:jwt";
static const char test_signed_jwt_path_prefix[] = "test_sign_jwt";

static const char test_service_url[] = "https://foo.com/foo.v1";
static const char test_service_url_no_service_name[] = "https://foo.com/";
static const char other_test_service_url[] = "https://bar.com/bar.v1";
static const char other_test_service_url_no_service_name[] = "https://bar.com/";

static const char test_sts_endpoint_url[] =
    "https://foo.com:5555/v1/token-exchange";

static const char test_method[] = "ThisIsNotAMethod";

static const char valid_external_account_creds_token_exchange_response[] =
    "{\"access_token\":\"token_exchange_access_token\","
    " \"expires_in\":3599,"
    " \"token_type\":\"Bearer\"}";

static const char
    valid_external_account_creds_service_account_impersonation_response[] =
        "{\"accessToken\":\"service_account_impersonation_access_token\","
        " \"expireTime\":\"2050-01-01T00:00:00Z\"}";

static const char
    valid_url_external_account_creds_options_credential_source_format_text[] =
        "{\"url\":\"https://foo.com:5555/generate_subject_token_format_text\","
        "\"headers\":{\"Metadata-Flavor\":\"Google\"}}";

static const char
    valid_url_external_account_creds_options_credential_source_with_qurey_params_format_text
        [] = "{\"url\":\"https://foo.com:5555/"
             "path/to/url/creds?p1=v1&p2=v2\","
             "\"headers\":{\"Metadata-Flavor\":\"Google\"}}";

static const char
    valid_url_external_account_creds_retrieve_subject_token_response_format_text
        [] = "test_subject_token";

static const char
    valid_url_external_account_creds_options_credential_source_format_json[] =
        "{\"url\":\"https://foo.com:5555/generate_subject_token_format_json\","
        "\"headers\":{\"Metadata-Flavor\":\"Google\"},"
        "\"format\":{\"type\":\"json\",\"subject_token_field_name\":\"access_"
        "token\"}}";

static const char
    valid_url_external_account_creds_retrieve_subject_token_response_format_json
        [] = "{\"access_token\":\"test_subject_token\"}";

static const char
    invalid_url_external_account_creds_options_credential_source[] =
        "{\"url\":\"invalid_credential_source_url\","
        "\"headers\":{\"Metadata-Flavor\":\"Google\"}}";

static const char
    valid_aws_external_account_creds_retrieve_signing_keys_response[] =
        "{\"AccessKeyId\":\"test_access_key_id\",\"SecretAccessKey\":"
        "\"test_secret_access_key\",\"Token\":\"test_token\"}";

static const char valid_aws_external_account_creds_options_credential_source[] =
    "{\"environment_id\":\"aws1\","
    "\"region_url\":\"https://foo.com:5555/region_url\","
    "\"url\":\"https://foo.com:5555/url\","
    "\"regional_cred_verification_url\":\"https://foo.com:5555/"
    "regional_cred_verification_url_{region}\"}";

static const char
    invalid_aws_external_account_creds_options_credential_source_unmatched_environment_id
        [] = "{\"environment_id\":\"unsupported_aws_version\","
             "\"region_url\":\"https://foo.com:5555/region_url\","
             "\"url\":\"https://foo.com:5555/url\","
             "\"regional_cred_verification_url\":\"https://foo.com:5555/"
             "regional_cred_verification_url_{region}\"}";

static const char
    invalid_aws_external_account_creds_options_credential_source_invalid_region_url
        [] = "{\"environment_id\":\"aws1\","
             "\"region_url\":\"invalid_region_url\","
             "\"url\":\"https://foo.com:5555/url\","
             "\"regional_cred_verification_url\":\"https://foo.com:5555/"
             "regional_cred_verification_url_{region}\"}";

static const char
    invalid_aws_external_account_creds_options_credential_source_invalid_url[] =
        "{\"environment_id\":\"aws1\","
        "\"region_url\":\"https://foo.com:5555/region_url\","
        "\"url\":\"invalid_url\","
        "\"regional_cred_verification_url\":\"https://foo.com:5555/"
        "regional_cred_verification_url_{region}\"}";

static const char
    invalid_aws_external_account_creds_options_credential_source_missing_role_name
        [] = "{\"environment_id\":\"aws1\","
             "\"region_url\":\"https://foo.com:5555/region_url\","
             "\"url\":\"https://foo.com:5555/url_no_role_name\","
             "\"regional_cred_verification_url\":\"https://foo.com:5555/"
             "regional_cred_verification_url_{region}\"}";

static const char
    invalid_aws_external_account_creds_options_credential_source_invalid_regional_cred_verification_url
        [] = "{\"environment_id\":\"aws1\","
             "\"region_url\":\"https://foo.com:5555/region_url\","
             "\"url\":\"https://foo.com:5555/url_no_role_name\","
             "\"regional_cred_verification_url\":\"invalid_regional_cred_"
             "verification_url\"}";

/*  -- Global state flags. -- */

static bool g_test_is_on_gce = false;

static bool g_test_gce_tenancy_checker_called = false;

/* -- Utils. -- */

static char* test_json_key_str(void) {
  size_t result_len = strlen(test_json_key_str_part1) +
                      strlen(test_json_key_str_part2) +
                      strlen(test_json_key_str_part3);
  char* result = static_cast<char*>(gpr_malloc(result_len + 1));
  char* current = result;
  strcpy(result, test_json_key_str_part1);
  current += strlen(test_json_key_str_part1);
  strcpy(current, test_json_key_str_part2);
  current += strlen(test_json_key_str_part2);
  strcpy(current, test_json_key_str_part3);
  return result;
}

static grpc_httpcli_response http_response(int status, const char* body) {
  grpc_httpcli_response response;
  response = {};
  response.status = status;
  response.body = gpr_strdup(const_cast<char*>(body));
  response.body_length = strlen(body);
  return response;
}

/* -- Tests. -- */

static void test_oauth2_token_fetcher_creds_parsing_ok(void) {
  grpc_core::ExecCtx exec_ctx;
  absl::optional<grpc_core::Slice> token_value;
  grpc_millis token_lifetime;
  grpc_httpcli_response response =
      http_response(200, valid_oauth2_json_response);
  GPR_ASSERT(grpc_oauth2_token_fetcher_credentials_parse_server_response(
                 &response, &token_value, &token_lifetime) ==
             GRPC_CREDENTIALS_OK);
  GPR_ASSERT(token_lifetime == 3599 * GPR_MS_PER_SEC);
  GPR_ASSERT(token_value->as_string_view() ==
             "Bearer ya29.AHES6ZRN3-HlhAPya30GnW_bHSb_");
  grpc_http_response_destroy(&response);
}

static void test_oauth2_token_fetcher_creds_parsing_bad_http_status(void) {
  grpc_core::ExecCtx exec_ctx;
  absl::optional<grpc_core::Slice> token_value;
  grpc_millis token_lifetime;
  grpc_httpcli_response response =
      http_response(401, valid_oauth2_json_response);
  GPR_ASSERT(grpc_oauth2_token_fetcher_credentials_parse_server_response(
                 &response, &token_value, &token_lifetime) ==
             GRPC_CREDENTIALS_ERROR);
  grpc_http_response_destroy(&response);
}

static void test_oauth2_token_fetcher_creds_parsing_empty_http_body(void) {
  grpc_core::ExecCtx exec_ctx;
  absl::optional<grpc_core::Slice> token_value;
  grpc_millis token_lifetime;
  grpc_httpcli_response response = http_response(200, "");
  GPR_ASSERT(grpc_oauth2_token_fetcher_credentials_parse_server_response(
                 &response, &token_value, &token_lifetime) ==
             GRPC_CREDENTIALS_ERROR);
  grpc_http_response_destroy(&response);
}

static void test_oauth2_token_fetcher_creds_parsing_invalid_json(void) {
  grpc_core::ExecCtx exec_ctx;
  absl::optional<grpc_core::Slice> token_value;
  grpc_millis token_lifetime;
  grpc_httpcli_response response =
      http_response(200,
                    "{\"access_token\":\"ya29.AHES6ZRN3-HlhAPya30GnW_bHSb_\","
                    " \"expires_in\":3599, "
                    " \"token_type\":\"Bearer\"");
  GPR_ASSERT(grpc_oauth2_token_fetcher_credentials_parse_server_response(
                 &response, &token_value, &token_lifetime) ==
             GRPC_CREDENTIALS_ERROR);
  grpc_http_response_destroy(&response);
}

static void test_oauth2_token_fetcher_creds_parsing_missing_token(void) {
  grpc_core::ExecCtx exec_ctx;
  absl::optional<grpc_core::Slice> token_value;
  grpc_millis token_lifetime;
  grpc_httpcli_response response = http_response(200,
                                                 "{"
                                                 " \"expires_in\":3599, "
                                                 " \"token_type\":\"Bearer\"}");
  GPR_ASSERT(grpc_oauth2_token_fetcher_credentials_parse_server_response(
                 &response, &token_value, &token_lifetime) ==
             GRPC_CREDENTIALS_ERROR);
  grpc_http_response_destroy(&response);
}

static void test_oauth2_token_fetcher_creds_parsing_missing_token_type(void) {
  grpc_core::ExecCtx exec_ctx;
  absl::optional<grpc_core::Slice> token_value;
  grpc_millis token_lifetime;
  grpc_httpcli_response response =
      http_response(200,
                    "{\"access_token\":\"ya29.AHES6ZRN3-HlhAPya30GnW_bHSb_\","
                    " \"expires_in\":3599, "
                    "}");
  GPR_ASSERT(grpc_oauth2_token_fetcher_credentials_parse_server_response(
                 &response, &token_value, &token_lifetime) ==
             GRPC_CREDENTIALS_ERROR);
  grpc_http_response_destroy(&response);
}

static void test_oauth2_token_fetcher_creds_parsing_missing_token_lifetime(
    void) {
  grpc_core::ExecCtx exec_ctx;
  absl::optional<grpc_core::Slice> token_value;
  grpc_millis token_lifetime;
  grpc_httpcli_response response =
      http_response(200,
                    "{\"access_token\":\"ya29.AHES6ZRN3-HlhAPya30GnW_bHSb_\","
                    " \"token_type\":\"Bearer\"}");
  GPR_ASSERT(grpc_oauth2_token_fetcher_credentials_parse_server_response(
                 &response, &token_value, &token_lifetime) ==
             GRPC_CREDENTIALS_ERROR);
  grpc_http_response_destroy(&response);
}

namespace {

class RequestMetadataState {
 public:
  static RequestMetadataState* NewInstance(
      grpc_error_handle expected_error,
      std::map<std::string, std::string> expected) {
    RequestMetadataState* state = new RequestMetadataState(
        expected_error, std::move(expected),
        grpc_polling_entity_create_from_pollset_set(grpc_pollset_set_create()));
    return state;
  }

 private:
  RequestMetadataState(grpc_error_handle expected_error,
                       std::map<std::string, std::string> expected,
                       grpc_polling_entity pollent)
      : expected_error_(expected_error),
        expected_(expected),
        pollent_(pollent) {
    GRPC_CLOSURE_INIT(&on_request_metadata_, OnRequestMetadata, this,
                      grpc_schedule_on_exec_ctx);
  }

 public:
  ~RequestMetadataState() {
    grpc_pollset_set_destroy(grpc_polling_entity_pollset_set(&pollent_));
  }

  void RunRequestMetadataTest(grpc_call_credentials* creds,
                              grpc_auth_metadata_context auth_md_ctx) {
    grpc_error_handle error = GRPC_ERROR_NONE;
    if (creds->get_request_metadata(&pollent_, auth_md_ctx, &md_array_,
                                    &on_request_metadata_, &error)) {
      // Synchronous result.  Invoke the callback directly.
      CheckRequestMetadata(error);
      GRPC_ERROR_UNREF(error);
    }
  }

 private:
  static void OnRequestMetadata(void* arg, grpc_error_handle error) {
    RequestMetadataState* state = static_cast<RequestMetadataState*>(arg);
    state->CheckRequestMetadata(error);
  }

  void CheckRequestMetadata(grpc_error_handle error) {
    gpr_log(GPR_INFO, "expected_error: %s",
            grpc_error_std_string(expected_error_).c_str());
    gpr_log(GPR_INFO, "actual_error: %s", grpc_error_std_string(error).c_str());
    if (expected_error_ == GRPC_ERROR_NONE) {
      GPR_ASSERT(error == GRPC_ERROR_NONE);
    } else {
      std::string expected_error;
      GPR_ASSERT(grpc_error_get_str(expected_error_, GRPC_ERROR_STR_DESCRIPTION,
                                    &expected_error));
      std::string actual_error;
      GPR_ASSERT(
          grpc_error_get_str(error, GRPC_ERROR_STR_DESCRIPTION, &actual_error));
      GPR_ASSERT(expected_error == actual_error);
      GRPC_ERROR_UNREF(expected_error_);
    }
    gpr_log(GPR_INFO, "expected_size=%" PRIdPTR " actual_size=%" PRIdPTR,
            expected_.size(), md_array_.size());
    GPR_ASSERT(md_array_.size() == expected_.size());
    CheckMetadata(expected_, &md_array_);
    delete this;
  }

  static void CheckMetadata(const std::map<std::string, std::string>& expected,
                            grpc_core::CredentialsMetadataArray* md_array) {
    for (auto const& i : expected) {
      size_t j;
      for (j = 0; j < md_array->size(); ++j) {
        absl::string_view actual_key = md_array->at(j).first.as_string_view();
        if (actual_key == i.first) {
          absl::string_view actual_value =
              md_array->at(j).second.as_string_view();
          GPR_ASSERT(actual_value == i.second);
          break;
        }
      }
      if (j == md_array->size()) {
        gpr_log(GPR_ERROR, "key %s not found", i.first.c_str());
        GPR_ASSERT(0);
      }
    }
  }

 private:
  grpc_error_handle expected_error_;
  std::map<std::string, std::string> expected_;
  grpc_core::CredentialsMetadataArray md_array_;
  grpc_closure on_request_metadata_;
  grpc_polling_entity pollent_;
};

}  // namespace

static void test_google_iam_creds(void) {
  grpc_core::ExecCtx exec_ctx;
  std::map<std::string, std::string> emd = {
      {GRPC_IAM_AUTHORIZATION_TOKEN_METADATA_KEY,
       test_google_iam_authorization_token},
      {GRPC_IAM_AUTHORITY_SELECTOR_METADATA_KEY,
       test_google_iam_authority_selector}};
  RequestMetadataState* state =
      RequestMetadataState::NewInstance(GRPC_ERROR_NONE, emd);
  grpc_call_credentials* creds = grpc_google_iam_credentials_create(
      test_google_iam_authorization_token, test_google_iam_authority_selector,
      nullptr);
  /* Check security level. */
  GPR_ASSERT(creds->min_security_level() == GRPC_PRIVACY_AND_INTEGRITY);
  grpc_auth_metadata_context auth_md_ctx = {test_service_url, test_method,
                                            nullptr, nullptr};
  state->RunRequestMetadataTest(creds, auth_md_ctx);
  creds->Unref();
}

static void test_access_token_creds(void) {
  grpc_core::ExecCtx exec_ctx;
  std::map<std::string, std::string> emd = {
      {GRPC_AUTHORIZATION_METADATA_KEY, "Bearer blah"}};
  RequestMetadataState* state =
      RequestMetadataState::NewInstance(GRPC_ERROR_NONE, emd);
  grpc_call_credentials* creds =
      grpc_access_token_credentials_create("blah", nullptr);
  grpc_auth_metadata_context auth_md_ctx = {test_service_url, test_method,
                                            nullptr, nullptr};
  GPR_ASSERT(strcmp(creds->type(), GRPC_CALL_CREDENTIALS_TYPE_OAUTH2) == 0);
  /* Check security level. */
  GPR_ASSERT(creds->min_security_level() == GRPC_PRIVACY_AND_INTEGRITY);
  state->RunRequestMetadataTest(creds, auth_md_ctx);
  creds->Unref();
}

namespace {
class check_channel_oauth2 final : public grpc_channel_credentials {
 public:
  check_channel_oauth2() : grpc_channel_credentials("mock") {}
  ~check_channel_oauth2() override = default;

  grpc_core::RefCountedPtr<grpc_channel_security_connector>
  create_security_connector(
      grpc_core::RefCountedPtr<grpc_call_credentials> call_creds,
      const char* /*target*/, const grpc_channel_args* /*args*/,
      grpc_channel_args** /*new_args*/) override {
    GPR_ASSERT(strcmp(type(), "mock") == 0);
    GPR_ASSERT(call_creds != nullptr);
    GPR_ASSERT(strcmp(call_creds->type(), GRPC_CALL_CREDENTIALS_TYPE_OAUTH2) ==
               0);
    return nullptr;
  }
};
}  // namespace

static void test_channel_oauth2_composite_creds(void) {
  grpc_core::ExecCtx exec_ctx;
  grpc_channel_args* new_args;
  grpc_channel_credentials* channel_creds = new check_channel_oauth2();
  grpc_call_credentials* oauth2_creds =
      grpc_access_token_credentials_create("blah", nullptr);
  grpc_channel_credentials* channel_oauth2_creds =
      grpc_composite_channel_credentials_create(channel_creds, oauth2_creds,
                                                nullptr);
  grpc_channel_credentials_release(channel_creds);
  grpc_call_credentials_release(oauth2_creds);
  channel_oauth2_creds->create_security_connector(nullptr, nullptr, nullptr,
                                                  &new_args);
  grpc_channel_credentials_release(channel_oauth2_creds);
}

static void test_oauth2_google_iam_composite_creds(void) {
  grpc_core::ExecCtx exec_ctx;
  std::map<std::string, std::string> emd = {
      {GRPC_AUTHORIZATION_METADATA_KEY, test_oauth2_bearer_token},
      {GRPC_IAM_AUTHORIZATION_TOKEN_METADATA_KEY,
       test_google_iam_authorization_token},
      {GRPC_IAM_AUTHORITY_SELECTOR_METADATA_KEY,
       test_google_iam_authority_selector}};
  RequestMetadataState* state =
      RequestMetadataState::NewInstance(GRPC_ERROR_NONE, emd);
  grpc_auth_metadata_context auth_md_ctx = {test_service_url, test_method,
                                            nullptr, nullptr};
  grpc_call_credentials* oauth2_creds = grpc_md_only_test_credentials_create(
      "authorization", test_oauth2_bearer_token, false);

  /* Check security level of fake credentials. */
  GPR_ASSERT(oauth2_creds->min_security_level() == GRPC_SECURITY_NONE);

  grpc_call_credentials* google_iam_creds = grpc_google_iam_credentials_create(
      test_google_iam_authorization_token, test_google_iam_authority_selector,
      nullptr);
  grpc_call_credentials* composite_creds =
      grpc_composite_call_credentials_create(oauth2_creds, google_iam_creds,
                                             nullptr);
  /* Check security level of composite credentials. */
  GPR_ASSERT(composite_creds->min_security_level() ==
             GRPC_PRIVACY_AND_INTEGRITY);

  oauth2_creds->Unref();
  google_iam_creds->Unref();
  GPR_ASSERT(strcmp(composite_creds->type(),
                    GRPC_CALL_CREDENTIALS_TYPE_COMPOSITE) == 0);
  const grpc_composite_call_credentials::CallCredentialsList& creds_list =
      static_cast<const grpc_composite_call_credentials*>(composite_creds)
          ->inner();
  GPR_ASSERT(creds_list.size() == 2);
  GPR_ASSERT(strcmp(creds_list[0]->type(), GRPC_CALL_CREDENTIALS_TYPE_OAUTH2) ==
             0);
  GPR_ASSERT(strcmp(creds_list[1]->type(), GRPC_CALL_CREDENTIALS_TYPE_IAM) ==
             0);
  state->RunRequestMetadataTest(composite_creds, auth_md_ctx);
  composite_creds->Unref();
}

namespace {
class check_channel_oauth2_google_iam final : public grpc_channel_credentials {
 public:
  check_channel_oauth2_google_iam() : grpc_channel_credentials("mock") {}
  ~check_channel_oauth2_google_iam() override = default;

  grpc_core::RefCountedPtr<grpc_channel_security_connector>
  create_security_connector(
      grpc_core::RefCountedPtr<grpc_call_credentials> call_creds,
      const char* /*target*/, const grpc_channel_args* /*args*/,
      grpc_channel_args** /*new_args*/) override {
    GPR_ASSERT(strcmp(type(), "mock") == 0);
    GPR_ASSERT(call_creds != nullptr);
    GPR_ASSERT(
        strcmp(call_creds->type(), GRPC_CALL_CREDENTIALS_TYPE_COMPOSITE) == 0);
    const grpc_composite_call_credentials::CallCredentialsList& creds_list =
        static_cast<const grpc_composite_call_credentials*>(call_creds.get())
            ->inner();
    GPR_ASSERT(
        strcmp(creds_list[0]->type(), GRPC_CALL_CREDENTIALS_TYPE_OAUTH2) == 0);
    GPR_ASSERT(strcmp(creds_list[1]->type(), GRPC_CALL_CREDENTIALS_TYPE_IAM) ==
               0);
    return nullptr;
  }
};
}  // namespace

static void test_channel_oauth2_google_iam_composite_creds(void) {
  grpc_core::ExecCtx exec_ctx;
  grpc_channel_args* new_args;
  grpc_channel_credentials* channel_creds =
      new check_channel_oauth2_google_iam();
  grpc_call_credentials* oauth2_creds =
      grpc_access_token_credentials_create("blah", nullptr);
  grpc_channel_credentials* channel_oauth2_creds =
      grpc_composite_channel_credentials_create(channel_creds, oauth2_creds,
                                                nullptr);
  grpc_call_credentials* google_iam_creds = grpc_google_iam_credentials_create(
      test_google_iam_authorization_token, test_google_iam_authority_selector,
      nullptr);

  grpc_channel_credentials* channel_oauth2_iam_creds =
      grpc_composite_channel_credentials_create(channel_oauth2_creds,
                                                google_iam_creds, nullptr);
  grpc_channel_credentials_release(channel_creds);
  grpc_call_credentials_release(oauth2_creds);
  grpc_channel_credentials_release(channel_oauth2_creds);
  grpc_call_credentials_release(google_iam_creds);

  channel_oauth2_iam_creds->create_security_connector(nullptr, nullptr, nullptr,
                                                      &new_args);

  grpc_channel_credentials_release(channel_oauth2_iam_creds);
}

static void validate_compute_engine_http_request(
    const grpc_httpcli_request* request) {
  GPR_ASSERT(request->handshaker != &grpc_httpcli_ssl);
  GPR_ASSERT(strcmp(request->host, "metadata.google.internal.") == 0);
  GPR_ASSERT(
      strcmp(request->http.path,
             "/computeMetadata/v1/instance/service-accounts/default/token") ==
      0);
  GPR_ASSERT(request->http.hdr_count == 1);
  GPR_ASSERT(strcmp(request->http.hdrs[0].key, "Metadata-Flavor") == 0);
  GPR_ASSERT(strcmp(request->http.hdrs[0].value, "Google") == 0);
}

static int compute_engine_httpcli_get_success_override(
    const grpc_httpcli_request* request, grpc_millis /*deadline*/,
    grpc_closure* on_done, grpc_httpcli_response* response) {
  validate_compute_engine_http_request(request);
  *response = http_response(200, valid_oauth2_json_response);
  grpc_core::ExecCtx::Run(DEBUG_LOCATION, on_done, GRPC_ERROR_NONE);
  return 1;
}

static int compute_engine_httpcli_get_failure_override(
    const grpc_httpcli_request* request, grpc_millis /*deadline*/,
    grpc_closure* on_done, grpc_httpcli_response* response) {
  validate_compute_engine_http_request(request);
  *response = http_response(403, "Not Authorized.");
  grpc_core::ExecCtx::Run(DEBUG_LOCATION, on_done, GRPC_ERROR_NONE);
  return 1;
}

static int httpcli_post_should_not_be_called(
    const grpc_httpcli_request* /*request*/, const char* /*body_bytes*/,
    size_t /*body_size*/, grpc_millis /*deadline*/, grpc_closure* /*on_done*/,
    grpc_httpcli_response* /*response*/) {
  GPR_ASSERT("HTTP POST should not be called" == nullptr);
  return 1;
}

static int httpcli_get_should_not_be_called(
    const grpc_httpcli_request* /*request*/, grpc_millis /*deadline*/,
    grpc_closure* /*on_done*/, grpc_httpcli_response* /*response*/) {
  GPR_ASSERT("HTTP GET should not be called" == nullptr);
  return 1;
}

static void test_compute_engine_creds_success() {
  grpc_core::ExecCtx exec_ctx;
  std::map<std::string, std::string> emd = {
      {"authorization", "Bearer ya29.AHES6ZRN3-HlhAPya30GnW_bHSb_"}};
  const char expected_creds_debug_string[] =
      "GoogleComputeEngineTokenFetcherCredentials{"
      "OAuth2TokenFetcherCredentials}";
  grpc_call_credentials* creds =
      grpc_google_compute_engine_credentials_create(nullptr);
  grpc_auth_metadata_context auth_md_ctx = {test_service_url, test_method,
                                            nullptr, nullptr};
  /* Check security level. */
  GPR_ASSERT(creds->min_security_level() == GRPC_PRIVACY_AND_INTEGRITY);

  /* First request: http get should be called. */
  RequestMetadataState* state =
      RequestMetadataState::NewInstance(GRPC_ERROR_NONE, emd);
  grpc_httpcli_set_override(compute_engine_httpcli_get_success_override,
                            httpcli_post_should_not_be_called);
  state->RunRequestMetadataTest(creds, auth_md_ctx);
  grpc_core::ExecCtx::Get()->Flush();

  /* Second request: the cached token should be served directly. */
  state = RequestMetadataState::NewInstance(GRPC_ERROR_NONE, emd);
  grpc_httpcli_set_override(httpcli_get_should_not_be_called,
                            httpcli_post_should_not_be_called);
  state->RunRequestMetadataTest(creds, auth_md_ctx);
  grpc_core::ExecCtx::Get()->Flush();

  GPR_ASSERT(
      strcmp(creds->debug_string().c_str(), expected_creds_debug_string) == 0);
  creds->Unref();
  grpc_httpcli_set_override(nullptr, nullptr);
}

static void test_compute_engine_creds_failure(void) {
  grpc_core::ExecCtx exec_ctx;
  const char expected_creds_debug_string[] =
      "GoogleComputeEngineTokenFetcherCredentials{"
      "OAuth2TokenFetcherCredentials}";
  RequestMetadataState* state = RequestMetadataState::NewInstance(
      GRPC_ERROR_CREATE_FROM_STATIC_STRING(
          "Error occurred when fetching oauth2 token."),
      {});
  grpc_auth_metadata_context auth_md_ctx = {test_service_url, test_method,
                                            nullptr, nullptr};
  grpc_call_credentials* creds =
      grpc_google_compute_engine_credentials_create(nullptr);
  grpc_httpcli_set_override(compute_engine_httpcli_get_failure_override,
                            httpcli_post_should_not_be_called);
  state->RunRequestMetadataTest(creds, auth_md_ctx);
  GPR_ASSERT(
      strcmp(creds->debug_string().c_str(), expected_creds_debug_string) == 0);
  creds->Unref();
  grpc_httpcli_set_override(nullptr, nullptr);
}

static void validate_refresh_token_http_request(
    const grpc_httpcli_request* request, const char* body, size_t body_size) {
  /* The content of the assertion is tested extensively in json_token_test. */
  GPR_ASSERT(body != nullptr);
  GPR_ASSERT(body_size != 0);
  std::string expected_body = absl::StrFormat(
      GRPC_REFRESH_TOKEN_POST_BODY_FORMAT_STRING,
      "32555999999.apps.googleusercontent.com", "EmssLNjJy1332hD4KFsecret",
      "1/Blahblasj424jladJDSGNf-u4Sua3HDA2ngjd42");
  GPR_ASSERT(expected_body.size() == body_size);
  GPR_ASSERT(memcmp(expected_body.data(), body, body_size) == 0);
  GPR_ASSERT(request->handshaker == &grpc_httpcli_ssl);
  GPR_ASSERT(strcmp(request->host, GRPC_GOOGLE_OAUTH2_SERVICE_HOST) == 0);
  GPR_ASSERT(
      strcmp(request->http.path, GRPC_GOOGLE_OAUTH2_SERVICE_TOKEN_PATH) == 0);
  GPR_ASSERT(request->http.hdr_count == 1);
  GPR_ASSERT(strcmp(request->http.hdrs[0].key, "Content-Type") == 0);
  GPR_ASSERT(strcmp(request->http.hdrs[0].value,
                    "application/x-www-form-urlencoded") == 0);
}

static int refresh_token_httpcli_post_success(
    const grpc_httpcli_request* request, const char* body, size_t body_size,
    grpc_millis /*deadline*/, grpc_closure* on_done,
    grpc_httpcli_response* response) {
  validate_refresh_token_http_request(request, body, body_size);
  *response = http_response(200, valid_oauth2_json_response);
  grpc_core::ExecCtx::Run(DEBUG_LOCATION, on_done, GRPC_ERROR_NONE);
  return 1;
}

static int token_httpcli_post_failure(const grpc_httpcli_request* /*request*/,
                                      const char* /*body*/,
                                      size_t /*body_size*/,
                                      grpc_millis /*deadline*/,
                                      grpc_closure* on_done,
                                      grpc_httpcli_response* response) {
  *response = http_response(403, "Not Authorized.");
  grpc_core::ExecCtx::Run(DEBUG_LOCATION, on_done, GRPC_ERROR_NONE);
  return 1;
}

static void test_refresh_token_creds_success(void) {
  grpc_core::ExecCtx exec_ctx;
  std::map<std::string, std::string> emd = {
      {"authorization", "Bearer ya29.AHES6ZRN3-HlhAPya30GnW_bHSb_"}};
  const char expected_creds_debug_string[] =
      "GoogleRefreshToken{ClientID:32555999999.apps.googleusercontent.com,"
      "OAuth2TokenFetcherCredentials}";
  grpc_auth_metadata_context auth_md_ctx = {test_service_url, test_method,
                                            nullptr, nullptr};
  grpc_call_credentials* creds = grpc_google_refresh_token_credentials_create(
      test_refresh_token_str, nullptr);

  /* Check security level. */
  GPR_ASSERT(creds->min_security_level() == GRPC_PRIVACY_AND_INTEGRITY);

  /* First request: http put should be called. */
  RequestMetadataState* state =
      RequestMetadataState::NewInstance(GRPC_ERROR_NONE, emd);
  grpc_httpcli_set_override(httpcli_get_should_not_be_called,
                            refresh_token_httpcli_post_success);
  state->RunRequestMetadataTest(creds, auth_md_ctx);
  grpc_core::ExecCtx::Get()->Flush();

  /* Second request: the cached token should be served directly. */
  state = RequestMetadataState::NewInstance(GRPC_ERROR_NONE, emd);
  grpc_httpcli_set_override(httpcli_get_should_not_be_called,
                            httpcli_post_should_not_be_called);
  state->RunRequestMetadataTest(creds, auth_md_ctx);
  grpc_core::ExecCtx::Get()->Flush();
  GPR_ASSERT(
      strcmp(creds->debug_string().c_str(), expected_creds_debug_string) == 0);

  creds->Unref();
  grpc_httpcli_set_override(nullptr, nullptr);
}

static void test_refresh_token_creds_failure(void) {
  grpc_core::ExecCtx exec_ctx;
  const char expected_creds_debug_string[] =
      "GoogleRefreshToken{ClientID:32555999999.apps.googleusercontent.com,"
      "OAuth2TokenFetcherCredentials}";
  RequestMetadataState* state = RequestMetadataState::NewInstance(
      GRPC_ERROR_CREATE_FROM_STATIC_STRING(
          "Error occurred when fetching oauth2 token."),
      {});
  grpc_auth_metadata_context auth_md_ctx = {test_service_url, test_method,
                                            nullptr, nullptr};
  grpc_call_credentials* creds = grpc_google_refresh_token_credentials_create(
      test_refresh_token_str, nullptr);
  grpc_httpcli_set_override(httpcli_get_should_not_be_called,
                            token_httpcli_post_failure);
  state->RunRequestMetadataTest(creds, auth_md_ctx);
  GPR_ASSERT(
      strcmp(creds->debug_string().c_str(), expected_creds_debug_string) == 0);

  creds->Unref();
  grpc_httpcli_set_override(nullptr, nullptr);
}

static void test_valid_sts_creds_options(void) {
  grpc_sts_credentials_options valid_options = {
      test_sts_endpoint_url,        // sts_endpoint_url
      nullptr,                      // resource
      nullptr,                      // audience
      nullptr,                      // scope
      nullptr,                      // requested_token_type
      test_signed_jwt_path_prefix,  // subject_token_path
      test_signed_jwt_token_type,   // subject_token_type
      nullptr,                      // actor_token_path
      nullptr                       // actor_token_type
  };
  absl::StatusOr<grpc_core::URI> sts_url =
      grpc_core::ValidateStsCredentialsOptions(&valid_options);
  GPR_ASSERT(sts_url.ok());
  absl::string_view host;
  absl::string_view port;
  GPR_ASSERT(grpc_core::SplitHostPort(sts_url->authority(), &host, &port));
  GPR_ASSERT(host == "foo.com");
  GPR_ASSERT(port == "5555");
}

static void test_invalid_sts_creds_options(void) {
  grpc_sts_credentials_options invalid_options = {
      test_sts_endpoint_url,       // sts_endpoint_url
      nullptr,                     // resource
      nullptr,                     // audience
      nullptr,                     // scope
      nullptr,                     // requested_token_type
      nullptr,                     // subject_token_path (Required)
      test_signed_jwt_token_type,  // subject_token_type
      nullptr,                     // actor_token_path
      nullptr                      // actor_token_type
  };
  absl::StatusOr<grpc_core::URI> url_should_be_invalid =
      grpc_core::ValidateStsCredentialsOptions(&invalid_options);
  GPR_ASSERT(!url_should_be_invalid.ok());

  invalid_options = {
      test_sts_endpoint_url,        // sts_endpoint_url
      nullptr,                      // resource
      nullptr,                      // audience
      nullptr,                      // scope
      nullptr,                      // requested_token_type
      test_signed_jwt_path_prefix,  // subject_token_path
      nullptr,                      // subject_token_type (Required)
      nullptr,                      // actor_token_path
      nullptr                       // actor_token_type
  };
  url_should_be_invalid =
      grpc_core::ValidateStsCredentialsOptions(&invalid_options);
  GPR_ASSERT(!url_should_be_invalid.ok());

  invalid_options = {
      nullptr,                      // sts_endpoint_url (Required)
      nullptr,                      // resource
      nullptr,                      // audience
      nullptr,                      // scope
      nullptr,                      // requested_token_type
      test_signed_jwt_path_prefix,  // subject_token_path
      test_signed_jwt_token_type,   // subject_token_type (Required)
      nullptr,                      // actor_token_path
      nullptr                       // actor_token_type
  };
  url_should_be_invalid =
      grpc_core::ValidateStsCredentialsOptions(&invalid_options);
  GPR_ASSERT(!url_should_be_invalid.ok());

  invalid_options = {
      "not_a_valid_uri",            // sts_endpoint_url
      nullptr,                      // resource
      nullptr,                      // audience
      nullptr,                      // scope
      nullptr,                      // requested_token_type
      test_signed_jwt_path_prefix,  // subject_token_path
      test_signed_jwt_token_type,   // subject_token_type (Required)
      nullptr,                      // actor_token_path
      nullptr                       // actor_token_type
  };
  url_should_be_invalid =
      grpc_core::ValidateStsCredentialsOptions(&invalid_options);
  GPR_ASSERT(!url_should_be_invalid.ok());

  invalid_options = {
      "ftp://ftp.is.not.a.valid.scheme/bar",  // sts_endpoint_url
      nullptr,                                // resource
      nullptr,                                // audience
      nullptr,                                // scope
      nullptr,                                // requested_token_type
      test_signed_jwt_path_prefix,            // subject_token_path
      test_signed_jwt_token_type,             // subject_token_type (Required)
      nullptr,                                // actor_token_path
      nullptr                                 // actor_token_type
  };
  url_should_be_invalid =
      grpc_core::ValidateStsCredentialsOptions(&invalid_options);
  GPR_ASSERT(!url_should_be_invalid.ok());
}

static void assert_query_parameters(const grpc_core::URI& uri,
                                    absl::string_view expected_key,
                                    absl::string_view expected_val) {
  const auto it = uri.query_parameter_map().find(expected_key);
  GPR_ASSERT(it != uri.query_parameter_map().end());
  if (it->second != expected_val) {
    gpr_log(GPR_ERROR, "%s!=%s", std::string(it->second).c_str(),
            std::string(expected_val).c_str());
  }
  GPR_ASSERT(it->second == expected_val);
}

static void validate_sts_token_http_request(const grpc_httpcli_request* request,
                                            const char* body, size_t body_size,
                                            bool expect_actor_token) {
  // Check that the body is constructed properly.
  GPR_ASSERT(body != nullptr);
  GPR_ASSERT(body_size != 0);
  GPR_ASSERT(request->handshaker == &grpc_httpcli_ssl);
  std::string get_url_equivalent =
      absl::StrFormat("%s?%s", test_sts_endpoint_url, body);
  absl::StatusOr<grpc_core::URI> url =
      grpc_core::URI::Parse(get_url_equivalent);
  if (!url.ok()) {
    gpr_log(GPR_ERROR, "%s", url.status().ToString().c_str());
    GPR_ASSERT(url.ok());
  }
  assert_query_parameters(*url, "resource", "resource");
  assert_query_parameters(*url, "audience", "audience");
  assert_query_parameters(*url, "scope", "scope");
  assert_query_parameters(*url, "requested_token_type", "requested_token_type");
  assert_query_parameters(*url, "subject_token", test_signed_jwt);
  assert_query_parameters(*url, "subject_token_type",
                          test_signed_jwt_token_type);
  if (expect_actor_token) {
    assert_query_parameters(*url, "actor_token", test_signed_jwt2);
    assert_query_parameters(*url, "actor_token_type",
                            test_signed_jwt_token_type2);
  } else {
    GPR_ASSERT(url->query_parameter_map().find("actor_token") ==
               url->query_parameter_map().end());
    GPR_ASSERT(url->query_parameter_map().find("actor_token_type") ==
               url->query_parameter_map().end());
  }

  // Check the rest of the request.
  GPR_ASSERT(strcmp(request->host, "foo.com:5555") == 0);
  GPR_ASSERT(strcmp(request->http.path, "/v1/token-exchange") == 0);
  GPR_ASSERT(request->http.hdr_count == 1);
  GPR_ASSERT(strcmp(request->http.hdrs[0].key, "Content-Type") == 0);
  GPR_ASSERT(strcmp(request->http.hdrs[0].value,
                    "application/x-www-form-urlencoded") == 0);
}

static int sts_token_httpcli_post_success(const grpc_httpcli_request* request,
                                          const char* body, size_t body_size,
                                          grpc_millis /*deadline*/,
                                          grpc_closure* on_done,
                                          grpc_httpcli_response* response) {
  validate_sts_token_http_request(request, body, body_size, true);
  *response = http_response(200, valid_sts_json_response);
  grpc_core::ExecCtx::Run(DEBUG_LOCATION, on_done, GRPC_ERROR_NONE);
  return 1;
}

static int sts_token_httpcli_post_success_no_actor_token(
    const grpc_httpcli_request* request, const char* body, size_t body_size,
    grpc_millis /*deadline*/, grpc_closure* on_done,
    grpc_httpcli_response* response) {
  validate_sts_token_http_request(request, body, body_size, false);
  *response = http_response(200, valid_sts_json_response);
  grpc_core::ExecCtx::Run(DEBUG_LOCATION, on_done, GRPC_ERROR_NONE);
  return 1;
}

static char* write_tmp_jwt_file(const char* jwt_contents) {
  char* path;
  FILE* tmp = gpr_tmpfile(test_signed_jwt_path_prefix, &path);
  GPR_ASSERT(path != nullptr);
  GPR_ASSERT(tmp != nullptr);
  size_t jwt_length = strlen(jwt_contents);
  GPR_ASSERT(fwrite(jwt_contents, 1, jwt_length, tmp) == jwt_length);
  fclose(tmp);
  return path;
}

static void test_sts_creds_success(void) {
  grpc_core::ExecCtx exec_ctx;
  std::map<std::string, std::string> emd = {
      {"authorization", "Bearer ya29.AHES6ZRN3-HlhAPya30GnW_bHSb_"}};
  const char expected_creds_debug_string[] =
      "StsTokenFetcherCredentials{Path:/v1/"
      "token-exchange,Authority:foo.com:5555,OAuth2TokenFetcherCredentials}";
  grpc_auth_metadata_context auth_md_ctx = {test_service_url, test_method,
                                            nullptr, nullptr};
  char* subject_token_path = write_tmp_jwt_file(test_signed_jwt);
  char* actor_token_path = write_tmp_jwt_file(test_signed_jwt2);
  grpc_sts_credentials_options valid_options = {
      test_sts_endpoint_url,       // sts_endpoint_url
      "resource",                  // resource
      "audience",                  // audience
      "scope",                     // scope
      "requested_token_type",      // requested_token_type
      subject_token_path,          // subject_token_path
      test_signed_jwt_token_type,  // subject_token_type
      actor_token_path,            // actor_token_path
      test_signed_jwt_token_type2  // actor_token_type
  };
  grpc_call_credentials* creds =
      grpc_sts_credentials_create(&valid_options, nullptr);

  /* Check security level. */
  GPR_ASSERT(creds->min_security_level() == GRPC_PRIVACY_AND_INTEGRITY);

  /* First request: http put should be called. */
  RequestMetadataState* state =
      RequestMetadataState::NewInstance(GRPC_ERROR_NONE, emd);
  grpc_httpcli_set_override(httpcli_get_should_not_be_called,
                            sts_token_httpcli_post_success);
  state->RunRequestMetadataTest(creds, auth_md_ctx);
  grpc_core::ExecCtx::Get()->Flush();

  /* Second request: the cached token should be served directly. */
  state = RequestMetadataState::NewInstance(GRPC_ERROR_NONE, emd);
  grpc_httpcli_set_override(httpcli_get_should_not_be_called,
                            httpcli_post_should_not_be_called);
  state->RunRequestMetadataTest(creds, auth_md_ctx);
  grpc_core::ExecCtx::Get()->Flush();
  GPR_ASSERT(
      strcmp(creds->debug_string().c_str(), expected_creds_debug_string) == 0);

  creds->Unref();
  grpc_httpcli_set_override(nullptr, nullptr);
  gpr_free(subject_token_path);
  gpr_free(actor_token_path);
}

static void test_sts_creds_token_file_not_found(void) {
  grpc_core::ExecCtx exec_ctx;
  grpc_auth_metadata_context auth_md_ctx = {test_service_url, test_method,
                                            nullptr, nullptr};
  grpc_sts_credentials_options valid_options = {
      test_sts_endpoint_url,           // sts_endpoint_url
      "resource",                      // resource
      "audience",                      // audience
      "scope",                         // scope
      "requested_token_type",          // requested_token_type
      "/some/completely/random/path",  // subject_token_path
      test_signed_jwt_token_type,      // subject_token_type
      "",                              // actor_token_path
      ""                               // actor_token_type
  };
  grpc_call_credentials* creds =
      grpc_sts_credentials_create(&valid_options, nullptr);

  /* Check security level. */
  GPR_ASSERT(creds->min_security_level() == GRPC_PRIVACY_AND_INTEGRITY);

  RequestMetadataState* state = RequestMetadataState::NewInstance(
      GRPC_ERROR_CREATE_FROM_STATIC_STRING(
          "Error occurred when fetching oauth2 token."),
      {});
  grpc_httpcli_set_override(httpcli_get_should_not_be_called,
                            httpcli_post_should_not_be_called);
  state->RunRequestMetadataTest(creds, auth_md_ctx);
  grpc_core::ExecCtx::Get()->Flush();

  /* Cleanup. */
  creds->Unref();
  grpc_httpcli_set_override(nullptr, nullptr);
}

static void test_sts_creds_no_actor_token_success(void) {
  grpc_core::ExecCtx exec_ctx;
  std::map<std::string, std::string> emd = {
      {"authorization", "Bearer ya29.AHES6ZRN3-HlhAPya30GnW_bHSb_"}};
  const char expected_creds_debug_string[] =
      "StsTokenFetcherCredentials{Path:/v1/"
      "token-exchange,Authority:foo.com:5555,OAuth2TokenFetcherCredentials}";
  grpc_auth_metadata_context auth_md_ctx = {test_service_url, test_method,
                                            nullptr, nullptr};
  char* subject_token_path = write_tmp_jwt_file(test_signed_jwt);
  grpc_sts_credentials_options valid_options = {
      test_sts_endpoint_url,       // sts_endpoint_url
      "resource",                  // resource
      "audience",                  // audience
      "scope",                     // scope
      "requested_token_type",      // requested_token_type
      subject_token_path,          // subject_token_path
      test_signed_jwt_token_type,  // subject_token_type
      "",                          // actor_token_path
      ""                           // actor_token_type
  };
  grpc_call_credentials* creds =
      grpc_sts_credentials_create(&valid_options, nullptr);

  /* Check security level. */
  GPR_ASSERT(creds->min_security_level() == GRPC_PRIVACY_AND_INTEGRITY);

  /* First request: http put should be called. */
  RequestMetadataState* state =
      RequestMetadataState::NewInstance(GRPC_ERROR_NONE, emd);
  grpc_httpcli_set_override(httpcli_get_should_not_be_called,
                            sts_token_httpcli_post_success_no_actor_token);
  state->RunRequestMetadataTest(creds, auth_md_ctx);
  grpc_core::ExecCtx::Get()->Flush();

  /* Second request: the cached token should be served directly. */
  state = RequestMetadataState::NewInstance(GRPC_ERROR_NONE, emd);
  grpc_httpcli_set_override(httpcli_get_should_not_be_called,
                            httpcli_post_should_not_be_called);
  state->RunRequestMetadataTest(creds, auth_md_ctx);
  grpc_core::ExecCtx::Get()->Flush();
  GPR_ASSERT(
      strcmp(creds->debug_string().c_str(), expected_creds_debug_string) == 0);

  creds->Unref();
  grpc_httpcli_set_override(nullptr, nullptr);
  gpr_free(subject_token_path);
}

static void test_sts_creds_load_token_failure(void) {
  const char expected_creds_debug_string[] =
      "StsTokenFetcherCredentials{Path:/v1/"
      "token-exchange,Authority:foo.com:5555,OAuth2TokenFetcherCredentials}";
  grpc_core::ExecCtx exec_ctx;
  RequestMetadataState* state = RequestMetadataState::NewInstance(
      GRPC_ERROR_CREATE_FROM_STATIC_STRING(
          "Error occurred when fetching oauth2 token."),
      {});
  grpc_auth_metadata_context auth_md_ctx = {test_service_url, test_method,
                                            nullptr, nullptr};
  char* test_signed_jwt_path = write_tmp_jwt_file(test_signed_jwt);
  grpc_sts_credentials_options options = {
      test_sts_endpoint_url,       // sts_endpoint_url
      "resource",                  // resource
      "audience",                  // audience
      "scope",                     // scope
      "requested_token_type",      // requested_token_type
      "invalid_path",              // subject_token_path
      test_signed_jwt_token_type,  // subject_token_type
      nullptr,                     // actor_token_path
      nullptr                      // actor_token_type
  };
  grpc_call_credentials* creds = grpc_sts_credentials_create(&options, nullptr);
  grpc_httpcli_set_override(httpcli_get_should_not_be_called,
                            httpcli_post_should_not_be_called);
  state->RunRequestMetadataTest(creds, auth_md_ctx);
  GPR_ASSERT(
      strcmp(creds->debug_string().c_str(), expected_creds_debug_string) == 0);

  creds->Unref();
  grpc_httpcli_set_override(nullptr, nullptr);
  gpr_free(test_signed_jwt_path);
}

static void test_sts_creds_http_failure(void) {
  const char expected_creds_debug_string[] =
      "StsTokenFetcherCredentials{Path:/v1/"
      "token-exchange,Authority:foo.com:5555,OAuth2TokenFetcherCredentials}";
  grpc_core::ExecCtx exec_ctx;
  RequestMetadataState* state = RequestMetadataState::NewInstance(
      GRPC_ERROR_CREATE_FROM_STATIC_STRING(
          "Error occurred when fetching oauth2 token."),
      {});
  grpc_auth_metadata_context auth_md_ctx = {test_service_url, test_method,
                                            nullptr, nullptr};
  char* test_signed_jwt_path = write_tmp_jwt_file(test_signed_jwt);
  grpc_sts_credentials_options valid_options = {
      test_sts_endpoint_url,       // sts_endpoint_url
      "resource",                  // resource
      "audience",                  // audience
      "scope",                     // scope
      "requested_token_type",      // requested_token_type
      test_signed_jwt_path,        // subject_token_path
      test_signed_jwt_token_type,  // subject_token_type
      nullptr,                     // actor_token_path
      nullptr                      // actor_token_type
  };
  grpc_call_credentials* creds =
      grpc_sts_credentials_create(&valid_options, nullptr);
  grpc_httpcli_set_override(httpcli_get_should_not_be_called,
                            token_httpcli_post_failure);
  state->RunRequestMetadataTest(creds, auth_md_ctx);
  GPR_ASSERT(
      strcmp(creds->debug_string().c_str(), expected_creds_debug_string) == 0);
  creds->Unref();
  grpc_httpcli_set_override(nullptr, nullptr);
  gpr_free(test_signed_jwt_path);
}

static void validate_jwt_encode_and_sign_params(
    const grpc_auth_json_key* json_key, const char* scope,
    gpr_timespec token_lifetime) {
  GPR_ASSERT(grpc_auth_json_key_is_valid(json_key));
  GPR_ASSERT(json_key->private_key != nullptr);
  GPR_ASSERT(RSA_check_key(json_key->private_key));
  GPR_ASSERT(json_key->type != nullptr &&
             strcmp(json_key->type, "service_account") == 0);
  GPR_ASSERT(json_key->private_key_id != nullptr &&
             strcmp(json_key->private_key_id,
                    "e6b5137873db8d2ef81e06a47289e6434ec8a165") == 0);
  GPR_ASSERT(json_key->client_id != nullptr &&
             strcmp(json_key->client_id,
                    "777-abaslkan11hlb6nmim3bpspl31ud.apps."
                    "googleusercontent.com") == 0);
  GPR_ASSERT(json_key->client_email != nullptr &&
             strcmp(json_key->client_email,
                    "777-abaslkan11hlb6nmim3bpspl31ud@developer."
                    "gserviceaccount.com") == 0);
  if (scope != nullptr) GPR_ASSERT(strcmp(scope, test_scope) == 0);
  GPR_ASSERT(gpr_time_cmp(token_lifetime, grpc_max_auth_token_lifetime()) == 0);
}

static char* encode_and_sign_jwt_success(const grpc_auth_json_key* json_key,
                                         const char* audience,
                                         gpr_timespec token_lifetime,
                                         const char* scope) {
  if (strcmp(audience, test_service_url_no_service_name) != 0 &&
      strcmp(audience, other_test_service_url_no_service_name) != 0) {
    return nullptr;
  }
  validate_jwt_encode_and_sign_params(json_key, scope, token_lifetime);
  return gpr_strdup(test_signed_jwt);
}

static char* encode_and_sign_jwt_failure(const grpc_auth_json_key* json_key,
                                         const char* /*audience*/,
                                         gpr_timespec token_lifetime,
                                         const char* scope) {
  validate_jwt_encode_and_sign_params(json_key, scope, token_lifetime);
  return nullptr;
}

static char* encode_and_sign_jwt_should_not_be_called(
    const grpc_auth_json_key* /*json_key*/, const char* /*audience*/,
    gpr_timespec /*token_lifetime*/, const char* /*scope*/) {
  GPR_ASSERT("grpc_jwt_encode_and_sign should not be called" == nullptr);
  return nullptr;
}

static grpc_service_account_jwt_access_credentials* creds_as_jwt(
    grpc_call_credentials* creds) {
  GPR_ASSERT(creds != nullptr);
  GPR_ASSERT(strcmp(creds->type(), GRPC_CALL_CREDENTIALS_TYPE_JWT) == 0);
  return reinterpret_cast<grpc_service_account_jwt_access_credentials*>(creds);
}

static void test_jwt_creds_lifetime(void) {
  char* json_key_string = test_json_key_str();
  const char expected_creds_debug_string_prefix[] =
      "JWTAccessCredentials{ExpirationTime:";
  // Max lifetime.
  grpc_call_credentials* jwt_creds =
      grpc_service_account_jwt_access_credentials_create(
          json_key_string, grpc_max_auth_token_lifetime(), nullptr);
  GPR_ASSERT(gpr_time_cmp(creds_as_jwt(jwt_creds)->jwt_lifetime(),
                          grpc_max_auth_token_lifetime()) == 0);
  /* Check security level. */
  GPR_ASSERT(jwt_creds->min_security_level() == GRPC_PRIVACY_AND_INTEGRITY);
  GPR_ASSERT(strncmp(expected_creds_debug_string_prefix,
                     jwt_creds->debug_string().c_str(),
                     strlen(expected_creds_debug_string_prefix)) == 0);
  grpc_call_credentials_release(jwt_creds);

  // Shorter lifetime.
  gpr_timespec token_lifetime = {10, 0, GPR_TIMESPAN};
  GPR_ASSERT(gpr_time_cmp(grpc_max_auth_token_lifetime(), token_lifetime) > 0);
  jwt_creds = grpc_service_account_jwt_access_credentials_create(
      json_key_string, token_lifetime, nullptr);
  GPR_ASSERT(gpr_time_cmp(creds_as_jwt(jwt_creds)->jwt_lifetime(),
                          token_lifetime) == 0);
  GPR_ASSERT(strncmp(expected_creds_debug_string_prefix,
                     jwt_creds->debug_string().c_str(),
                     strlen(expected_creds_debug_string_prefix)) == 0);
  grpc_call_credentials_release(jwt_creds);

  // Cropped lifetime.
  gpr_timespec add_to_max = {10, 0, GPR_TIMESPAN};
  token_lifetime = gpr_time_add(grpc_max_auth_token_lifetime(), add_to_max);
  jwt_creds = grpc_service_account_jwt_access_credentials_create(
      json_key_string, token_lifetime, nullptr);
  GPR_ASSERT(gpr_time_cmp(creds_as_jwt(jwt_creds)->jwt_lifetime(),
                          grpc_max_auth_token_lifetime()) == 0);
  GPR_ASSERT(strncmp(expected_creds_debug_string_prefix,
                     jwt_creds->debug_string().c_str(),
                     strlen(expected_creds_debug_string_prefix)) == 0);
  grpc_call_credentials_release(jwt_creds);

  gpr_free(json_key_string);
}

static void test_remove_service_from_jwt_uri(void) {
  const char wrong_uri[] = "hello world";
  GPR_ASSERT(!grpc_core::RemoveServiceNameFromJwtUri(wrong_uri).ok());
  const char valid_uri[] = "https://foo.com/get/";
  const char expected_uri[] = "https://foo.com/";
  auto output = grpc_core::RemoveServiceNameFromJwtUri(valid_uri);
  GPR_ASSERT(output.ok());
  GPR_ASSERT(strcmp(output->c_str(), expected_uri) == 0);
}

static void test_jwt_creds_success(void) {
  const char expected_creds_debug_string_prefix[] =
      "JWTAccessCredentials{ExpirationTime:";

  char* json_key_string = test_json_key_str();
  grpc_core::ExecCtx exec_ctx;
  grpc_auth_metadata_context auth_md_ctx = {test_service_url, test_method,
                                            nullptr, nullptr};
  std::string expected_md_value = absl::StrCat("Bearer ", test_signed_jwt);
  std::map<std::string, std::string> emd = {
      {"authorization", expected_md_value.c_str()}};
  grpc_call_credentials* creds =
      grpc_service_account_jwt_access_credentials_create(
          json_key_string, grpc_max_auth_token_lifetime(), nullptr);

  /* First request: jwt_encode_and_sign should be called. */
  RequestMetadataState* state =
      RequestMetadataState::NewInstance(GRPC_ERROR_NONE, emd);
  grpc_jwt_encode_and_sign_set_override(encode_and_sign_jwt_success);
  state->RunRequestMetadataTest(creds, auth_md_ctx);
  grpc_core::ExecCtx::Get()->Flush();

  /* Second request: the cached token should be served directly. */
  state = RequestMetadataState::NewInstance(GRPC_ERROR_NONE, emd);
  grpc_jwt_encode_and_sign_set_override(
      encode_and_sign_jwt_should_not_be_called);
  state->RunRequestMetadataTest(creds, auth_md_ctx);
  grpc_core::ExecCtx::Get()->Flush();

  /* Third request: Different service url so jwt_encode_and_sign should be
     called again (no caching). */
  state = RequestMetadataState::NewInstance(GRPC_ERROR_NONE, emd);
  auth_md_ctx.service_url = other_test_service_url;
  grpc_jwt_encode_and_sign_set_override(encode_and_sign_jwt_success);
  state->RunRequestMetadataTest(creds, auth_md_ctx);
  grpc_core::ExecCtx::Get()->Flush();
  GPR_ASSERT(strncmp(expected_creds_debug_string_prefix,
                     creds->debug_string().c_str(),
                     strlen(expected_creds_debug_string_prefix)) == 0);

  creds->Unref();
  gpr_free(json_key_string);
  grpc_jwt_encode_and_sign_set_override(nullptr);
}

static void test_jwt_creds_signing_failure(void) {
  const char expected_creds_debug_string_prefix[] =
      "JWTAccessCredentials{ExpirationTime:";
  char* json_key_string = test_json_key_str();
  grpc_core::ExecCtx exec_ctx;
  grpc_auth_metadata_context auth_md_ctx = {test_service_url, test_method,
                                            nullptr, nullptr};
  RequestMetadataState* state = RequestMetadataState::NewInstance(
      GRPC_ERROR_CREATE_FROM_STATIC_STRING("Could not generate JWT."), {});
  grpc_call_credentials* creds =
      grpc_service_account_jwt_access_credentials_create(
          json_key_string, grpc_max_auth_token_lifetime(), nullptr);

  grpc_jwt_encode_and_sign_set_override(encode_and_sign_jwt_failure);
  state->RunRequestMetadataTest(creds, auth_md_ctx);

  gpr_free(json_key_string);
  GPR_ASSERT(strncmp(expected_creds_debug_string_prefix,
                     creds->debug_string().c_str(),
                     strlen(expected_creds_debug_string_prefix)) == 0);

  creds->Unref();
  grpc_jwt_encode_and_sign_set_override(nullptr);
}

static void set_google_default_creds_env_var_with_file_contents(
    const char* file_prefix, const char* contents) {
  size_t contents_len = strlen(contents);
  char* creds_file_name;
  FILE* creds_file = gpr_tmpfile(file_prefix, &creds_file_name);
  GPR_ASSERT(creds_file_name != nullptr);
  GPR_ASSERT(creds_file != nullptr);
  GPR_ASSERT(fwrite(contents, 1, contents_len, creds_file) == contents_len);
  fclose(creds_file);
  gpr_setenv(GRPC_GOOGLE_CREDENTIALS_ENV_VAR, creds_file_name);
  gpr_free(creds_file_name);
}

static bool test_gce_tenancy_checker(void) {
  g_test_gce_tenancy_checker_called = true;
  return g_test_is_on_gce;
}

static void test_google_default_creds_auth_key(void) {
  grpc_core::ExecCtx exec_ctx;
  grpc_composite_channel_credentials* creds;
  char* json_key = test_json_key_str();
  grpc_flush_cached_google_default_credentials();
  set_gce_tenancy_checker_for_testing(test_gce_tenancy_checker);
  g_test_gce_tenancy_checker_called = false;
  g_test_is_on_gce = true;
  set_google_default_creds_env_var_with_file_contents(
      "json_key_google_default_creds", json_key);
  gpr_free(json_key);
  creds = reinterpret_cast<grpc_composite_channel_credentials*>(
      grpc_google_default_credentials_create(nullptr));
  auto* default_creds =
      reinterpret_cast<const grpc_google_default_channel_credentials*>(
          creds->inner_creds());
  GPR_ASSERT(default_creds->ssl_creds() != nullptr);
  auto* jwt =
      reinterpret_cast<const grpc_service_account_jwt_access_credentials*>(
          creds->call_creds());
  GPR_ASSERT(
      strcmp(jwt->key().client_id,
             "777-abaslkan11hlb6nmim3bpspl31ud.apps.googleusercontent.com") ==
      0);
  GPR_ASSERT(g_test_gce_tenancy_checker_called == false);
  creds->Unref();
  gpr_setenv(GRPC_GOOGLE_CREDENTIALS_ENV_VAR, ""); /* Reset. */
}

static void test_google_default_creds_refresh_token(void) {
  grpc_core::ExecCtx exec_ctx;
  grpc_composite_channel_credentials* creds;
  grpc_flush_cached_google_default_credentials();
  set_google_default_creds_env_var_with_file_contents(
      "refresh_token_google_default_creds", test_refresh_token_str);
  creds = reinterpret_cast<grpc_composite_channel_credentials*>(
      grpc_google_default_credentials_create(nullptr));
  auto* default_creds =
      reinterpret_cast<const grpc_google_default_channel_credentials*>(
          creds->inner_creds());
  GPR_ASSERT(default_creds->ssl_creds() != nullptr);
  auto* refresh =
      reinterpret_cast<const grpc_google_refresh_token_credentials*>(
          creds->call_creds());
  GPR_ASSERT(strcmp(refresh->refresh_token().client_id,
                    "32555999999.apps.googleusercontent.com") == 0);
  creds->Unref();
  gpr_setenv(GRPC_GOOGLE_CREDENTIALS_ENV_VAR, ""); /* Reset. */
}

static void test_google_default_creds_external_account_credentials(void) {
  grpc_core::ExecCtx exec_ctx;
  grpc_composite_channel_credentials* creds;
  grpc_flush_cached_google_default_credentials();
  set_google_default_creds_env_var_with_file_contents(
      "google_default_creds_external_account_credentials",
      test_external_account_credentials_str);
  creds = reinterpret_cast<grpc_composite_channel_credentials*>(
      grpc_google_default_credentials_create(nullptr));
  auto* default_creds =
      reinterpret_cast<const grpc_google_default_channel_credentials*>(
          creds->inner_creds());
  GPR_ASSERT(default_creds->ssl_creds() != nullptr);
  auto* external =
      reinterpret_cast<const grpc_core::ExternalAccountCredentials*>(
          creds->call_creds());
  GPR_ASSERT(external != nullptr);
  creds->Unref();
  gpr_setenv(GRPC_GOOGLE_CREDENTIALS_ENV_VAR, ""); /* Reset. */
}

static void
test_google_default_creds_external_account_credentials_multi_pattern_sts(void) {
  grpc_core::ExecCtx exec_ctx;
  grpc_composite_channel_credentials* creds;
  grpc_flush_cached_google_default_credentials();
  set_google_default_creds_env_var_with_file_contents(
      "google_default_creds_external_account_credentials",
      test_external_account_credentials_multi_pattern_sts_str);
  creds = reinterpret_cast<grpc_composite_channel_credentials*>(
      grpc_google_default_credentials_create(nullptr));
  auto* default_creds =
      reinterpret_cast<const grpc_google_default_channel_credentials*>(
          creds->inner_creds());
  GPR_ASSERT(default_creds->ssl_creds() != nullptr);
  auto* external =
      reinterpret_cast<const grpc_core::ExternalAccountCredentials*>(
          creds->call_creds());
  GPR_ASSERT(external != nullptr);
  creds->Unref();
  gpr_setenv(GRPC_GOOGLE_CREDENTIALS_ENV_VAR, ""); /* Reset. */
}

static void
test_google_default_creds_external_account_credentials_multi_pattern_iam(void) {
  grpc_core::ExecCtx exec_ctx;
  grpc_composite_channel_credentials* creds;
  grpc_flush_cached_google_default_credentials();
  set_google_default_creds_env_var_with_file_contents(
      "google_default_creds_external_account_credentials",
      test_external_account_credentials_multi_pattern_iam_str);
  creds = reinterpret_cast<grpc_composite_channel_credentials*>(
      grpc_google_default_credentials_create(nullptr));
  auto* default_creds =
      reinterpret_cast<const grpc_google_default_channel_credentials*>(
          creds->inner_creds());
  GPR_ASSERT(default_creds->ssl_creds() != nullptr);
  auto* external =
      reinterpret_cast<const grpc_core::ExternalAccountCredentials*>(
          creds->call_creds());
  GPR_ASSERT(external != nullptr);
  creds->Unref();
  gpr_setenv(GRPC_GOOGLE_CREDENTIALS_ENV_VAR, ""); /* Reset. */
}

static int default_creds_metadata_server_detection_httpcli_get_success_override(
    const grpc_httpcli_request* request, grpc_millis /*deadline*/,
    grpc_closure* on_done, grpc_httpcli_response* response) {
  *response = http_response(200, "");
  grpc_http_header* headers =
      static_cast<grpc_http_header*>(gpr_malloc(sizeof(*headers) * 1));
  headers[0].key = gpr_strdup("Metadata-Flavor");
  headers[0].value = gpr_strdup("Google");
  response->hdr_count = 1;
  response->hdrs = headers;
  GPR_ASSERT(strcmp(request->http.path, "/") == 0);
  GPR_ASSERT(strcmp(request->host, "metadata.google.internal.") == 0);
  grpc_core::ExecCtx::Run(DEBUG_LOCATION, on_done, GRPC_ERROR_NONE);
  return 1;
}

static std::string null_well_known_creds_path_getter(void) { return ""; }

static void test_google_default_creds_gce(void) {
  grpc_core::ExecCtx exec_ctx;
  std::map<std::string, std::string> emd = {
      {"authorization", "Bearer ya29.AHES6ZRN3-HlhAPya30GnW_bHSb_"}};
  RequestMetadataState* state =
      RequestMetadataState::NewInstance(GRPC_ERROR_NONE, emd);
  grpc_auth_metadata_context auth_md_ctx = {test_service_url, test_method,
                                            nullptr, nullptr};
  grpc_flush_cached_google_default_credentials();
  gpr_setenv(GRPC_GOOGLE_CREDENTIALS_ENV_VAR, ""); /* Reset. */
  grpc_override_well_known_credentials_path_getter(
      null_well_known_creds_path_getter);
  set_gce_tenancy_checker_for_testing(test_gce_tenancy_checker);
  g_test_gce_tenancy_checker_called = false;
  g_test_is_on_gce = true;

  /* Simulate a successful detection of GCE. */
  grpc_composite_channel_credentials* creds =
      reinterpret_cast<grpc_composite_channel_credentials*>(
          grpc_google_default_credentials_create(nullptr));

  /* Verify that the default creds actually embeds a GCE creds. */
  GPR_ASSERT(creds != nullptr);
  GPR_ASSERT(creds->call_creds() != nullptr);
  grpc_httpcli_set_override(compute_engine_httpcli_get_success_override,
                            httpcli_post_should_not_be_called);
  state->RunRequestMetadataTest(creds->mutable_call_creds(), auth_md_ctx);
  grpc_core::ExecCtx::Get()->Flush();

  GPR_ASSERT(g_test_gce_tenancy_checker_called == true);

  /* Cleanup. */
  creds->Unref();
  grpc_httpcli_set_override(nullptr, nullptr);
  grpc_override_well_known_credentials_path_getter(nullptr);
}

static void test_google_default_creds_non_gce(void) {
  grpc_core::ExecCtx exec_ctx;
  std::map<std::string, std::string> emd = {
      {"authorization", "Bearer ya29.AHES6ZRN3-HlhAPya30GnW_bHSb_"}};
  RequestMetadataState* state =
      RequestMetadataState::NewInstance(GRPC_ERROR_NONE, emd);
  grpc_auth_metadata_context auth_md_ctx = {test_service_url, test_method,
                                            nullptr, nullptr};
  grpc_flush_cached_google_default_credentials();
  gpr_setenv(GRPC_GOOGLE_CREDENTIALS_ENV_VAR, ""); /* Reset. */
  grpc_override_well_known_credentials_path_getter(
      null_well_known_creds_path_getter);
  set_gce_tenancy_checker_for_testing(test_gce_tenancy_checker);
  g_test_gce_tenancy_checker_called = false;
  g_test_is_on_gce = false;
  /* Simulate a successful detection of metadata server. */
  grpc_httpcli_set_override(
      default_creds_metadata_server_detection_httpcli_get_success_override,
      httpcli_post_should_not_be_called);
  grpc_composite_channel_credentials* creds =
      reinterpret_cast<grpc_composite_channel_credentials*>(
          grpc_google_default_credentials_create(nullptr));
  /* Verify that the default creds actually embeds a GCE creds. */
  GPR_ASSERT(creds != nullptr);
  GPR_ASSERT(creds->call_creds() != nullptr);
  grpc_httpcli_set_override(compute_engine_httpcli_get_success_override,
                            httpcli_post_should_not_be_called);
  state->RunRequestMetadataTest(creds->mutable_call_creds(), auth_md_ctx);
  grpc_core::ExecCtx::Get()->Flush();
  GPR_ASSERT(g_test_gce_tenancy_checker_called == true);
  /* Cleanup. */
  creds->Unref();
  grpc_httpcli_set_override(nullptr, nullptr);
  grpc_override_well_known_credentials_path_getter(nullptr);
}

static int default_creds_gce_detection_httpcli_get_failure_override(
    const grpc_httpcli_request* request, grpc_millis /*deadline*/,
    grpc_closure* on_done, grpc_httpcli_response* response) {
  /* No magic header. */
  GPR_ASSERT(strcmp(request->http.path, "/") == 0);
  GPR_ASSERT(strcmp(request->host, "metadata.google.internal.") == 0);
  *response = http_response(200, "");
  grpc_core::ExecCtx::Run(DEBUG_LOCATION, on_done, GRPC_ERROR_NONE);
  return 1;
}

static void test_no_google_default_creds(void) {
  grpc_flush_cached_google_default_credentials();
  gpr_setenv(GRPC_GOOGLE_CREDENTIALS_ENV_VAR, ""); /* Reset. */
  grpc_override_well_known_credentials_path_getter(
      null_well_known_creds_path_getter);
  set_gce_tenancy_checker_for_testing(test_gce_tenancy_checker);
  g_test_gce_tenancy_checker_called = false;
  g_test_is_on_gce = false;
  grpc_httpcli_set_override(
      default_creds_gce_detection_httpcli_get_failure_override,
      httpcli_post_should_not_be_called);
  /* Simulate a successful detection of GCE. */
  GPR_ASSERT(grpc_google_default_credentials_create(nullptr) == nullptr);
  /* Try a second one. GCE detection should occur again. */
  g_test_gce_tenancy_checker_called = false;
  GPR_ASSERT(grpc_google_default_credentials_create(nullptr) == nullptr);
  GPR_ASSERT(g_test_gce_tenancy_checker_called == true);
  /* Cleanup. */
  grpc_override_well_known_credentials_path_getter(nullptr);
  grpc_httpcli_set_override(nullptr, nullptr);
}

static void test_google_default_creds_call_creds_specified(void) {
  std::map<std::string, std::string> emd = {
      {"authorization", "Bearer ya29.AHES6ZRN3-HlhAPya30GnW_bHSb_"}};
  RequestMetadataState* state =
      RequestMetadataState::NewInstance(GRPC_ERROR_NONE, emd);
  grpc_auth_metadata_context auth_md_ctx = {test_service_url, test_method,
                                            nullptr, nullptr};
  grpc_core::ExecCtx exec_ctx;
  grpc_flush_cached_google_default_credentials();
  grpc_call_credentials* call_creds =
      grpc_google_compute_engine_credentials_create(nullptr);
  set_gce_tenancy_checker_for_testing(test_gce_tenancy_checker);
  g_test_gce_tenancy_checker_called = false;
  g_test_is_on_gce = true;
  grpc_httpcli_set_override(
      default_creds_metadata_server_detection_httpcli_get_success_override,
      httpcli_post_should_not_be_called);
  grpc_composite_channel_credentials* channel_creds =
      reinterpret_cast<grpc_composite_channel_credentials*>(
          grpc_google_default_credentials_create(call_creds));
  GPR_ASSERT(g_test_gce_tenancy_checker_called == false);
  GPR_ASSERT(channel_creds != nullptr);
  GPR_ASSERT(channel_creds->call_creds() != nullptr);
  grpc_httpcli_set_override(compute_engine_httpcli_get_success_override,
                            httpcli_post_should_not_be_called);
  state->RunRequestMetadataTest(channel_creds->mutable_call_creds(),
                                auth_md_ctx);

  grpc_core::ExecCtx::Get()->Flush();
  channel_creds->Unref();
  grpc_httpcli_set_override(nullptr, nullptr);
}

struct fake_call_creds : public grpc_call_credentials {
 public:
<<<<<<< HEAD
  explicit fake_call_creds() : grpc_call_credentials("fake") {}

  ~fake_call_creds() override = default;
=======
  fake_call_creds() : grpc_call_credentials("fake") {}
>>>>>>> ebec8b66

  bool get_request_metadata(grpc_polling_entity* /*pollent*/,
                            grpc_auth_metadata_context /*context*/,
                            grpc_core::CredentialsMetadataArray* md_array,
                            grpc_closure* /*on_request_metadata*/,
                            grpc_error_handle* /*error*/) override {
    md_array->emplace_back(grpc_core::Slice::FromStaticString("foo"),
                           grpc_core::Slice::FromStaticString("oof"));
    return true;
  }

  void cancel_get_request_metadata(
      grpc_core::CredentialsMetadataArray* /*md_array*/,
      grpc_error_handle /*error*/) override {}
};

static void test_google_default_creds_not_default(void) {
  std::map<std::string, std::string> emd = {{"foo", "oof"}};
  RequestMetadataState* state =
      RequestMetadataState::NewInstance(GRPC_ERROR_NONE, emd);
  grpc_auth_metadata_context auth_md_ctx = {test_service_url, test_method,
                                            nullptr, nullptr};
  grpc_core::ExecCtx exec_ctx;
  grpc_flush_cached_google_default_credentials();
  grpc_core::RefCountedPtr<grpc_call_credentials> call_creds =
      grpc_core::MakeRefCounted<fake_call_creds>();
  set_gce_tenancy_checker_for_testing(test_gce_tenancy_checker);
  g_test_gce_tenancy_checker_called = false;
  g_test_is_on_gce = true;
  grpc_httpcli_set_override(
      default_creds_metadata_server_detection_httpcli_get_success_override,
      httpcli_post_should_not_be_called);
  grpc_composite_channel_credentials* channel_creds =
      reinterpret_cast<grpc_composite_channel_credentials*>(
          grpc_google_default_credentials_create(call_creds.release()));
  GPR_ASSERT(g_test_gce_tenancy_checker_called == false);
  GPR_ASSERT(channel_creds != nullptr);
  GPR_ASSERT(channel_creds->call_creds() != nullptr);
  state->RunRequestMetadataTest(channel_creds->mutable_call_creds(),
                                auth_md_ctx);
  grpc_core::ExecCtx::Get()->Flush();
  channel_creds->Unref();
  grpc_httpcli_set_override(nullptr, nullptr);
}

typedef enum {
  PLUGIN_INITIAL_STATE,
  PLUGIN_GET_METADATA_CALLED_STATE,
  PLUGIN_DESTROY_CALLED_STATE
} plugin_state;

static const std::map<std::string, std::string> plugin_md = {{"foo", "bar"},
                                                             {"hi", "there"}};

static int plugin_get_metadata_success(
    void* state, grpc_auth_metadata_context context,
    grpc_credentials_plugin_metadata_cb /*cb*/, void* /*user_data*/,
    grpc_metadata creds_md[GRPC_METADATA_CREDENTIALS_PLUGIN_SYNC_MAX],
    size_t* num_creds_md, grpc_status_code* /*status*/,
    const char** /*error_details*/) {
  GPR_ASSERT(strcmp(context.service_url, test_service_url) == 0);
  GPR_ASSERT(strcmp(context.method_name, test_method) == 0);
  GPR_ASSERT(context.channel_auth_context == nullptr);
  GPR_ASSERT(context.reserved == nullptr);
  GPR_ASSERT(plugin_md.size() < GRPC_METADATA_CREDENTIALS_PLUGIN_SYNC_MAX);
  plugin_state* s = static_cast<plugin_state*>(state);
  *s = PLUGIN_GET_METADATA_CALLED_STATE;
  size_t i = 0;
  for (auto const& md : plugin_md) {
    memset(&creds_md[i], 0, sizeof(grpc_metadata));
    creds_md[i].key = grpc_slice_from_copied_string(md.first.c_str());
    creds_md[i].value = grpc_slice_from_copied_string(md.second.c_str());
    i += 1;
  }
  *num_creds_md = plugin_md.size();
  return true;  // Synchronous return.
}

static const char* plugin_error_details = "Could not get metadata for plugin.";

static int plugin_get_metadata_failure(
    void* state, grpc_auth_metadata_context context,
    grpc_credentials_plugin_metadata_cb /*cb*/, void* /*user_data*/,
    grpc_metadata /*creds_md*/[GRPC_METADATA_CREDENTIALS_PLUGIN_SYNC_MAX],
    size_t* /*num_creds_md*/, grpc_status_code* status,
    const char** error_details) {
  GPR_ASSERT(strcmp(context.service_url, test_service_url) == 0);
  GPR_ASSERT(strcmp(context.method_name, test_method) == 0);
  GPR_ASSERT(context.channel_auth_context == nullptr);
  GPR_ASSERT(context.reserved == nullptr);
  plugin_state* s = static_cast<plugin_state*>(state);
  *s = PLUGIN_GET_METADATA_CALLED_STATE;
  *status = GRPC_STATUS_UNAUTHENTICATED;
  *error_details = gpr_strdup(plugin_error_details);
  return true;  // Synchronous return.
}

static void plugin_destroy(void* state) {
  plugin_state* s = static_cast<plugin_state*>(state);
  *s = PLUGIN_DESTROY_CALLED_STATE;
}

static char* plugin_debug_string(void* state) {
  plugin_state* s = static_cast<plugin_state*>(state);
  char* ret = nullptr;
  switch (*s) {
    case PLUGIN_INITIAL_STATE:
      gpr_asprintf(&ret, "TestPluginCredentials{state:INITIAL}");
      break;
    case PLUGIN_GET_METADATA_CALLED_STATE:
      gpr_asprintf(&ret, "TestPluginCredentials{state:GET_METADATA_CALLED}");
      break;
    case PLUGIN_DESTROY_CALLED_STATE:
      gpr_asprintf(&ret, "TestPluginCredentials{state:DESTROY}");
      break;
    default:
      gpr_asprintf(&ret, "TestPluginCredentials{state:UNKNOWN}");
      break;
  }
  return ret;
}

static void test_metadata_plugin_success(void) {
  const char expected_creds_debug_string[] =
      "TestPluginCredentials{state:GET_METADATA_CALLED}";
  plugin_state state = PLUGIN_INITIAL_STATE;
  grpc_metadata_credentials_plugin plugin;
  grpc_core::ExecCtx exec_ctx;
  grpc_auth_metadata_context auth_md_ctx = {test_service_url, test_method,
                                            nullptr, nullptr};
  RequestMetadataState* md_state =
      RequestMetadataState::NewInstance(GRPC_ERROR_NONE, plugin_md);

  plugin.state = &state;
  plugin.get_metadata = plugin_get_metadata_success;
  plugin.destroy = plugin_destroy;
  plugin.debug_string = plugin_debug_string;

  grpc_call_credentials* creds = grpc_metadata_credentials_create_from_plugin(
      plugin, GRPC_PRIVACY_AND_INTEGRITY, nullptr);
  /* Check security level. */
  GPR_ASSERT(creds->min_security_level() == GRPC_PRIVACY_AND_INTEGRITY);
  GPR_ASSERT(state == PLUGIN_INITIAL_STATE);
  md_state->RunRequestMetadataTest(creds, auth_md_ctx);
  GPR_ASSERT(state == PLUGIN_GET_METADATA_CALLED_STATE);
  GPR_ASSERT(
      strcmp(creds->debug_string().c_str(), expected_creds_debug_string) == 0);
  creds->Unref();

  GPR_ASSERT(state == PLUGIN_DESTROY_CALLED_STATE);
}

static void test_metadata_plugin_failure(void) {
  const char expected_creds_debug_string[] =
      "TestPluginCredentials{state:GET_METADATA_CALLED}";

  plugin_state state = PLUGIN_INITIAL_STATE;
  grpc_metadata_credentials_plugin plugin;
  grpc_core::ExecCtx exec_ctx;
  grpc_auth_metadata_context auth_md_ctx = {test_service_url, test_method,
                                            nullptr, nullptr};
  RequestMetadataState* md_state = RequestMetadataState::NewInstance(
      GRPC_ERROR_CREATE_FROM_CPP_STRING(
          absl::StrCat("Getting metadata from plugin failed with error: ",
                       plugin_error_details)),
      {});

  plugin.state = &state;
  plugin.get_metadata = plugin_get_metadata_failure;
  plugin.destroy = plugin_destroy;
  plugin.debug_string = plugin_debug_string;

  grpc_call_credentials* creds = grpc_metadata_credentials_create_from_plugin(
      plugin, GRPC_PRIVACY_AND_INTEGRITY, nullptr);
  GPR_ASSERT(state == PLUGIN_INITIAL_STATE);
  md_state->RunRequestMetadataTest(creds, auth_md_ctx);
  GPR_ASSERT(state == PLUGIN_GET_METADATA_CALLED_STATE);
  GPR_ASSERT(
      strcmp(creds->debug_string().c_str(), expected_creds_debug_string) == 0);
  creds->Unref();

  GPR_ASSERT(state == PLUGIN_DESTROY_CALLED_STATE);
}

static void test_get_well_known_google_credentials_file_path(void) {
  char* home = gpr_getenv("HOME");
  bool restore_home_env = false;
#if defined(GRPC_BAZEL_BUILD) && \
    (defined(GPR_POSIX_ENV) || defined(GPR_LINUX_ENV))
  // when running under bazel locally, the HOME variable is not set
  // so we set it to some fake value
  restore_home_env = true;
  gpr_setenv("HOME", "/fake/home/for/bazel");
#endif /* defined(GRPC_BAZEL_BUILD) && (defined(GPR_POSIX_ENV) || \
          defined(GPR_LINUX_ENV)) */
  std::string path = grpc_get_well_known_google_credentials_file_path();
  GPR_ASSERT(!path.empty());
#if defined(GPR_POSIX_ENV) || defined(GPR_LINUX_ENV)
  restore_home_env = true;
  gpr_unsetenv("HOME");
  path = grpc_get_well_known_google_credentials_file_path();
  GPR_ASSERT(path.empty());
#endif /* GPR_POSIX_ENV || GPR_LINUX_ENV */
  if (restore_home_env) {
    if (home) {
      gpr_setenv("HOME", home);
    } else {
      gpr_unsetenv("HOME");
    }
  }
  gpr_free(home);
}

static void test_channel_creds_duplicate_without_call_creds(void) {
  const char expected_creds_debug_string[] =
      "AccessTokenCredentials{Token:present}";
  grpc_core::ExecCtx exec_ctx;

  grpc_channel_credentials* channel_creds =
      grpc_fake_transport_security_credentials_create();

  grpc_core::RefCountedPtr<grpc_channel_credentials> dup =
      channel_creds->duplicate_without_call_credentials();
  GPR_ASSERT(dup == channel_creds);
  dup.reset();

  grpc_call_credentials* call_creds =
      grpc_access_token_credentials_create("blah", nullptr);
  grpc_channel_credentials* composite_creds =
      grpc_composite_channel_credentials_create(channel_creds, call_creds,
                                                nullptr);
  GPR_ASSERT(strcmp(call_creds->debug_string().c_str(),
                    expected_creds_debug_string) == 0);

  call_creds->Unref();
  dup = composite_creds->duplicate_without_call_credentials();
  GPR_ASSERT(dup == channel_creds);
  dup.reset();

  channel_creds->Unref();
  composite_creds->Unref();
}

typedef struct {
  const char* url_scheme;
  const char* call_host;
  const char* call_method;
  const char* desired_service_url;
  const char* desired_method_name;
} auth_metadata_context_test_case;

static void test_auth_metadata_context(void) {
  auth_metadata_context_test_case test_cases[] = {
      // No service nor method.
      {"https", "www.foo.com", "", "https://www.foo.com", ""},
      // No method.
      {"https", "www.foo.com", "/Service", "https://www.foo.com/Service", ""},
      // Empty service and method.
      {"https", "www.foo.com", "//", "https://www.foo.com/", ""},
      // Empty method.
      {"https", "www.foo.com", "/Service/", "https://www.foo.com/Service", ""},
      // Malformed url.
      {"https", "www.foo.com:", "/Service/", "https://www.foo.com:/Service",
       ""},
      // https, default explicit port.
      {"https", "www.foo.com:443", "/Service/FooMethod",
       "https://www.foo.com/Service", "FooMethod"},
      // https, default implicit port.
      {"https", "www.foo.com", "/Service/FooMethod",
       "https://www.foo.com/Service", "FooMethod"},
      // https with ipv6 literal, default explicit port.
      {"https", "[1080:0:0:0:8:800:200C:417A]:443", "/Service/FooMethod",
       "https://[1080:0:0:0:8:800:200C:417A]/Service", "FooMethod"},
      // https with ipv6 literal, default implicit port.
      {"https", "[1080:0:0:0:8:800:200C:443]", "/Service/FooMethod",
       "https://[1080:0:0:0:8:800:200C:443]/Service", "FooMethod"},
      // https, custom port.
      {"https", "www.foo.com:8888", "/Service/FooMethod",
       "https://www.foo.com:8888/Service", "FooMethod"},
      // https with ipv6 literal, custom port.
      {"https", "[1080:0:0:0:8:800:200C:417A]:8888", "/Service/FooMethod",
       "https://[1080:0:0:0:8:800:200C:417A]:8888/Service", "FooMethod"},
      // custom url scheme, https default port.
      {"blah", "www.foo.com:443", "/Service/FooMethod",
       "blah://www.foo.com:443/Service", "FooMethod"}};
  for (uint32_t i = 0; i < GPR_ARRAY_SIZE(test_cases); i++) {
    const char* url_scheme = test_cases[i].url_scheme;
    grpc_slice call_host =
        grpc_slice_from_copied_string(test_cases[i].call_host);
    grpc_slice call_method =
        grpc_slice_from_copied_string(test_cases[i].call_method);
    grpc_auth_metadata_context auth_md_context;
    memset(&auth_md_context, 0, sizeof(auth_md_context));
    grpc_auth_metadata_context_build(url_scheme, call_host, call_method,
                                     nullptr, &auth_md_context);
    if (strcmp(auth_md_context.service_url,
               test_cases[i].desired_service_url) != 0) {
      gpr_log(GPR_ERROR, "Invalid service url, want: %s, got %s.",
              test_cases[i].desired_service_url, auth_md_context.service_url);
      GPR_ASSERT(false);
    }
    if (strcmp(auth_md_context.method_name,
               test_cases[i].desired_method_name) != 0) {
      gpr_log(GPR_ERROR, "Invalid method name, want: %s, got %s.",
              test_cases[i].desired_method_name, auth_md_context.method_name);
      GPR_ASSERT(false);
    }
    GPR_ASSERT(auth_md_context.channel_auth_context == nullptr);
    grpc_slice_unref(call_host);
    grpc_slice_unref(call_method);
    grpc_auth_metadata_context_reset(&auth_md_context);
  }
}

static void validate_external_account_creds_token_exchage_request(
    const grpc_httpcli_request* request, const char* body, size_t body_size,
    bool /*expect_actor_token*/) {
  // Check that the body is constructed properly.
  GPR_ASSERT(body != nullptr);
  GPR_ASSERT(body_size != 0);
  GPR_ASSERT(request->handshaker == &grpc_httpcli_ssl);
  std::string get_url_equivalent =
      absl::StrFormat("%s?%s", "https://foo.com:5555/token", body);
  absl::StatusOr<grpc_core::URI> uri =
      grpc_core::URI::Parse(get_url_equivalent);
  if (!uri.ok()) {
    gpr_log(GPR_ERROR, "%s", uri.status().ToString().c_str());
    GPR_ASSERT(uri.ok());
  }
  assert_query_parameters(*uri, "audience", "audience");
  assert_query_parameters(*uri, "grant_type",
                          "urn:ietf:params:oauth:grant-type:token-exchange");
  assert_query_parameters(*uri, "requested_token_type",
                          "urn:ietf:params:oauth:token-type:access_token");
  assert_query_parameters(*uri, "subject_token", "test_subject_token");
  assert_query_parameters(*uri, "subject_token_type", "subject_token_type");
  assert_query_parameters(*uri, "scope",
                          "https://www.googleapis.com/auth/cloud-platform");

  // Check the rest of the request.
  GPR_ASSERT(strcmp(request->host, "foo.com:5555") == 0);
  GPR_ASSERT(strcmp(request->http.path, "/token") == 0);
  GPR_ASSERT(request->http.hdr_count == 2);
  GPR_ASSERT(strcmp(request->http.hdrs[0].key, "Content-Type") == 0);
  GPR_ASSERT(strcmp(request->http.hdrs[0].value,
                    "application/x-www-form-urlencoded") == 0);
  GPR_ASSERT(strcmp(request->http.hdrs[1].key, "Authorization") == 0);
  GPR_ASSERT(strcmp(request->http.hdrs[1].value,
                    "Basic Y2xpZW50X2lkOmNsaWVudF9zZWNyZXQ=") == 0);
}

static void
validate_external_account_creds_token_exchage_request_with_url_encode(
    const grpc_httpcli_request* request, const char* body, size_t body_size,
    bool /*expect_actor_token*/) {
  // Check that the body is constructed properly.
  GPR_ASSERT(body != nullptr);
  GPR_ASSERT(body_size != 0);
  GPR_ASSERT(request->handshaker == &grpc_httpcli_ssl);
  GPR_ASSERT(
      strcmp(
          std::string(body, body_size).c_str(),
          "audience=audience_!%40%23%24&grant_type=urn%3Aietf%3Aparams%3Aoauth%"
          "3Agrant-type%3Atoken-exchange&requested_token_type=urn%3Aietf%"
          "3Aparams%3Aoauth%3Atoken-type%3Aaccess_token&subject_token_type="
          "subject_token_type_!%40%23%24&subject_token=test_subject_token&"
          "scope=https%3A%2F%2Fwww.googleapis.com%2Fauth%2Fcloud-platform&"
          "options=%7B%7D") == 0);

  // Check the rest of the request.
  GPR_ASSERT(strcmp(request->host, "foo.com:5555") == 0);
  GPR_ASSERT(strcmp(request->http.path, "/token_url_encode") == 0);
  GPR_ASSERT(request->http.hdr_count == 2);
  GPR_ASSERT(strcmp(request->http.hdrs[0].key, "Content-Type") == 0);
  GPR_ASSERT(strcmp(request->http.hdrs[0].value,
                    "application/x-www-form-urlencoded") == 0);
  GPR_ASSERT(strcmp(request->http.hdrs[1].key, "Authorization") == 0);
  GPR_ASSERT(strcmp(request->http.hdrs[1].value,
                    "Basic Y2xpZW50X2lkOmNsaWVudF9zZWNyZXQ=") == 0);
}

static void
validate_external_account_creds_service_account_impersonation_request(
    const grpc_httpcli_request* request, const char* body, size_t body_size,
    bool /*expect_actor_token*/) {
  // Check that the body is constructed properly.
  GPR_ASSERT(body != nullptr);
  GPR_ASSERT(body_size != 0);
  GPR_ASSERT(request->handshaker == &grpc_httpcli_ssl);
  GPR_ASSERT(strcmp(body, "scope=scope_1 scope_2") == 0);
  // Check the rest of the request.
  GPR_ASSERT(strcmp(request->host, "foo.com:5555") == 0);
  GPR_ASSERT(strcmp(request->http.path, "/service_account_impersonation") == 0);
  GPR_ASSERT(request->http.hdr_count == 2);
  GPR_ASSERT(strcmp(request->http.hdrs[0].key, "Content-Type") == 0);
  GPR_ASSERT(strcmp(request->http.hdrs[0].value,
                    "application/x-www-form-urlencoded") == 0);
  GPR_ASSERT(strcmp(request->http.hdrs[1].key, "Authorization") == 0);
  GPR_ASSERT(strcmp(request->http.hdrs[1].value,
                    "Bearer token_exchange_access_token") == 0);
}

static int external_account_creds_httpcli_post_success(
    const grpc_httpcli_request* request, const char* body, size_t body_size,
    grpc_millis /*deadline*/, grpc_closure* on_done,
    grpc_httpcli_response* response) {
  if (strcmp(request->http.path, "/token") == 0) {
    validate_external_account_creds_token_exchage_request(request, body,
                                                          body_size, true);
    *response = http_response(
        200, valid_external_account_creds_token_exchange_response);
  } else if (strcmp(request->http.path, "/service_account_impersonation") ==
             0) {
    validate_external_account_creds_service_account_impersonation_request(
        request, body, body_size, true);
    *response = http_response(
        200,
        valid_external_account_creds_service_account_impersonation_response);
  } else if (strcmp(request->http.path, "/token_url_encode") == 0) {
    validate_external_account_creds_token_exchage_request_with_url_encode(
        request, body, body_size, true);
    *response = http_response(
        200, valid_external_account_creds_token_exchange_response);
  }
  grpc_core::ExecCtx::Run(DEBUG_LOCATION, on_done, GRPC_ERROR_NONE);
  return 1;
}

static int
external_account_creds_httpcli_post_failure_token_exchange_response_missing_access_token(
    const grpc_httpcli_request* request, const char* /*body*/,
    size_t /*body_size*/, grpc_millis /*deadline*/, grpc_closure* on_done,
    grpc_httpcli_response* response) {
  if (strcmp(request->http.path, "/token") == 0) {
    *response = http_response(200,
                              "{\"not_access_token\":\"not_access_token\","
                              "\"expires_in\":3599,"
                              " \"token_type\":\"Bearer\"}");
  } else if (strcmp(request->http.path, "/service_account_impersonation") ==
             0) {
    *response = http_response(
        200,
        valid_external_account_creds_service_account_impersonation_response);
  }
  grpc_core::ExecCtx::Run(DEBUG_LOCATION, on_done, GRPC_ERROR_NONE);
  return 1;
}

static int url_external_account_creds_httpcli_get_success(
    const grpc_httpcli_request* request, grpc_millis /*deadline*/,
    grpc_closure* on_done, grpc_httpcli_response* response) {
  if (strcmp(request->http.path, "/generate_subject_token_format_text") == 0) {
    *response = http_response(
        200,
        valid_url_external_account_creds_retrieve_subject_token_response_format_text);
  } else if (strcmp(request->http.path, "/path/to/url/creds?p1=v1&p2=v2") ==
             0) {
    *response = http_response(
        200,
        valid_url_external_account_creds_retrieve_subject_token_response_format_text);
  } else if (strcmp(request->http.path,
                    "/generate_subject_token_format_json") == 0) {
    *response = http_response(
        200,
        valid_url_external_account_creds_retrieve_subject_token_response_format_json);
  }
  grpc_core::ExecCtx::Run(DEBUG_LOCATION, on_done, GRPC_ERROR_NONE);
  return 1;
}

static void validate_aws_external_account_creds_token_exchage_request(
    const grpc_httpcli_request* request, const char* body, size_t body_size,
    bool /*expect_actor_token*/) {
  // Check that the body is constructed properly.
  GPR_ASSERT(body != nullptr);
  GPR_ASSERT(body_size != 0);
  // Check that the regional_cred_verification_url got constructed
  // with the correct AWS Region ("test_regionz" or "test_region").
  GPR_ASSERT(strstr(body, "regional_cred_verification_url_test_region"));
  GPR_ASSERT(request->handshaker == &grpc_httpcli_ssl);
  std::string get_url_equivalent =
      absl::StrFormat("%s?%s", "https://foo.com:5555/token", body);
  absl::StatusOr<grpc_core::URI> uri =
      grpc_core::URI::Parse(get_url_equivalent);
  GPR_ASSERT(uri.ok());
  assert_query_parameters(*uri, "audience", "audience");
  assert_query_parameters(*uri, "grant_type",
                          "urn:ietf:params:oauth:grant-type:token-exchange");
  assert_query_parameters(*uri, "requested_token_type",
                          "urn:ietf:params:oauth:token-type:access_token");
  assert_query_parameters(*uri, "subject_token_type", "subject_token_type");
  assert_query_parameters(*uri, "scope",
                          "https://www.googleapis.com/auth/cloud-platform");
  // Check the rest of the request.
  GPR_ASSERT(strcmp(request->host, "foo.com:5555") == 0);
  GPR_ASSERT(strcmp(request->http.path, "/token") == 0);
  GPR_ASSERT(request->http.hdr_count == 2);
  GPR_ASSERT(strcmp(request->http.hdrs[0].key, "Content-Type") == 0);
  GPR_ASSERT(strcmp(request->http.hdrs[0].value,
                    "application/x-www-form-urlencoded") == 0);
  GPR_ASSERT(strcmp(request->http.hdrs[1].key, "Authorization") == 0);
  GPR_ASSERT(strcmp(request->http.hdrs[1].value,
                    "Basic Y2xpZW50X2lkOmNsaWVudF9zZWNyZXQ=") == 0);
}

static int aws_external_account_creds_httpcli_get_success(
    const grpc_httpcli_request* request, grpc_millis /*deadline*/,
    grpc_closure* on_done, grpc_httpcli_response* response) {
  if (strcmp(request->http.path, "/region_url") == 0) {
    *response = http_response(200, "test_regionz");
  } else if (strcmp(request->http.path, "/url") == 0) {
    *response = http_response(200, "test_role_name");
  } else if (strcmp(request->http.path, "/url_no_role_name") == 0) {
    *response = http_response(200, "");
  } else if (strcmp(request->http.path, "/url/test_role_name") == 0) {
    *response = http_response(
        200, valid_aws_external_account_creds_retrieve_signing_keys_response);
  }
  grpc_core::ExecCtx::Run(DEBUG_LOCATION, on_done, GRPC_ERROR_NONE);
  return 1;
}

static int aws_external_account_creds_httpcli_post_success(
    const grpc_httpcli_request* request, const char* body, size_t body_size,
    grpc_millis /*deadline*/, grpc_closure* on_done,
    grpc_httpcli_response* response) {
  if (strcmp(request->http.path, "/token") == 0) {
    validate_aws_external_account_creds_token_exchage_request(request, body,
                                                              body_size, true);
    *response = http_response(
        200, valid_external_account_creds_token_exchange_response);
  }
  grpc_core::ExecCtx::Run(DEBUG_LOCATION, on_done, GRPC_ERROR_NONE);
  return 1;
}

// The subclass of ExternalAccountCredentials for testing.
// ExternalAccountCredentials is an abstract class so we can't directly test
// against it.
class TestExternalAccountCredentials final
    : public grpc_core::ExternalAccountCredentials {
 public:
  TestExternalAccountCredentials(Options options,
                                 std::vector<std::string> scopes)
      : ExternalAccountCredentials(std::move(options), std::move(scopes)) {}

 protected:
  void RetrieveSubjectToken(
      HTTPRequestContext* /*ctx*/, const Options& /*options*/,
      std::function<void(std::string, grpc_error_handle)> cb) override {
    cb("test_subject_token", GRPC_ERROR_NONE);
  }
};

static void test_external_account_creds_success(void) {
  std::map<std::string, std::string> emd = {
      {"authorization", "Bearer token_exchange_access_token"}};
  grpc_core::ExecCtx exec_ctx;
  grpc_auth_metadata_context auth_md_ctx = {test_service_url, test_method,
                                            nullptr, nullptr};
  grpc_core::Json credential_source("");
  TestExternalAccountCredentials::Options options = {
      "external_account",                 // type;
      "audience",                         // audience;
      "subject_token_type",               // subject_token_type;
      "",                                 // service_account_impersonation_url;
      "https://foo.com:5555/token",       // token_url;
      "https://foo.com:5555/token_info",  // token_info_url;
      credential_source,                  // credential_source;
      "quota_project_id",                 // quota_project_id;
      "client_id",                        // client_id;
      "client_secret",                    // client_secret;
      "",                                 // workforce_pool_user_project;
  };
  TestExternalAccountCredentials creds(options, {});
  /* Check security level. */
  GPR_ASSERT(creds.min_security_level() == GRPC_PRIVACY_AND_INTEGRITY);
  /* First request: http put should be called. */
  RequestMetadataState* state =
      RequestMetadataState::NewInstance(GRPC_ERROR_NONE, emd);
  grpc_httpcli_set_override(httpcli_get_should_not_be_called,
                            external_account_creds_httpcli_post_success);
  state->RunRequestMetadataTest(&creds, auth_md_ctx);
  grpc_core::ExecCtx::Get()->Flush();
  /* Second request: the cached token should be served directly. */
  state = RequestMetadataState::NewInstance(GRPC_ERROR_NONE, emd);
  grpc_httpcli_set_override(httpcli_get_should_not_be_called,
                            httpcli_post_should_not_be_called);
  state->RunRequestMetadataTest(&creds, auth_md_ctx);
  grpc_core::ExecCtx::Get()->Flush();
  grpc_httpcli_set_override(nullptr, nullptr);
}

static void test_external_account_creds_success_with_url_encode(void) {
  std::map<std::string, std::string> emd = {
      {"authorization", "Bearer token_exchange_access_token"}};
  grpc_core::ExecCtx exec_ctx;
  grpc_auth_metadata_context auth_md_ctx = {test_service_url, test_method,
                                            nullptr, nullptr};
  grpc_core::Json credential_source("");
  TestExternalAccountCredentials::Options options = {
      "external_account",         // type;
      "audience_!@#$",            // audience;
      "subject_token_type_!@#$",  // subject_token_type;
      "",                         // service_account_impersonation_url;
      "https://foo.com:5555/token_url_encode",  // token_url;
      "https://foo.com:5555/token_info",        // token_info_url;
      credential_source,                        // credential_source;
      "quota_project_id",                       // quota_project_id;
      "client_id",                              // client_id;
      "client_secret",                          // client_secret;
      "",                                       // workforce_pool_user_project;
  };
  TestExternalAccountCredentials creds(options, {});
  RequestMetadataState* state =
      RequestMetadataState::NewInstance(GRPC_ERROR_NONE, emd);
  grpc_httpcli_set_override(httpcli_get_should_not_be_called,
                            external_account_creds_httpcli_post_success);
  state->RunRequestMetadataTest(&creds, auth_md_ctx);
  grpc_core::ExecCtx::Get()->Flush();
  grpc_httpcli_set_override(nullptr, nullptr);
}

static void
test_external_account_creds_success_with_service_account_impersonation(void) {
  std::map<std::string, std::string> emd = {
      {"authorization", "Bearer service_account_impersonation_access_token"}};
  grpc_core::ExecCtx exec_ctx;
  grpc_auth_metadata_context auth_md_ctx = {test_service_url, test_method,
                                            nullptr, nullptr};
  grpc_core::Json credential_source("");
  TestExternalAccountCredentials::Options options = {
      "external_account",    // type;
      "audience",            // audience;
      "subject_token_type",  // subject_token_type;
      "https://foo.com:5555/service_account_impersonation",  // service_account_impersonation_url;
      "https://foo.com:5555/token",                          // token_url;
      "https://foo.com:5555/token_info",                     // token_info_url;
      credential_source,   // credential_source;
      "quota_project_id",  // quota_project_id;
      "client_id",         // client_id;
      "client_secret",     // client_secret;
      "",                  // workforce_pool_user_project;
  };
  TestExternalAccountCredentials creds(options, {"scope_1", "scope_2"});
  /* Check security level. */
  GPR_ASSERT(creds.min_security_level() == GRPC_PRIVACY_AND_INTEGRITY);
  /* First request: http put should be called. */
  RequestMetadataState* state =
      RequestMetadataState::NewInstance(GRPC_ERROR_NONE, emd);
  grpc_httpcli_set_override(httpcli_get_should_not_be_called,
                            external_account_creds_httpcli_post_success);
  state->RunRequestMetadataTest(&creds, auth_md_ctx);
  grpc_core::ExecCtx::Get()->Flush();
  grpc_httpcli_set_override(nullptr, nullptr);
}

static void test_external_account_creds_failure_invalid_token_url(void) {
  grpc_core::ExecCtx exec_ctx;
  grpc_auth_metadata_context auth_md_ctx = {test_service_url, test_method,
                                            nullptr, nullptr};
  grpc_core::Json credential_source("");
  TestExternalAccountCredentials::Options options = {
      "external_account",    // type;
      "audience",            // audience;
      "subject_token_type",  // subject_token_type;
      "https://foo.com:5555/service_account_impersonation",  // service_account_impersonation_url;
      "invalid_token_url",                                   // token_url;
      "https://foo.com:5555/token_info",                     // token_info_url;
      credential_source,   // credential_source;
      "quota_project_id",  // quota_project_id;
      "client_id",         // client_id;
      "client_secret",     // client_secret;
      "",                  // workforce_pool_user_project;
  };
  TestExternalAccountCredentials creds(options, {});
  grpc_httpcli_set_override(httpcli_get_should_not_be_called,
                            httpcli_post_should_not_be_called);
  grpc_error_handle error = GRPC_ERROR_CREATE_FROM_STATIC_STRING(
      "Invalid token url: invalid_token_url.");
  grpc_error_handle expected_error =
      GRPC_ERROR_CREATE_REFERENCING_FROM_STATIC_STRING(
          "Error occurred when fetching oauth2 token.", &error, 1);
  RequestMetadataState* state =
      RequestMetadataState::NewInstance(expected_error, {});
  state->RunRequestMetadataTest(&creds, auth_md_ctx);
  GRPC_ERROR_UNREF(error);
  grpc_core::ExecCtx::Get()->Flush();
  grpc_httpcli_set_override(nullptr, nullptr);
}

static void
test_external_account_creds_failure_invalid_service_account_impersonation_url(
    void) {
  grpc_core::ExecCtx exec_ctx;
  grpc_auth_metadata_context auth_md_ctx = {test_service_url, test_method,
                                            nullptr, nullptr};
  grpc_core::Json credential_source("");
  TestExternalAccountCredentials::Options options = {
      "external_account",                           // type;
      "audience",                                   // audience;
      "subject_token_type",                         // subject_token_type;
      "invalid_service_account_impersonation_url",  // service_account_impersonation_url;
      "https://foo.com:5555/token",                 // token_url;
      "https://foo.com:5555/token_info",            // token_info_url;
      credential_source,                            // credential_source;
      "quota_project_id",                           // quota_project_id;
      "client_id",                                  // client_id;
      "client_secret",                              // client_secret;
      "",  // workforce_pool_user_project;
  };
  TestExternalAccountCredentials creds(options, {});
  grpc_httpcli_set_override(httpcli_get_should_not_be_called,
                            external_account_creds_httpcli_post_success);
  grpc_error_handle error = GRPC_ERROR_CREATE_FROM_STATIC_STRING(
      "Invalid service account impersonation url: "
      "invalid_service_account_impersonation_url.");
  grpc_error_handle expected_error =
      GRPC_ERROR_CREATE_REFERENCING_FROM_STATIC_STRING(
          "Error occurred when fetching oauth2 token.", &error, 1);
  RequestMetadataState* state =
      RequestMetadataState::NewInstance(expected_error, {});
  state->RunRequestMetadataTest(&creds, auth_md_ctx);
  GRPC_ERROR_UNREF(error);
  grpc_core::ExecCtx::Get()->Flush();
  grpc_httpcli_set_override(nullptr, nullptr);
}

static void
test_external_account_creds_failure_token_exchange_response_missing_access_token(
    void) {
  grpc_core::ExecCtx exec_ctx;
  grpc_auth_metadata_context auth_md_ctx = {test_service_url, test_method,
                                            nullptr, nullptr};
  grpc_core::Json credential_source("");
  TestExternalAccountCredentials::Options options = {
      "external_account",    // type;
      "audience",            // audience;
      "subject_token_type",  // subject_token_type;
      "https://foo.com:5555/service_account_impersonation",  // service_account_impersonation_url;
      "https://foo.com:5555/token",                          // token_url;
      "https://foo.com:5555/token_info",                     // token_info_url;
      credential_source,   // credential_source;
      "quota_project_id",  // quota_project_id;
      "client_id",         // client_id;
      "client_secret",     // client_secret;
      "",                  // workforce_pool_user_project;
  };
  TestExternalAccountCredentials creds(options, {});
  grpc_httpcli_set_override(
      httpcli_get_should_not_be_called,
      external_account_creds_httpcli_post_failure_token_exchange_response_missing_access_token);
  grpc_error_handle error = GRPC_ERROR_CREATE_FROM_STATIC_STRING(
      "Missing or invalid access_token in "
      "{\"not_access_token\":\"not_access_token\",\"expires_in\":3599,\"token_"
      "type\":\"Bearer\"}.");
  grpc_error_handle expected_error =
      GRPC_ERROR_CREATE_REFERENCING_FROM_STATIC_STRING(
          "Error occurred when fetching oauth2 token.", &error, 1);
  RequestMetadataState* state =
      RequestMetadataState::NewInstance(expected_error, {});
  state->RunRequestMetadataTest(&creds, auth_md_ctx);
  GRPC_ERROR_UNREF(error);
  grpc_core::ExecCtx::Get()->Flush();
  grpc_httpcli_set_override(nullptr, nullptr);
}

static void test_url_external_account_creds_success_format_text(void) {
  std::map<std::string, std::string> emd = {
      {"authorization", "Bearer token_exchange_access_token"}};
  grpc_core::ExecCtx exec_ctx;
  grpc_auth_metadata_context auth_md_ctx = {test_service_url, test_method,
                                            nullptr, nullptr};
  grpc_error_handle error = GRPC_ERROR_NONE;
  grpc_core::Json credential_source = grpc_core::Json::Parse(
      valid_url_external_account_creds_options_credential_source_format_text,
      &error);
  GPR_ASSERT(error == GRPC_ERROR_NONE);
  grpc_core::ExternalAccountCredentials::Options options = {
      "external_account",                 // type;
      "audience",                         // audience;
      "subject_token_type",               // subject_token_type;
      "",                                 // service_account_impersonation_url;
      "https://foo.com:5555/token",       // token_url;
      "https://foo.com:5555/token_info",  // token_info_url;
      credential_source,                  // credential_source;
      "quota_project_id",                 // quota_project_id;
      "client_id",                        // client_id;
      "client_secret",                    // client_secret;
      "",                                 // workforce_pool_user_project;
  };
  auto creds =
      grpc_core::UrlExternalAccountCredentials::Create(options, {}, &error);
  GPR_ASSERT(creds != nullptr);
  GPR_ASSERT(error == GRPC_ERROR_NONE);
  GPR_ASSERT(creds->min_security_level() == GRPC_PRIVACY_AND_INTEGRITY);
  RequestMetadataState* state =
      RequestMetadataState::NewInstance(GRPC_ERROR_NONE, emd);
  grpc_httpcli_set_override(url_external_account_creds_httpcli_get_success,
                            external_account_creds_httpcli_post_success);
  state->RunRequestMetadataTest(creds.get(), auth_md_ctx);
  grpc_core::ExecCtx::Get()->Flush();
  grpc_httpcli_set_override(nullptr, nullptr);
}

static void
test_url_external_account_creds_success_with_qurey_params_format_text(void) {
  std::map<std::string, std::string> emd = {
      {"authorization", "Bearer token_exchange_access_token"}};
  grpc_core::ExecCtx exec_ctx;
  grpc_auth_metadata_context auth_md_ctx = {test_service_url, test_method,
                                            nullptr, nullptr};
  grpc_error_handle error = GRPC_ERROR_NONE;
  grpc_core::Json credential_source = grpc_core::Json::Parse(
      valid_url_external_account_creds_options_credential_source_with_qurey_params_format_text,
      &error);
  GPR_ASSERT(error == GRPC_ERROR_NONE);
  grpc_core::ExternalAccountCredentials::Options options = {
      "external_account",                 // type;
      "audience",                         // audience;
      "subject_token_type",               // subject_token_type;
      "",                                 // service_account_impersonation_url;
      "https://foo.com:5555/token",       // token_url;
      "https://foo.com:5555/token_info",  // token_info_url;
      credential_source,                  // credential_source;
      "quota_project_id",                 // quota_project_id;
      "client_id",                        // client_id;
      "client_secret",                    // client_secret;
      "",                                 // workforce_pool_user_project;
  };
  auto creds =
      grpc_core::UrlExternalAccountCredentials::Create(options, {}, &error);
  GPR_ASSERT(creds != nullptr);
  GPR_ASSERT(error == GRPC_ERROR_NONE);
  GPR_ASSERT(creds->min_security_level() == GRPC_PRIVACY_AND_INTEGRITY);
  RequestMetadataState* state =
      RequestMetadataState::NewInstance(GRPC_ERROR_NONE, emd);
  grpc_httpcli_set_override(url_external_account_creds_httpcli_get_success,
                            external_account_creds_httpcli_post_success);
  state->RunRequestMetadataTest(creds.get(), auth_md_ctx);
  grpc_core::ExecCtx::Get()->Flush();
  grpc_httpcli_set_override(nullptr, nullptr);
}

static void test_url_external_account_creds_success_format_json(void) {
  std::map<std::string, std::string> emd = {
      {"authorization", "Bearer token_exchange_access_token"}};
  grpc_core::ExecCtx exec_ctx;
  grpc_auth_metadata_context auth_md_ctx = {test_service_url, test_method,
                                            nullptr, nullptr};
  grpc_error_handle error = GRPC_ERROR_NONE;
  grpc_core::Json credential_source = grpc_core::Json::Parse(
      valid_url_external_account_creds_options_credential_source_format_json,
      &error);
  GPR_ASSERT(error == GRPC_ERROR_NONE);
  grpc_core::ExternalAccountCredentials::Options options = {
      "external_account",                 // type;
      "audience",                         // audience;
      "subject_token_type",               // subject_token_type;
      "",                                 // service_account_impersonation_url;
      "https://foo.com:5555/token",       // token_url;
      "https://foo.com:5555/token_info",  // token_info_url;
      credential_source,                  // credential_source;
      "quota_project_id",                 // quota_project_id;
      "client_id",                        // client_id;
      "client_secret",                    // client_secret;
      "",                                 // workforce_pool_user_project;
  };
  auto creds =
      grpc_core::UrlExternalAccountCredentials::Create(options, {}, &error);
  GPR_ASSERT(creds != nullptr);
  GPR_ASSERT(error == GRPC_ERROR_NONE);
  GPR_ASSERT(creds->min_security_level() == GRPC_PRIVACY_AND_INTEGRITY);
  RequestMetadataState* state =
      RequestMetadataState::NewInstance(GRPC_ERROR_NONE, emd);
  grpc_httpcli_set_override(url_external_account_creds_httpcli_get_success,
                            external_account_creds_httpcli_post_success);
  state->RunRequestMetadataTest(creds.get(), auth_md_ctx);
  grpc_core::ExecCtx::Get()->Flush();
  grpc_httpcli_set_override(nullptr, nullptr);
}

static void
test_url_external_account_creds_failure_invalid_credential_source_url(void) {
  grpc_error_handle error = GRPC_ERROR_NONE;
  grpc_core::Json credential_source = grpc_core::Json::Parse(
      invalid_url_external_account_creds_options_credential_source, &error);
  GPR_ASSERT(error == GRPC_ERROR_NONE);
  grpc_core::ExternalAccountCredentials::Options options = {
      "external_account",                 // type;
      "audience",                         // audience;
      "subject_token_type",               // subject_token_type;
      "",                                 // service_account_impersonation_url;
      "https://foo.com:5555/token",       // token_url;
      "https://foo.com:5555/token_info",  // token_info_url;
      credential_source,                  // credential_source;
      "quota_project_id",                 // quota_project_id;
      "client_id",                        // client_id;
      "client_secret",                    // client_secret;
      "",                                 // workforce_pool_user_project;
  };
  auto creds =
      grpc_core::UrlExternalAccountCredentials::Create(options, {}, &error);
  GPR_ASSERT(creds == nullptr);
  std::string actual_error;
  GPR_ASSERT(
      grpc_error_get_str(error, GRPC_ERROR_STR_DESCRIPTION, &actual_error));
  GPR_ASSERT(absl::StartsWith(actual_error, "Invalid credential source url."));
  GRPC_ERROR_UNREF(error);
}

static void test_file_external_account_creds_success_format_text(void) {
  std::map<std::string, std::string> emd = {
      {"authorization", "Bearer token_exchange_access_token"}};
  grpc_core::ExecCtx exec_ctx;
  grpc_auth_metadata_context auth_md_ctx = {test_service_url, test_method,
                                            nullptr, nullptr};
  grpc_error_handle error = GRPC_ERROR_NONE;
  char* subject_token_path = write_tmp_jwt_file("test_subject_token");
  grpc_core::Json credential_source = grpc_core::Json::Parse(
      absl::StrFormat(
          "{\"file\":\"%s\"}",
          absl::StrReplaceAll(subject_token_path, {{"\\", "\\\\"}})),
      &error);
  GPR_ASSERT(error == GRPC_ERROR_NONE);
  grpc_core::ExternalAccountCredentials::Options options = {
      "external_account",                 // type;
      "audience",                         // audience;
      "subject_token_type",               // subject_token_type;
      "",                                 // service_account_impersonation_url;
      "https://foo.com:5555/token",       // token_url;
      "https://foo.com:5555/token_info",  // token_info_url;
      credential_source,                  // credential_source;
      "quota_project_id",                 // quota_project_id;
      "client_id",                        // client_id;
      "client_secret",                    // client_secret;
      "",                                 // workforce_pool_user_project;
  };
  auto creds =
      grpc_core::FileExternalAccountCredentials::Create(options, {}, &error);
  GPR_ASSERT(creds != nullptr);
  GPR_ASSERT(error == GRPC_ERROR_NONE);
  GPR_ASSERT(creds->min_security_level() == GRPC_PRIVACY_AND_INTEGRITY);
  RequestMetadataState* state =
      RequestMetadataState::NewInstance(GRPC_ERROR_NONE, emd);
  grpc_httpcli_set_override(httpcli_get_should_not_be_called,
                            external_account_creds_httpcli_post_success);
  state->RunRequestMetadataTest(creds.get(), auth_md_ctx);
  grpc_core::ExecCtx::Get()->Flush();
  grpc_httpcli_set_override(nullptr, nullptr);
  GRPC_ERROR_UNREF(error);
  gpr_free(subject_token_path);
}

static void test_file_external_account_creds_success_format_json(void) {
  std::map<std::string, std::string> emd = {
      {"authorization", "Bearer token_exchange_access_token"}};
  grpc_core::ExecCtx exec_ctx;
  grpc_auth_metadata_context auth_md_ctx = {test_service_url, test_method,
                                            nullptr, nullptr};
  grpc_error_handle error = GRPC_ERROR_NONE;
  char* subject_token_path =
      write_tmp_jwt_file("{\"access_token\":\"test_subject_token\"}");
  grpc_core::Json credential_source = grpc_core::Json::Parse(
      absl::StrFormat(
          "{\n"
          "\"file\":\"%s\",\n"
          "\"format\":\n"
          "{\n"
          "\"type\":\"json\",\n"
          "\"subject_token_field_name\":\"access_token\"\n"
          "}\n"
          "}",
          absl::StrReplaceAll(subject_token_path, {{"\\", "\\\\"}})),
      &error);
  GPR_ASSERT(error == GRPC_ERROR_NONE);
  grpc_core::ExternalAccountCredentials::Options options = {
      "external_account",                 // type;
      "audience",                         // audience;
      "subject_token_type",               // subject_token_type;
      "",                                 // service_account_impersonation_url;
      "https://foo.com:5555/token",       // token_url;
      "https://foo.com:5555/token_info",  // token_info_url;
      credential_source,                  // credential_source;
      "quota_project_id",                 // quota_project_id;
      "client_id",                        // client_id;
      "client_secret",                    // client_secret;
      "",                                 // workforce_pool_user_project;
  };
  auto creds =
      grpc_core::FileExternalAccountCredentials::Create(options, {}, &error);
  GPR_ASSERT(creds != nullptr);
  GPR_ASSERT(error == GRPC_ERROR_NONE);
  GPR_ASSERT(creds->min_security_level() == GRPC_PRIVACY_AND_INTEGRITY);
  RequestMetadataState* state =
      RequestMetadataState::NewInstance(GRPC_ERROR_NONE, emd);
  grpc_httpcli_set_override(httpcli_get_should_not_be_called,
                            external_account_creds_httpcli_post_success);
  state->RunRequestMetadataTest(creds.get(), auth_md_ctx);
  grpc_core::ExecCtx::Get()->Flush();
  grpc_httpcli_set_override(nullptr, nullptr);
  GRPC_ERROR_UNREF(error);
  gpr_free(subject_token_path);
}

static void test_file_external_account_creds_failure_file_not_found(void) {
  grpc_core::ExecCtx exec_ctx;
  grpc_auth_metadata_context auth_md_ctx = {test_service_url, test_method,
                                            nullptr, nullptr};
  grpc_error_handle error = GRPC_ERROR_NONE;
  grpc_core::Json credential_source =
      grpc_core::Json::Parse("{\"file\":\"non_exisiting_file\"}", &error);
  GPR_ASSERT(error == GRPC_ERROR_NONE);
  grpc_core::ExternalAccountCredentials::Options options = {
      "external_account",                 // type;
      "audience",                         // audience;
      "subject_token_type",               // subject_token_type;
      "",                                 // service_account_impersonation_url;
      "https://foo.com:5555/token",       // token_url;
      "https://foo.com:5555/token_info",  // token_info_url;
      credential_source,                  // credential_source;
      "quota_project_id",                 // quota_project_id;
      "client_id",                        // client_id;
      "client_secret",                    // client_secret;
      "",                                 // workforce_pool_user_project;
  };
  auto creds =
      grpc_core::FileExternalAccountCredentials::Create(options, {}, &error);
  GPR_ASSERT(creds != nullptr);
  GPR_ASSERT(error == GRPC_ERROR_NONE);
  grpc_httpcli_set_override(httpcli_get_should_not_be_called,
                            httpcli_post_should_not_be_called);
  error = GRPC_ERROR_CREATE_FROM_STATIC_STRING("Failed to load file");
  grpc_error_handle expected_error =
      GRPC_ERROR_CREATE_REFERENCING_FROM_STATIC_STRING(
          "Error occurred when fetching oauth2 token.", &error, 1);
  RequestMetadataState* state =
      RequestMetadataState::NewInstance(expected_error, {});
  state->RunRequestMetadataTest(creds.get(), auth_md_ctx);
  grpc_core::ExecCtx::Get()->Flush();
  grpc_httpcli_set_override(nullptr, nullptr);
  GRPC_ERROR_UNREF(error);
}

static void test_file_external_account_creds_failure_invalid_json_content(
    void) {
  grpc_core::ExecCtx exec_ctx;
  grpc_auth_metadata_context auth_md_ctx = {test_service_url, test_method,
                                            nullptr, nullptr};
  grpc_error_handle error = GRPC_ERROR_NONE;
  char* subject_token_path = write_tmp_jwt_file("not_a_valid_json_file");
  grpc_core::Json credential_source = grpc_core::Json::Parse(
      absl::StrFormat(
          "{\n"
          "\"file\":\"%s\",\n"
          "\"format\":\n"
          "{\n"
          "\"type\":\"json\",\n"
          "\"subject_token_field_name\":\"access_token\"\n"
          "}\n"
          "}",
          absl::StrReplaceAll(subject_token_path, {{"\\", "\\\\"}})),
      &error);
  GPR_ASSERT(error == GRPC_ERROR_NONE);
  grpc_core::ExternalAccountCredentials::Options options = {
      "external_account",                 // type;
      "audience",                         // audience;
      "subject_token_type",               // subject_token_type;
      "",                                 // service_account_impersonation_url;
      "https://foo.com:5555/token",       // token_url;
      "https://foo.com:5555/token_info",  // token_info_url;
      credential_source,                  // credential_source;
      "quota_project_id",                 // quota_project_id;
      "client_id",                        // client_id;
      "client_secret",                    // client_secret;
      "",                                 // workforce_pool_user_project;
  };
  auto creds =
      grpc_core::FileExternalAccountCredentials::Create(options, {}, &error);
  GPR_ASSERT(creds != nullptr);
  GPR_ASSERT(error == GRPC_ERROR_NONE);
  grpc_httpcli_set_override(httpcli_get_should_not_be_called,
                            httpcli_post_should_not_be_called);
  error = GRPC_ERROR_CREATE_FROM_STATIC_STRING(
      "The content of the file is not a valid json object.");
  grpc_error_handle expected_error =
      GRPC_ERROR_CREATE_REFERENCING_FROM_STATIC_STRING(
          "Error occurred when fetching oauth2 token.", &error, 1);
  RequestMetadataState* state =
      RequestMetadataState::NewInstance(expected_error, {});
  state->RunRequestMetadataTest(creds.get(), auth_md_ctx);
  grpc_core::ExecCtx::Get()->Flush();
  grpc_httpcli_set_override(nullptr, nullptr);
  GRPC_ERROR_UNREF(error);
  gpr_free(subject_token_path);
}

static void test_aws_external_account_creds_success(void) {
  std::map<std::string, std::string> emd = {
      {"authorization", "Bearer token_exchange_access_token"}};
  grpc_core::ExecCtx exec_ctx;
  grpc_auth_metadata_context auth_md_ctx = {test_service_url, test_method,
                                            nullptr, nullptr};
  grpc_error_handle error = GRPC_ERROR_NONE;
  grpc_core::Json credential_source = grpc_core::Json::Parse(
      valid_aws_external_account_creds_options_credential_source, &error);
  GPR_ASSERT(error == GRPC_ERROR_NONE);
  grpc_core::ExternalAccountCredentials::Options options = {
      "external_account",                 // type;
      "audience",                         // audience;
      "subject_token_type",               // subject_token_type;
      "",                                 // service_account_impersonation_url;
      "https://foo.com:5555/token",       // token_url;
      "https://foo.com:5555/token_info",  // token_info_url;
      credential_source,                  // credential_source;
      "quota_project_id",                 // quota_project_id;
      "client_id",                        // client_id;
      "client_secret",                    // client_secret;
      "",                                 // workforce_pool_user_project;
  };
  auto creds =
      grpc_core::AwsExternalAccountCredentials::Create(options, {}, &error);
  GPR_ASSERT(creds != nullptr);
  GPR_ASSERT(error == GRPC_ERROR_NONE);
  GPR_ASSERT(creds->min_security_level() == GRPC_PRIVACY_AND_INTEGRITY);
  RequestMetadataState* state =
      RequestMetadataState::NewInstance(GRPC_ERROR_NONE, emd);
  grpc_httpcli_set_override(aws_external_account_creds_httpcli_get_success,
                            aws_external_account_creds_httpcli_post_success);
  state->RunRequestMetadataTest(creds.get(), auth_md_ctx);
  grpc_core::ExecCtx::Get()->Flush();
  grpc_httpcli_set_override(nullptr, nullptr);
}

static void test_aws_external_account_creds_success_path_region_env_keys_url(
    void) {
  std::map<std::string, std::string> emd = {
      {"authorization", "Bearer token_exchange_access_token"}};
  grpc_core::ExecCtx exec_ctx;
  grpc_auth_metadata_context auth_md_ctx = {test_service_url, test_method,
                                            nullptr, nullptr};
  gpr_setenv("AWS_REGION", "test_regionz");
  grpc_error_handle error = GRPC_ERROR_NONE;
  grpc_core::Json credential_source = grpc_core::Json::Parse(
      valid_aws_external_account_creds_options_credential_source, &error);
  GPR_ASSERT(error == GRPC_ERROR_NONE);
  grpc_core::ExternalAccountCredentials::Options options = {
      "external_account",                 // type;
      "audience",                         // audience;
      "subject_token_type",               // subject_token_type;
      "",                                 // service_account_impersonation_url;
      "https://foo.com:5555/token",       // token_url;
      "https://foo.com:5555/token_info",  // token_info_url;
      credential_source,                  // credential_source;
      "quota_project_id",                 // quota_project_id;
      "client_id",                        // client_id;
      "client_secret",                    // client_secret;
      "",                                 // workforce_pool_user_project;
  };
  auto creds =
      grpc_core::AwsExternalAccountCredentials::Create(options, {}, &error);
  GPR_ASSERT(creds != nullptr);
  GPR_ASSERT(error == GRPC_ERROR_NONE);
  GPR_ASSERT(creds->min_security_level() == GRPC_PRIVACY_AND_INTEGRITY);
  RequestMetadataState* state =
      RequestMetadataState::NewInstance(GRPC_ERROR_NONE, emd);
  grpc_httpcli_set_override(aws_external_account_creds_httpcli_get_success,
                            aws_external_account_creds_httpcli_post_success);
  state->RunRequestMetadataTest(creds.get(), auth_md_ctx);
  grpc_core::ExecCtx::Get()->Flush();
  grpc_httpcli_set_override(nullptr, nullptr);
  gpr_unsetenv("AWS_REGION");
}

static void
test_aws_external_account_creds_success_path_default_region_env_keys_url(void) {
  std::map<std::string, std::string> emd = {
      {"authorization", "Bearer token_exchange_access_token"}};
  grpc_core::ExecCtx exec_ctx;
  grpc_auth_metadata_context auth_md_ctx = {test_service_url, test_method,
                                            nullptr, nullptr};
  gpr_setenv("AWS_DEFAULT_REGION", "test_regionz");
  grpc_error_handle error = GRPC_ERROR_NONE;
  grpc_core::Json credential_source = grpc_core::Json::Parse(
      valid_aws_external_account_creds_options_credential_source, &error);
  GPR_ASSERT(error == GRPC_ERROR_NONE);
  grpc_core::ExternalAccountCredentials::Options options = {
      "external_account",                 // type;
      "audience",                         // audience;
      "subject_token_type",               // subject_token_type;
      "",                                 // service_account_impersonation_url;
      "https://foo.com:5555/token",       // token_url;
      "https://foo.com:5555/token_info",  // token_info_url;
      credential_source,                  // credential_source;
      "quota_project_id",                 // quota_project_id;
      "client_id",                        // client_id;
      "client_secret",                    // client_secret;
      "",                                 // workforce_pool_user_project;
  };
  auto creds =
      grpc_core::AwsExternalAccountCredentials::Create(options, {}, &error);
  GPR_ASSERT(creds != nullptr);
  GPR_ASSERT(error == GRPC_ERROR_NONE);
  GPR_ASSERT(creds->min_security_level() == GRPC_PRIVACY_AND_INTEGRITY);
  RequestMetadataState* state =
      RequestMetadataState::NewInstance(GRPC_ERROR_NONE, emd);
  grpc_httpcli_set_override(aws_external_account_creds_httpcli_get_success,
                            aws_external_account_creds_httpcli_post_success);
  state->RunRequestMetadataTest(creds.get(), auth_md_ctx);
  grpc_core::ExecCtx::Get()->Flush();
  grpc_httpcli_set_override(nullptr, nullptr);
  gpr_unsetenv("AWS_DEFAULT_REGION");
}

static void
test_aws_external_account_creds_success_path_duplicate_region_env_keys_url(
    void) {
  std::map<std::string, std::string> emd = {
      {"authorization", "Bearer token_exchange_access_token"}};
  grpc_core::ExecCtx exec_ctx;
  grpc_auth_metadata_context auth_md_ctx = {test_service_url, test_method,
                                            nullptr, nullptr};
  // Make sure that AWS_REGION gets used over AWS_DEFAULT_REGION
  gpr_setenv("AWS_REGION", "test_regionz");
  gpr_setenv("AWS_DEFAULT_REGION", "ERROR_REGION");
  grpc_error_handle error = GRPC_ERROR_NONE;
  grpc_core::Json credential_source = grpc_core::Json::Parse(
      valid_aws_external_account_creds_options_credential_source, &error);
  GPR_ASSERT(error == GRPC_ERROR_NONE);
  grpc_core::ExternalAccountCredentials::Options options = {
      "external_account",                 // type;
      "audience",                         // audience;
      "subject_token_type",               // subject_token_type;
      "",                                 // service_account_impersonation_url;
      "https://foo.com:5555/token",       // token_url;
      "https://foo.com:5555/token_info",  // token_info_url;
      credential_source,                  // credential_source;
      "quota_project_id",                 // quota_project_id;
      "client_id",                        // client_id;
      "client_secret",                    // client_secret;
      "",                                 // workforce_pool_user_project;
  };
  auto creds =
      grpc_core::AwsExternalAccountCredentials::Create(options, {}, &error);
  GPR_ASSERT(creds != nullptr);
  GPR_ASSERT(error == GRPC_ERROR_NONE);
  GPR_ASSERT(creds->min_security_level() == GRPC_PRIVACY_AND_INTEGRITY);
  RequestMetadataState* state =
      RequestMetadataState::NewInstance(GRPC_ERROR_NONE, emd);
  grpc_httpcli_set_override(aws_external_account_creds_httpcli_get_success,
                            aws_external_account_creds_httpcli_post_success);
  state->RunRequestMetadataTest(creds.get(), auth_md_ctx);
  grpc_core::ExecCtx::Get()->Flush();
  grpc_httpcli_set_override(nullptr, nullptr);
  gpr_unsetenv("AWS_REGION");
  gpr_unsetenv("AWS_DEFAULT_REGION");
}

static void test_aws_external_account_creds_success_path_region_url_keys_env(
    void) {
  std::map<std::string, std::string> emd = {
      {"authorization", "Bearer token_exchange_access_token"}};
  grpc_core::ExecCtx exec_ctx;
  grpc_auth_metadata_context auth_md_ctx = {test_service_url, test_method,
                                            nullptr, nullptr};
  gpr_setenv("AWS_ACCESS_KEY_ID", "test_access_key_id");
  gpr_setenv("AWS_SECRET_ACCESS_KEY", "test_secret_access_key");
  gpr_setenv("AWS_SESSION_TOKEN", "test_token");
  grpc_error_handle error = GRPC_ERROR_NONE;
  grpc_core::Json credential_source = grpc_core::Json::Parse(
      valid_aws_external_account_creds_options_credential_source, &error);
  GPR_ASSERT(error == GRPC_ERROR_NONE);
  grpc_core::ExternalAccountCredentials::Options options = {
      "external_account",                 // type;
      "audience",                         // audience;
      "subject_token_type",               // subject_token_type;
      "",                                 // service_account_impersonation_url;
      "https://foo.com:5555/token",       // token_url;
      "https://foo.com:5555/token_info",  // token_info_url;
      credential_source,                  // credential_source;
      "quota_project_id",                 // quota_project_id;
      "client_id",                        // client_id;
      "client_secret",                    // client_secret;
      "",                                 // workforce_pool_user_project;
  };
  auto creds =
      grpc_core::AwsExternalAccountCredentials::Create(options, {}, &error);
  GPR_ASSERT(creds != nullptr);
  GPR_ASSERT(error == GRPC_ERROR_NONE);
  GPR_ASSERT(creds->min_security_level() == GRPC_PRIVACY_AND_INTEGRITY);
  RequestMetadataState* state =
      RequestMetadataState::NewInstance(GRPC_ERROR_NONE, emd);
  grpc_httpcli_set_override(aws_external_account_creds_httpcli_get_success,
                            aws_external_account_creds_httpcli_post_success);
  state->RunRequestMetadataTest(creds.get(), auth_md_ctx);
  grpc_core::ExecCtx::Get()->Flush();
  grpc_httpcli_set_override(nullptr, nullptr);
  gpr_unsetenv("AWS_ACCESS_KEY_ID");
  gpr_unsetenv("AWS_SECRET_ACCESS_KEY");
  gpr_unsetenv("AWS_SESSION_TOKEN");
}

static void test_aws_external_account_creds_success_path_region_env_keys_env(
    void) {
  std::map<std::string, std::string> emd = {
      {"authorization", "Bearer token_exchange_access_token"}};
  grpc_core::ExecCtx exec_ctx;
  grpc_auth_metadata_context auth_md_ctx = {test_service_url, test_method,
                                            nullptr, nullptr};
  gpr_setenv("AWS_REGION", "test_regionz");
  gpr_setenv("AWS_ACCESS_KEY_ID", "test_access_key_id");
  gpr_setenv("AWS_SECRET_ACCESS_KEY", "test_secret_access_key");
  gpr_setenv("AWS_SESSION_TOKEN", "test_token");
  grpc_error_handle error = GRPC_ERROR_NONE;
  grpc_core::Json credential_source = grpc_core::Json::Parse(
      valid_aws_external_account_creds_options_credential_source, &error);
  GPR_ASSERT(error == GRPC_ERROR_NONE);
  grpc_core::ExternalAccountCredentials::Options options = {
      "external_account",                 // type;
      "audience",                         // audience;
      "subject_token_type",               // subject_token_type;
      "",                                 // service_account_impersonation_url;
      "https://foo.com:5555/token",       // token_url;
      "https://foo.com:5555/token_info",  // token_info_url;
      credential_source,                  // credential_source;
      "quota_project_id",                 // quota_project_id;
      "client_id",                        // client_id;
      "client_secret",                    // client_secret;
      "",                                 // workforce_pool_user_project;
  };
  auto creds =
      grpc_core::AwsExternalAccountCredentials::Create(options, {}, &error);
  GPR_ASSERT(creds != nullptr);
  GPR_ASSERT(error == GRPC_ERROR_NONE);
  GPR_ASSERT(creds->min_security_level() == GRPC_PRIVACY_AND_INTEGRITY);
  RequestMetadataState* state =
      RequestMetadataState::NewInstance(GRPC_ERROR_NONE, emd);
  grpc_httpcli_set_override(aws_external_account_creds_httpcli_get_success,
                            aws_external_account_creds_httpcli_post_success);
  state->RunRequestMetadataTest(creds.get(), auth_md_ctx);
  grpc_core::ExecCtx::Get()->Flush();
  grpc_httpcli_set_override(nullptr, nullptr);
  gpr_unsetenv("AWS_REGION");
  gpr_unsetenv("AWS_ACCESS_KEY_ID");
  gpr_unsetenv("AWS_SECRET_ACCESS_KEY");
  gpr_unsetenv("AWS_SESSION_TOKEN");
}

static void
test_aws_external_account_creds_success_path_default_region_env_keys_env(void) {
  std::map<std::string, std::string> emd = {
      {"authorization", "Bearer token_exchange_access_token"}};
  grpc_core::ExecCtx exec_ctx;
  grpc_auth_metadata_context auth_md_ctx = {test_service_url, test_method,
                                            nullptr, nullptr};
  gpr_setenv("AWS_DEFAULT_REGION", "test_regionz");
  gpr_setenv("AWS_ACCESS_KEY_ID", "test_access_key_id");
  gpr_setenv("AWS_SECRET_ACCESS_KEY", "test_secret_access_key");
  gpr_setenv("AWS_SESSION_TOKEN", "test_token");
  grpc_error_handle error = GRPC_ERROR_NONE;
  grpc_core::Json credential_source = grpc_core::Json::Parse(
      valid_aws_external_account_creds_options_credential_source, &error);
  GPR_ASSERT(error == GRPC_ERROR_NONE);
  grpc_core::ExternalAccountCredentials::Options options = {
      "external_account",                 // type;
      "audience",                         // audience;
      "subject_token_type",               // subject_token_type;
      "",                                 // service_account_impersonation_url;
      "https://foo.com:5555/token",       // token_url;
      "https://foo.com:5555/token_info",  // token_info_url;
      credential_source,                  // credential_source;
      "quota_project_id",                 // quota_project_id;
      "client_id",                        // client_id;
      "client_secret",                    // client_secret;
      "",                                 // workforce_pool_user_project;
  };
  auto creds =
      grpc_core::AwsExternalAccountCredentials::Create(options, {}, &error);
  GPR_ASSERT(creds != nullptr);
  GPR_ASSERT(error == GRPC_ERROR_NONE);
  GPR_ASSERT(creds->min_security_level() == GRPC_PRIVACY_AND_INTEGRITY);
  RequestMetadataState* state =
      RequestMetadataState::NewInstance(GRPC_ERROR_NONE, emd);
  grpc_httpcli_set_override(aws_external_account_creds_httpcli_get_success,
                            aws_external_account_creds_httpcli_post_success);
  state->RunRequestMetadataTest(creds.get(), auth_md_ctx);
  grpc_core::ExecCtx::Get()->Flush();
  grpc_httpcli_set_override(nullptr, nullptr);
  gpr_unsetenv("AWS_DEFAULT_REGION");
  gpr_unsetenv("AWS_ACCESS_KEY_ID");
  gpr_unsetenv("AWS_SECRET_ACCESS_KEY");
  gpr_unsetenv("AWS_SESSION_TOKEN");
}

static void
test_aws_external_account_creds_success_path_duplicate_region_env_keys_env(
    void) {
  std::map<std::string, std::string> emd = {
      {"authorization", "Bearer token_exchange_access_token"}};
  grpc_core::ExecCtx exec_ctx;
  grpc_auth_metadata_context auth_md_ctx = {test_service_url, test_method,
                                            nullptr, nullptr};
  // Make sure that AWS_REGION gets used over AWS_DEFAULT_REGION
  gpr_setenv("AWS_REGION", "test_regionz");
  gpr_setenv("AWS_DEFAULT_REGION", "ERROR_REGION");
  gpr_setenv("AWS_ACCESS_KEY_ID", "test_access_key_id");
  gpr_setenv("AWS_SECRET_ACCESS_KEY", "test_secret_access_key");
  gpr_setenv("AWS_SESSION_TOKEN", "test_token");
  grpc_error_handle error = GRPC_ERROR_NONE;
  grpc_core::Json credential_source = grpc_core::Json::Parse(
      valid_aws_external_account_creds_options_credential_source, &error);
  GPR_ASSERT(error == GRPC_ERROR_NONE);
  grpc_core::ExternalAccountCredentials::Options options = {
      "external_account",                 // type;
      "audience",                         // audience;
      "subject_token_type",               // subject_token_type;
      "",                                 // service_account_impersonation_url;
      "https://foo.com:5555/token",       // token_url;
      "https://foo.com:5555/token_info",  // token_info_url;
      credential_source,                  // credential_source;
      "quota_project_id",                 // quota_project_id;
      "client_id",                        // client_id;
      "client_secret",                    // client_secret;
      "",                                 // workforce_pool_user_project;
  };
  auto creds =
      grpc_core::AwsExternalAccountCredentials::Create(options, {}, &error);
  GPR_ASSERT(creds != nullptr);
  GPR_ASSERT(error == GRPC_ERROR_NONE);
  GPR_ASSERT(creds->min_security_level() == GRPC_PRIVACY_AND_INTEGRITY);
  RequestMetadataState* state =
      RequestMetadataState::NewInstance(GRPC_ERROR_NONE, emd);
  grpc_httpcli_set_override(aws_external_account_creds_httpcli_get_success,
                            aws_external_account_creds_httpcli_post_success);
  state->RunRequestMetadataTest(creds.get(), auth_md_ctx);
  grpc_core::ExecCtx::Get()->Flush();
  grpc_httpcli_set_override(nullptr, nullptr);
  gpr_unsetenv("AWS_REGION");
  gpr_unsetenv("AWS_DEFAULT_REGION");
  gpr_unsetenv("AWS_ACCESS_KEY_ID");
  gpr_unsetenv("AWS_SECRET_ACCESS_KEY");
  gpr_unsetenv("AWS_SESSION_TOKEN");
}

static void test_aws_external_account_creds_failure_unmatched_environment_id(
    void) {
  grpc_error_handle error = GRPC_ERROR_NONE;
  grpc_core::Json credential_source = grpc_core::Json::Parse(
      invalid_aws_external_account_creds_options_credential_source_unmatched_environment_id,
      &error);
  GPR_ASSERT(error == GRPC_ERROR_NONE);
  grpc_core::ExternalAccountCredentials::Options options = {
      "external_account",                 // type;
      "audience",                         // audience;
      "subject_token_type",               // subject_token_type;
      "",                                 // service_account_impersonation_url;
      "https://foo.com:5555/token",       // token_url;
      "https://foo.com:5555/token_info",  // token_info_url;
      credential_source,                  // credential_source;
      "quota_project_id",                 // quota_project_id;
      "client_id",                        // client_id;
      "client_secret",                    // client_secret;
      "",                                 // workforce_pool_user_project;
  };
  auto creds =
      grpc_core::AwsExternalAccountCredentials::Create(options, {}, &error);
  GPR_ASSERT(creds == nullptr);
  std::string expected_error = "environment_id does not match.";
  std::string actual_error;
  GPR_ASSERT(
      grpc_error_get_str(error, GRPC_ERROR_STR_DESCRIPTION, &actual_error));
  GPR_ASSERT(expected_error == actual_error);
  GRPC_ERROR_UNREF(error);
}

static void test_aws_external_account_creds_failure_invalid_region_url(void) {
  grpc_core::ExecCtx exec_ctx;
  grpc_auth_metadata_context auth_md_ctx = {test_service_url, test_method,
                                            nullptr, nullptr};
  grpc_error_handle error = GRPC_ERROR_NONE;
  grpc_core::Json credential_source = grpc_core::Json::Parse(
      invalid_aws_external_account_creds_options_credential_source_invalid_region_url,
      &error);
  GPR_ASSERT(error == GRPC_ERROR_NONE);
  grpc_core::ExternalAccountCredentials::Options options = {
      "external_account",                 // type;
      "audience",                         // audience;
      "subject_token_type",               // subject_token_type;
      "",                                 // service_account_impersonation_url;
      "https://foo.com:5555/token",       // token_url;
      "https://foo.com:5555/token_info",  // token_info_url;
      credential_source,                  // credential_source;
      "quota_project_id",                 // quota_project_id;
      "client_id",                        // client_id;
      "client_secret",                    // client_secret;
      "",                                 // workforce_pool_user_project;
  };
  auto creds =
      grpc_core::AwsExternalAccountCredentials::Create(options, {}, &error);
  GPR_ASSERT(creds != nullptr);
  GPR_ASSERT(error == GRPC_ERROR_NONE);
  GPR_ASSERT(creds->min_security_level() == GRPC_PRIVACY_AND_INTEGRITY);
  error = GRPC_ERROR_CREATE_FROM_STATIC_STRING(
      "Invalid region url: invalid_region_url.");
  grpc_error_handle expected_error =
      GRPC_ERROR_CREATE_REFERENCING_FROM_STATIC_STRING(
          "Error occurred when fetching oauth2 token.", &error, 1);
  RequestMetadataState* state =
      RequestMetadataState::NewInstance(expected_error, {});
  grpc_httpcli_set_override(aws_external_account_creds_httpcli_get_success,
                            aws_external_account_creds_httpcli_post_success);
  state->RunRequestMetadataTest(creds.get(), auth_md_ctx);
  grpc_core::ExecCtx::Get()->Flush();
  grpc_httpcli_set_override(nullptr, nullptr);
  GRPC_ERROR_UNREF(error);
}

static void test_aws_external_account_creds_failure_invalid_url(void) {
  grpc_core::ExecCtx exec_ctx;
  grpc_auth_metadata_context auth_md_ctx = {test_service_url, test_method,
                                            nullptr, nullptr};
  grpc_error_handle error = GRPC_ERROR_NONE;
  grpc_core::Json credential_source = grpc_core::Json::Parse(
      invalid_aws_external_account_creds_options_credential_source_invalid_url,
      &error);
  GPR_ASSERT(error == GRPC_ERROR_NONE);
  grpc_core::ExternalAccountCredentials::Options options = {
      "external_account",                 // type;
      "audience",                         // audience;
      "subject_token_type",               // subject_token_type;
      "",                                 // service_account_impersonation_url;
      "https://foo.com:5555/token",       // token_url;
      "https://foo.com:5555/token_info",  // token_info_url;
      credential_source,                  // credential_source;
      "quota_project_id",                 // quota_project_id;
      "client_id",                        // client_id;
      "client_secret",                    // client_secret;
      "",                                 // workforce_pool_user_project;
  };
  auto creds =
      grpc_core::AwsExternalAccountCredentials::Create(options, {}, &error);
  GPR_ASSERT(creds != nullptr);
  GPR_ASSERT(error == GRPC_ERROR_NONE);
  GPR_ASSERT(creds->min_security_level() == GRPC_PRIVACY_AND_INTEGRITY);
  error = GRPC_ERROR_CREATE_FROM_STATIC_STRING("Invalid url: invalid_url.");
  grpc_error_handle expected_error =
      GRPC_ERROR_CREATE_REFERENCING_FROM_STATIC_STRING(
          "Error occurred when fetching oauth2 token.", &error, 1);
  RequestMetadataState* state =
      RequestMetadataState::NewInstance(expected_error, {});
  grpc_httpcli_set_override(aws_external_account_creds_httpcli_get_success,
                            aws_external_account_creds_httpcli_post_success);
  state->RunRequestMetadataTest(creds.get(), auth_md_ctx);
  grpc_core::ExecCtx::Get()->Flush();
  grpc_httpcli_set_override(nullptr, nullptr);
  GRPC_ERROR_UNREF(error);
}

static void test_aws_external_account_creds_failure_missing_role_name(void) {
  grpc_core::ExecCtx exec_ctx;
  grpc_auth_metadata_context auth_md_ctx = {test_service_url, test_method,
                                            nullptr, nullptr};
  grpc_error_handle error = GRPC_ERROR_NONE;
  grpc_core::Json credential_source = grpc_core::Json::Parse(
      invalid_aws_external_account_creds_options_credential_source_missing_role_name,
      &error);
  GPR_ASSERT(error == GRPC_ERROR_NONE);
  grpc_core::ExternalAccountCredentials::Options options = {
      "external_account",                 // type;
      "audience",                         // audience;
      "subject_token_type",               // subject_token_type;
      "",                                 // service_account_impersonation_url;
      "https://foo.com:5555/token",       // token_url;
      "https://foo.com:5555/token_info",  // token_info_url;
      credential_source,                  // credential_source;
      "quota_project_id",                 // quota_project_id;
      "client_id",                        // client_id;
      "client_secret",                    // client_secret;
      "",                                 // workforce_pool_user_project;
  };
  auto creds =
      grpc_core::AwsExternalAccountCredentials::Create(options, {}, &error);
  GPR_ASSERT(creds != nullptr);
  GPR_ASSERT(error == GRPC_ERROR_NONE);
  GPR_ASSERT(creds->min_security_level() == GRPC_PRIVACY_AND_INTEGRITY);
  error = GRPC_ERROR_CREATE_FROM_STATIC_STRING(
      "Missing role name when retrieving signing keys.");
  grpc_error_handle expected_error =
      GRPC_ERROR_CREATE_REFERENCING_FROM_STATIC_STRING(
          "Error occurred when fetching oauth2 token.", &error, 1);
  RequestMetadataState* state =
      RequestMetadataState::NewInstance(expected_error, {});
  grpc_httpcli_set_override(aws_external_account_creds_httpcli_get_success,
                            aws_external_account_creds_httpcli_post_success);
  state->RunRequestMetadataTest(creds.get(), auth_md_ctx);
  grpc_core::ExecCtx::Get()->Flush();
  grpc_httpcli_set_override(nullptr, nullptr);
  GRPC_ERROR_UNREF(error);
}

static void
test_aws_external_account_creds_failure_invalid_regional_cred_verification_url(
    void) {
  grpc_core::ExecCtx exec_ctx;
  grpc_auth_metadata_context auth_md_ctx = {test_service_url, test_method,
                                            nullptr, nullptr};
  grpc_error_handle error = GRPC_ERROR_NONE;
  grpc_core::Json credential_source = grpc_core::Json::Parse(
      invalid_aws_external_account_creds_options_credential_source_invalid_regional_cred_verification_url,
      &error);
  GPR_ASSERT(error == GRPC_ERROR_NONE);
  grpc_core::ExternalAccountCredentials::Options options = {
      "external_account",                 // type;
      "audience",                         // audience;
      "subject_token_type",               // subject_token_type;
      "",                                 // service_account_impersonation_url;
      "https://foo.com:5555/token",       // token_url;
      "https://foo.com:5555/token_info",  // token_info_url;
      credential_source,                  // credential_source;
      "quota_project_id",                 // quota_project_id;
      "client_id",                        // client_id;
      "client_secret",                    // client_secret;
      "",                                 // workforce_pool_user_project;
  };
  auto creds =
      grpc_core::AwsExternalAccountCredentials::Create(options, {}, &error);
  GPR_ASSERT(creds != nullptr);
  GPR_ASSERT(error == GRPC_ERROR_NONE);
  GPR_ASSERT(creds->min_security_level() == GRPC_PRIVACY_AND_INTEGRITY);
  error = GRPC_ERROR_CREATE_FROM_STATIC_STRING(
      "Creating aws request signer failed.");
  grpc_error_handle expected_error =
      GRPC_ERROR_CREATE_REFERENCING_FROM_STATIC_STRING(
          "Error occurred when fetching oauth2 token.", &error, 1);
  RequestMetadataState* state =
      RequestMetadataState::NewInstance(expected_error, {});
  grpc_httpcli_set_override(aws_external_account_creds_httpcli_get_success,
                            aws_external_account_creds_httpcli_post_success);
  state->RunRequestMetadataTest(creds.get(), auth_md_ctx);
  grpc_core::ExecCtx::Get()->Flush();
  grpc_httpcli_set_override(nullptr, nullptr);
  GRPC_ERROR_UNREF(error);
}

static void test_external_account_credentials_create_success(void) {
  // url credentials
  const char* url_options_string =
      "{\"type\":\"external_account\",\"audience\":\"audience\",\"subject_"
      "token_type\":\"subject_token_type\",\"service_account_impersonation_"
      "url\":\"service_account_impersonation_url\",\"token_url\":\"https://"
      "foo.com:5555/token\",\"token_info_url\":\"https://foo.com:5555/"
      "token_info\",\"credential_source\":{\"url\":\"https://foo.com:5555/"
      "generate_subject_token_format_json\",\"headers\":{\"Metadata-Flavor\":"
      "\"Google\"},\"format\":{\"type\":\"json\",\"subject_token_field_name\":"
      "\"access_token\"}},\"quota_project_id\":\"quota_"
      "project_id\",\"client_id\":\"client_id\",\"client_secret\":\"client_"
      "secret\"}";
  const char* url_scopes_string = "scope1,scope2";
  grpc_call_credentials* url_creds = grpc_external_account_credentials_create(
      url_options_string, url_scopes_string);
  GPR_ASSERT(url_creds != nullptr);
  url_creds->Unref();
  // file credentials
  const char* file_options_string =
      "{\"type\":\"external_account\",\"audience\":\"audience\",\"subject_"
      "token_type\":\"subject_token_type\",\"service_account_impersonation_"
      "url\":\"service_account_impersonation_url\",\"token_url\":\"https://"
      "foo.com:5555/token\",\"token_info_url\":\"https://foo.com:5555/"
      "token_info\",\"credential_source\":{\"file\":\"credentials_file_path\"},"
      "\"quota_project_id\":\"quota_"
      "project_id\",\"client_id\":\"client_id\",\"client_secret\":\"client_"
      "secret\"}";
  const char* file_scopes_string = "scope1,scope2";
  grpc_call_credentials* file_creds = grpc_external_account_credentials_create(
      file_options_string, file_scopes_string);
  GPR_ASSERT(file_creds != nullptr);
  file_creds->Unref();
  // aws credentials
  const char* aws_options_string =
      "{\"type\":\"external_account\",\"audience\":\"audience\",\"subject_"
      "token_type\":\"subject_token_type\",\"service_account_impersonation_"
      "url\":\"service_account_impersonation_url\",\"token_url\":\"https://"
      "foo.com:5555/token\",\"token_info_url\":\"https://foo.com:5555/"
      "token_info\",\"credential_source\":{\"environment_id\":\"aws1\","
      "\"region_url\":\"https://foo.com:5555/region_url\",\"url\":\"https://"
      "foo.com:5555/url\",\"regional_cred_verification_url\":\"https://"
      "foo.com:5555/regional_cred_verification_url_{region}\"},"
      "\"quota_project_id\":\"quota_"
      "project_id\",\"client_id\":\"client_id\",\"client_secret\":\"client_"
      "secret\"}";
  const char* aws_scopes_string = "scope1,scope2";
  grpc_call_credentials* aws_creds = grpc_external_account_credentials_create(
      aws_options_string, aws_scopes_string);
  GPR_ASSERT(aws_creds != nullptr);
  aws_creds->Unref();
}

static void
test_external_account_credentials_create_failure_invalid_json_format(void) {
  const char* options_string = "invalid_json";
  grpc_call_credentials* creds =
      grpc_external_account_credentials_create(options_string, "");
  GPR_ASSERT(creds == nullptr);
}

static void
test_external_account_credentials_create_failure_invalid_options_format(void) {
  const char* options_string = "{\"random_key\":\"random_value\"}";
  grpc_call_credentials* creds =
      grpc_external_account_credentials_create(options_string, "");
  GPR_ASSERT(creds == nullptr);
}

static void
test_external_account_credentials_create_failure_invalid_options_credential_source(
    void) {
  const char* options_string =
      "{\"type\":\"external_account\",\"audience\":\"audience\",\"subject_"
      "token_type\":\"subject_token_type\",\"service_account_impersonation_"
      "url\":\"service_account_impersonation_url\",\"token_url\":\"https://"
      "foo.com:5555/token\",\"token_info_url\":\"https://foo.com:5555/"
      "token_info\",\"credential_source\":{\"random_key\":\"random_value\"},"
      "\"quota_project_id\":\"quota_"
      "project_id\",\"client_id\":\"client_id\",\"client_secret\":\"client_"
      "secret\"}";
  grpc_call_credentials* creds =
      grpc_external_account_credentials_create(options_string, "");
  GPR_ASSERT(creds == nullptr);
}

static void test_external_account_credentials_create_success_workforce_pool(
    void) {
  const char* url_options_string =
      "{\"type\":\"external_account\",\"audience\":\"//iam.googleapis.com/"
      "locations/location/workforcePools/pool/providers/provider\",\"subject_"
      "token_type\":\"subject_token_type\",\"service_account_impersonation_"
      "url\":\"service_account_impersonation_url\",\"token_url\":\"https://"
      "foo.com:5555/token\",\"token_info_url\":\"https://foo.com:5555/"
      "token_info\",\"credential_source\":{\"url\":\"https://foo.com:5555/"
      "generate_subject_token_format_json\",\"headers\":{\"Metadata-Flavor\":"
      "\"Google\"},\"format\":{\"type\":\"json\",\"subject_token_field_name\":"
      "\"access_token\"}},\"quota_project_id\":\"quota_"
      "project_id\",\"client_id\":\"client_id\",\"client_secret\":\"client_"
      "secret\",\"workforce_pool_user_project\":\"workforce_pool_user_"
      "project\"}";
  const char* url_scopes_string = "scope1,scope2";
  grpc_call_credentials* url_creds = grpc_external_account_credentials_create(
      url_options_string, url_scopes_string);
  GPR_ASSERT(url_creds != nullptr);
  url_creds->Unref();
}

static void
test_external_account_credentials_create_failure_invalid_workforce_pool_audience(
    void) {
  const char* url_options_string =
      "{\"type\":\"external_account\",\"audience\":\"invalid_workforce_pool_"
      "audience\",\"subject_"
      "token_type\":\"subject_token_type\",\"service_account_impersonation_"
      "url\":\"service_account_impersonation_url\",\"token_url\":\"https://"
      "foo.com:5555/token\",\"token_info_url\":\"https://foo.com:5555/"
      "token_info\",\"credential_source\":{\"url\":\"https://foo.com:5555/"
      "generate_subject_token_format_json\",\"headers\":{\"Metadata-Flavor\":"
      "\"Google\"},\"format\":{\"type\":\"json\",\"subject_token_field_name\":"
      "\"access_token\"}},\"quota_project_id\":\"quota_"
      "project_id\",\"client_id\":\"client_id\",\"client_secret\":\"client_"
      "secret\",\"workforce_pool_user_project\":\"workforce_pool_user_"
      "project\"}";
  const char* url_scopes_string = "scope1,scope2";
  grpc_call_credentials* url_creds = grpc_external_account_credentials_create(
      url_options_string, url_scopes_string);
  GPR_ASSERT(url_creds == nullptr);
}

int main(int argc, char** argv) {
  grpc::testing::TestEnvironment env(argc, argv);
  grpc_init();
  test_oauth2_token_fetcher_creds_parsing_ok();
  test_oauth2_token_fetcher_creds_parsing_bad_http_status();
  test_oauth2_token_fetcher_creds_parsing_empty_http_body();
  test_oauth2_token_fetcher_creds_parsing_invalid_json();
  test_oauth2_token_fetcher_creds_parsing_missing_token();
  test_oauth2_token_fetcher_creds_parsing_missing_token_type();
  test_oauth2_token_fetcher_creds_parsing_missing_token_lifetime();
  test_google_iam_creds();
  test_access_token_creds();
  test_channel_oauth2_composite_creds();
  test_oauth2_google_iam_composite_creds();
  test_channel_oauth2_google_iam_composite_creds();
  test_compute_engine_creds_success();
  test_compute_engine_creds_failure();
  test_refresh_token_creds_success();
  test_refresh_token_creds_failure();
  test_valid_sts_creds_options();
  test_invalid_sts_creds_options();
  test_sts_creds_success();
  test_sts_creds_no_actor_token_success();
  test_sts_creds_load_token_failure();
  test_sts_creds_http_failure();
  test_sts_creds_token_file_not_found();
  test_jwt_creds_lifetime();
  test_jwt_creds_success();
  test_jwt_creds_signing_failure();
  test_remove_service_from_jwt_uri();
  test_google_default_creds_auth_key();
  test_google_default_creds_refresh_token();
  test_google_default_creds_external_account_credentials();
  test_google_default_creds_external_account_credentials_multi_pattern_sts();
  test_google_default_creds_external_account_credentials_multi_pattern_iam();
  test_google_default_creds_gce();
  test_google_default_creds_non_gce();
  test_no_google_default_creds();
  test_google_default_creds_call_creds_specified();
  test_google_default_creds_not_default();
  test_metadata_plugin_success();
  test_metadata_plugin_failure();
  test_get_well_known_google_credentials_file_path();
  test_channel_creds_duplicate_without_call_creds();
  test_auth_metadata_context();
  test_external_account_creds_success();
  test_external_account_creds_success_with_url_encode();
  test_external_account_creds_success_with_service_account_impersonation();
  test_external_account_creds_failure_invalid_token_url();
  test_external_account_creds_failure_invalid_service_account_impersonation_url();
  test_external_account_creds_failure_token_exchange_response_missing_access_token();
  test_url_external_account_creds_success_format_text();
  test_url_external_account_creds_success_format_json();
  test_url_external_account_creds_failure_invalid_credential_source_url();
  test_url_external_account_creds_success_with_qurey_params_format_text();
  test_file_external_account_creds_success_format_text();
  test_file_external_account_creds_success_format_json();
  test_file_external_account_creds_failure_file_not_found();
  test_file_external_account_creds_failure_invalid_json_content();
  test_aws_external_account_creds_success();
  test_aws_external_account_creds_success_path_region_env_keys_url();
  test_aws_external_account_creds_success_path_default_region_env_keys_url();
  test_aws_external_account_creds_success_path_duplicate_region_env_keys_url();
  test_aws_external_account_creds_success_path_region_url_keys_env();
  test_aws_external_account_creds_success_path_region_env_keys_env();
  test_aws_external_account_creds_success_path_default_region_env_keys_env();
  test_aws_external_account_creds_success_path_duplicate_region_env_keys_env();
  test_aws_external_account_creds_failure_unmatched_environment_id();
  test_aws_external_account_creds_failure_invalid_region_url();
  test_aws_external_account_creds_failure_invalid_url();
  test_aws_external_account_creds_failure_missing_role_name();
  test_aws_external_account_creds_failure_invalid_regional_cred_verification_url();
  test_external_account_credentials_create_success();
  test_external_account_credentials_create_failure_invalid_json_format();
  test_external_account_credentials_create_failure_invalid_options_format();
  test_external_account_credentials_create_failure_invalid_options_credential_source();
  test_external_account_credentials_create_success_workforce_pool();
  test_external_account_credentials_create_failure_invalid_workforce_pool_audience();
  grpc_shutdown();
  return 0;
}<|MERGE_RESOLUTION|>--- conflicted
+++ resolved
@@ -1742,13 +1742,7 @@
 
 struct fake_call_creds : public grpc_call_credentials {
  public:
-<<<<<<< HEAD
-  explicit fake_call_creds() : grpc_call_credentials("fake") {}
-
-  ~fake_call_creds() override = default;
-=======
   fake_call_creds() : grpc_call_credentials("fake") {}
->>>>>>> ebec8b66
 
   bool get_request_metadata(grpc_polling_entity* /*pollent*/,
                             grpc_auth_metadata_context /*context*/,
