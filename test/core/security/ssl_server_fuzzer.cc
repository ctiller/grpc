/*
 *
 * Copyright 2016 gRPC authors.
 *
 * Licensed under the Apache License, Version 2.0 (the "License");
 * you may not use this file except in compliance with the License.
 * You may obtain a copy of the License at
 *
 *     http://www.apache.org/licenses/LICENSE-2.0
 *
 * Unless required by applicable law or agreed to in writing, software
 * distributed under the License is distributed on an "AS IS" BASIS,
 * WITHOUT WARRANTIES OR CONDITIONS OF ANY KIND, either express or implied.
 * See the License for the specific language governing permissions and
 * limitations under the License.
 *
 */

#include <grpc/grpc.h>
#include <grpc/grpc_security.h>
#include <grpc/support/log.h>

#include "src/core/lib/iomgr/load_file.h"
#include "src/core/lib/security/credentials/credentials.h"
#include "src/core/lib/security/transport/security_connector.h"
#include "test/core/end2end/data/ssl_test_data.h"
#include "test/core/util/memory_counters.h"
#include "test/core/util/mock_endpoint.h"

bool squelch = true;
// ssl has an array of global gpr_mu's that are never released.
// Turning this on will fail the leak check.
bool leak_check = false;

static void discard_write(grpc_slice slice) {}

static void dont_log(gpr_log_func_args* args) {}

struct handshake_state {
  bool done_callback_called;
};

static void on_handshake_done(void* arg, grpc_error* error) {
  grpc_handshaker_args* args = static_cast<grpc_handshaker_args*>(arg);
  struct handshake_state* state =
      static_cast<struct handshake_state*>(args->user_data);
  GPR_ASSERT(state->done_callback_called == false);
  state->done_callback_called = true;
  // The fuzzer should not pass the handshake.
  GPR_ASSERT(error != GRPC_ERROR_NONE);
}

extern "C" int LLVMFuzzerTestOneInput(const uint8_t* data, size_t size) {
  struct grpc_memory_counters counters;
  if (squelch) gpr_set_log_function(dont_log);
  if (leak_check) grpc_memory_counters_init();
  grpc_init();
  {
    grpc_core::ExecCtx exec_ctx;

    grpc_resource_quota* resource_quota =
        grpc_resource_quota_create("ssl_server_fuzzer");
    grpc_endpoint* mock_endpoint =
        grpc_mock_endpoint_create(discard_write, resource_quota);
    grpc_resource_quota_unref_internal(resource_quota);

    grpc_mock_endpoint_put_read(
        mock_endpoint, grpc_slice_from_copied_buffer((const char*)data, size));

    // Load key pair and establish server SSL credentials.
    grpc_ssl_pem_key_cert_pair pem_key_cert_pair;
    grpc_slice ca_slice, cert_slice, key_slice;
    ca_slice = grpc_slice_from_static_string(test_root_cert);
    cert_slice = grpc_slice_from_static_string(test_server1_cert);
    key_slice = grpc_slice_from_static_string(test_server1_key);
    const char* ca_cert = (const char*)GRPC_SLICE_START_PTR(ca_slice);
    pem_key_cert_pair.private_key =
        (const char*)GRPC_SLICE_START_PTR(key_slice);
    pem_key_cert_pair.cert_chain =
        (const char*)GRPC_SLICE_START_PTR(cert_slice);
    grpc_server_credentials* creds = grpc_ssl_server_credentials_create(
        ca_cert, &pem_key_cert_pair, 1, 0, nullptr);

    // Create security connector
    grpc_server_security_connector* sc = nullptr;
    grpc_security_status status =
        grpc_server_credentials_create_security_connector(creds, &sc);
    GPR_ASSERT(status == GRPC_SECURITY_OK);
    grpc_millis deadline = GPR_MS_PER_SEC + grpc_core::ExecCtx::Get()->Now();

    struct handshake_state state;
    state.done_callback_called = false;
    grpc_handshake_manager* handshake_mgr = grpc_handshake_manager_create();
    grpc_server_security_connector_add_handshakers(sc, handshake_mgr);
    grpc_handshake_manager_do_handshake(
<<<<<<< HEAD
        handshake_mgr, mock_endpoint, nullptr /* channel_args */, deadline,
        nullptr /* acceptor */, on_handshake_done, &state);
=======
        handshake_mgr, nullptr /* interested_parties */, mock_endpoint,
        nullptr /* channel_args */, deadline, nullptr /* acceptor */,
        on_handshake_done, &state);
>>>>>>> 2eb22fd6
    grpc_core::ExecCtx::Get()->Flush();

    // If the given string happens to be part of the correct client hello, the
    // server will wait for more data. Explicitly fail the server by shutting
    // down the endpoint.
    if (!state.done_callback_called) {
      grpc_endpoint_shutdown(
          mock_endpoint,
          GRPC_ERROR_CREATE_FROM_STATIC_STRING("Explicit close"));
      grpc_core::ExecCtx::Get()->Flush();
    }

    GPR_ASSERT(state.done_callback_called);

    grpc_handshake_manager_destroy(handshake_mgr);
    GRPC_SECURITY_CONNECTOR_UNREF(&sc->base, "test");
    grpc_server_credentials_release(creds);
    grpc_slice_unref(cert_slice);
    grpc_slice_unref(key_slice);
    grpc_slice_unref(ca_slice);
    grpc_core::ExecCtx::Get()->Flush();
  }

  grpc_shutdown();
  if (leak_check) {
    counters = grpc_memory_counters_snapshot();
    grpc_memory_counters_destroy();
    GPR_ASSERT(counters.total_size_relative == 0);
  }
  return 0;
}<|MERGE_RESOLUTION|>--- conflicted
+++ resolved
@@ -93,14 +93,9 @@
     grpc_handshake_manager* handshake_mgr = grpc_handshake_manager_create();
     grpc_server_security_connector_add_handshakers(sc, handshake_mgr);
     grpc_handshake_manager_do_handshake(
-<<<<<<< HEAD
-        handshake_mgr, mock_endpoint, nullptr /* channel_args */, deadline,
-        nullptr /* acceptor */, on_handshake_done, &state);
-=======
         handshake_mgr, nullptr /* interested_parties */, mock_endpoint,
         nullptr /* channel_args */, deadline, nullptr /* acceptor */,
         on_handshake_done, &state);
->>>>>>> 2eb22fd6
     grpc_core::ExecCtx::Get()->Flush();
 
     // If the given string happens to be part of the correct client hello, the
