// Copyright 2021 gRPC authors.
//
// Licensed under the Apache License, Version 2.0 (the "License");
// you may not use this file except in compliance with the License.
// You may obtain a copy of the License at
//
//     http://www.apache.org/licenses/LICENSE-2.0
//
// Unless required by applicable law or agreed to in writing, software
// distributed under the License is distributed on an "AS IS" BASIS,
// WITHOUT WARRANTIES OR CONDITIONS OF ANY KIND, either express or implied.
// See the License for the specific language governing permissions and
// limitations under the License.

// Unit-tests for grpc_binder_transport
//
// Verify that a calls to the perform_stream_op of grpc_binder_transport
// transform into the correct sequence of binder transactions.
#include "src/core/ext/transport/binder/transport/binder_transport.h"

#include <memory>
#include <string>
#include <vector>

#include <gtest/gtest.h>

#include "absl/memory/memory.h"
#include "absl/strings/match.h"
#include "absl/synchronization/notification.h"

#include <grpc/grpc.h>
#include <grpcpp/security/binder_security_policy.h>

#include "src/core/ext/transport/binder/transport/binder_stream.h"
#include "src/core/lib/resource_quota/resource_quota.h"
#include "test/core/transport/binder/mock_objects.h"
#include "test/core/util/test_config.h"

static auto* g_memory_allocator = new grpc_core::MemoryAllocator(
    grpc_core::ResourceQuota::Default()->memory_quota()->CreateMemoryAllocator(
        "test"));

namespace grpc_binder {
namespace {

using ::testing::Expectation;
using ::testing::NiceMock;
using ::testing::Return;

class BinderTransportTest : public ::testing::Test {
 public:
  BinderTransportTest()
      : arena_(grpc_core::Arena::Create(/* initial_size = */ 1,
                                        g_memory_allocator)),
        transport_(grpc_create_binder_transport_client(
            absl::make_unique<NiceMock<MockBinder>>(),
            std::make_shared<
                grpc::experimental::binder::UntrustedSecurityPolicy>())) {
    auto* gbt = reinterpret_cast<grpc_binder_transport*>(transport_);
    gbt->wire_writer = absl::make_unique<MockWireWriter>();
    GRPC_STREAM_REF_INIT(&ref_, 1, nullptr, nullptr, "phony ref");
  }

  ~BinderTransportTest() override {
    grpc_core::ExecCtx exec_ctx;
    grpc_transport_destroy(transport_);
    grpc_core::ExecCtx::Get()->Flush();
    for (grpc_binder_stream* gbs : stream_buffer_) {
      gbs->~grpc_binder_stream();
      gpr_free(gbs);
    }
    arena_->Destroy();
  }

  void PerformStreamOp(grpc_binder_stream* gbs,
                       grpc_transport_stream_op_batch* op) {
    grpc_transport_perform_stream_op(transport_,
                                     reinterpret_cast<grpc_stream*>(gbs), op);
  }

  grpc_binder_transport* GetBinderTransport() {
    return reinterpret_cast<grpc_binder_transport*>(transport_);
  }

  grpc_binder_stream* InitNewBinderStream() {
    grpc_binder_stream* gbs = static_cast<grpc_binder_stream*>(
        gpr_malloc(grpc_transport_stream_size(transport_)));
    grpc_transport_init_stream(transport_, reinterpret_cast<grpc_stream*>(gbs),
                               &ref_, nullptr, arena_);
    stream_buffer_.push_back(gbs);
    return gbs;
  }

  MockWireWriter& GetWireWriter() {
    return *reinterpret_cast<MockWireWriter*>(
        GetBinderTransport()->wire_writer.get());
  }

  static void SetUpTestSuite() { grpc_init(); }
  static void TearDownTestSuite() { grpc_shutdown(); }

 protected:
  grpc_core::Arena* arena_;
  grpc_transport* transport_;
  grpc_stream_refcount ref_;
  std::vector<grpc_binder_stream*> stream_buffer_;
};

void MockCallback(void* arg, grpc_error_handle error);

class MockGrpcClosure {
 public:
  explicit MockGrpcClosure(absl::Notification* notification = nullptr)
      : notification_(notification) {
    GRPC_CLOSURE_INIT(&closure_, MockCallback, this, nullptr);
  }

  grpc_closure* GetGrpcClosure() { return &closure_; }
  MOCK_METHOD(void, Callback, (grpc_error_handle), ());

  absl::Notification* notification_;

 private:
  grpc_closure closure_;
};

void MockCallback(void* arg, grpc_error_handle error) {
  MockGrpcClosure* mock_closure = static_cast<MockGrpcClosure*>(arg);
  mock_closure->Callback(error);
  if (mock_closure->notification_) {
    mock_closure->notification_->Notify();
  }
}

std::string MetadataString(const Metadata& a) {
  return absl::StrCat(
      "{",
      absl::StrJoin(
          a, ", ",
          [](std::string* out, const std::pair<std::string, std::string>& kv) {
            out->append(
                absl::StrCat("\"", kv.first, "\": \"", kv.second, "\""));
          }),
      "}");
}

bool MetadataEquivalent(Metadata a, Metadata b) {
  std::sort(a.begin(), a.end());
  std::sort(b.begin(), b.end());
  return a == b;
}

// Matches with transactions having the desired flag, method_ref,
// initial_metadata, and message_data.
MATCHER_P4(TransactionMatches, flag, method_ref, initial_metadata, message_data,
           "") {
  if (arg.GetFlags() != flag) return false;
  if (flag & kFlagPrefix) {
    if (arg.GetMethodRef() != method_ref) {
      printf("METHOD REF NOT EQ: %s %s\n",
             std::string(arg.GetMethodRef()).c_str(),
             std::string(method_ref).c_str());
      return false;
    }
    if (!MetadataEquivalent(arg.GetPrefixMetadata(), initial_metadata)) {
      printf("METADATA NOT EQUIVALENT: %s %s\n",
             MetadataString(arg.GetPrefixMetadata()).c_str(),
             MetadataString(initial_metadata).c_str());
      return false;
    }
  }
  if (flag & kFlagMessageData) {
    if (arg.GetMessageData() != message_data) return false;
  }
  return true;
}

// Matches with grpc_error having error message containing |msg|.
MATCHER_P(GrpcErrorMessageContains, msg, "") {
  return absl::StrContains(grpc_error_std_string(arg), msg);
}

namespace {
class MetadataEncoder {
 public:
  void Encode(grpc_mdelem elem) {
    metadata_.emplace_back(
        std::string(grpc_core::StringViewFromSlice(GRPC_MDKEY(elem))),
        std::string(grpc_core::StringViewFromSlice(GRPC_MDVALUE(elem))));
  }

  template <typename Which>
  void Encode(Which, const typename Which::ValueType& value) {
    metadata_.emplace_back(
        std::string(Which::key()),
        std::string(grpc_core::Slice(Which::Encode(value)).as_string_view()));
  }

  const Metadata& metadata() const { return metadata_; }

 private:
  Metadata metadata_;
};
}  // namespace

// Verify that the lower-level metadata has the same content as the gRPC
// metadata.
void VerifyMetadataEqual(const Metadata& md,
                         const grpc_metadata_batch& grpc_md) {
  MetadataEncoder encoder;
  grpc_md.Encode(&encoder);
  EXPECT_TRUE(MetadataEquivalent(encoder.metadata(), md));
}

// RAII helper classes for constructing gRPC metadata and receiving callbacks.
struct MakeSendInitialMetadata {
  MakeSendInitialMetadata(const Metadata& initial_metadata,
                          const std::string& method_ref,
                          grpc_transport_stream_op_batch* op) {
    for (const auto& md : initial_metadata) {
      const std::string& key = md.first;
      const std::string& value = md.second;
      grpc_initial_metadata.Append(key,
                                   grpc_core::Slice::FromCopiedString(value));
    }
    if (!method_ref.empty()) {
      grpc_initial_metadata.Set(grpc_core::PathMetadata(),
                                grpc_core::Slice::FromCopiedString(method_ref));
    }
    op->send_initial_metadata = true;
    op->payload->send_initial_metadata.send_initial_metadata =
        &grpc_initial_metadata;
  }
  ~MakeSendInitialMetadata() {}

<<<<<<< HEAD
  grpc_core::ScopedArenaPtr arena = grpc_core::MakeScopedArena(1024);
=======
  grpc_core::ScopedArenaPtr arena =
      grpc_core::MakeScopedArena(1024, g_memory_allocator);
>>>>>>> 1ebb52e7
  grpc_metadata_batch grpc_initial_metadata{arena.get()};
};

struct MakeSendMessage {
  MakeSendMessage(const std::string& message,
                  grpc_transport_stream_op_batch* op) {
    grpc_slice_buffer send_buffer;
    grpc_slice_buffer_init(&send_buffer);
    grpc_slice send_slice = grpc_slice_from_cpp_string(message);
    grpc_slice_buffer_add(&send_buffer, send_slice);

    send_stream.Init(&send_buffer, 0);
    grpc_slice_buffer_destroy(&send_buffer);

    op->send_message = true;
    op->payload->send_message.send_message.reset(send_stream.get());
  }

  grpc_core::ManualConstructor<grpc_core::SliceBufferByteStream> send_stream;
};

struct MakeSendTrailingMetadata {
  explicit MakeSendTrailingMetadata(const Metadata& trailing_metadata,
                                    grpc_transport_stream_op_batch* op) {
    EXPECT_TRUE(trailing_metadata.empty());

    op->send_trailing_metadata = true;
    op->payload->send_trailing_metadata.send_trailing_metadata =
        &grpc_trailing_metadata;
  }

  grpc_core::ScopedArenaPtr arena =
      grpc_core::MakeScopedArena(1024, g_memory_allocator);
  grpc_metadata_batch grpc_trailing_metadata{arena.get()};
};

struct MakeRecvInitialMetadata {
  explicit MakeRecvInitialMetadata(grpc_transport_stream_op_batch* op,
                                   Expectation* call_before = nullptr)
      : ready(&notification) {
    op->recv_initial_metadata = true;
    op->payload->recv_initial_metadata.recv_initial_metadata =
        &grpc_initial_metadata;
    op->payload->recv_initial_metadata.recv_initial_metadata_ready =
        ready.GetGrpcClosure();
    if (call_before) {
      EXPECT_CALL(ready, Callback).After(*call_before);
    } else {
      EXPECT_CALL(ready, Callback);
    }
  }

  ~MakeRecvInitialMetadata() {}

  MockGrpcClosure ready;
  grpc_core::ScopedArenaPtr arena =
      grpc_core::MakeScopedArena(1024, g_memory_allocator);
  grpc_metadata_batch grpc_initial_metadata{arena.get()};
  absl::Notification notification;
};

struct MakeRecvMessage {
  explicit MakeRecvMessage(grpc_transport_stream_op_batch* op,
                           Expectation* call_before = nullptr)
      : ready(&notification) {
    op->recv_message = true;
    op->payload->recv_message.recv_message = &grpc_message;
    op->payload->recv_message.recv_message_ready = ready.GetGrpcClosure();
    if (call_before) {
      EXPECT_CALL(ready, Callback).After(*call_before);
    } else {
      EXPECT_CALL(ready, Callback);
    }
  }

  MockGrpcClosure ready;
  absl::Notification notification;
  grpc_core::OrphanablePtr<grpc_core::ByteStream> grpc_message;
};

struct MakeRecvTrailingMetadata {
  explicit MakeRecvTrailingMetadata(grpc_transport_stream_op_batch* op,
                                    Expectation* call_before = nullptr)
      : ready(&notification) {
    op->recv_trailing_metadata = true;
    op->payload->recv_trailing_metadata.recv_trailing_metadata =
        &grpc_trailing_metadata;
    op->payload->recv_trailing_metadata.recv_trailing_metadata_ready =
        ready.GetGrpcClosure();
    if (call_before) {
      EXPECT_CALL(ready, Callback).After(*call_before);
    } else {
      EXPECT_CALL(ready, Callback);
    }
  }

  ~MakeRecvTrailingMetadata() {}

  MockGrpcClosure ready;
  grpc_core::ScopedArenaPtr arena =
      grpc_core::MakeScopedArena(1024, g_memory_allocator);
  grpc_metadata_batch grpc_trailing_metadata{arena.get()};
  absl::Notification notification;
};

const Metadata kDefaultMetadata = {
    {"", ""},
    {"", "value"},
    {"key", ""},
    {"key", "value"},
};

constexpr char kDefaultMethodRef[] = "/some/path";
constexpr char kDefaultMessage[] = "binder transport message";
constexpr int kDefaultStatus = 0x1234;

Metadata AppendMethodRef(const Metadata& md, const std::string& method_ref) {
  Metadata result = md;
  result.emplace_back(":path", method_ref);
  return result;
}

Metadata AppendStatus(const Metadata& md, int status) {
  Metadata result = md;
  result.emplace_back("grpc-status", std::to_string(status));
  return result;
}

}  // namespace

TEST_F(BinderTransportTest, CreateBinderTransport) {
  EXPECT_NE(transport_, nullptr);
}

TEST_F(BinderTransportTest, TransactionIdIncrement) {
  grpc_binder_stream* gbs0 = InitNewBinderStream();
  EXPECT_EQ(gbs0->t, GetBinderTransport());
  EXPECT_EQ(gbs0->tx_code, kFirstCallId);
  grpc_binder_stream* gbs1 = InitNewBinderStream();
  EXPECT_EQ(gbs1->t, GetBinderTransport());
  EXPECT_EQ(gbs1->tx_code, kFirstCallId + 1);
  grpc_binder_stream* gbs2 = InitNewBinderStream();
  EXPECT_EQ(gbs2->t, GetBinderTransport());
  EXPECT_EQ(gbs2->tx_code, kFirstCallId + 2);
}

TEST_F(BinderTransportTest, PerformSendInitialMetadata) {
  grpc_core::ExecCtx exec_ctx;
  grpc_binder_stream* gbs = InitNewBinderStream();
  grpc_transport_stream_op_batch op{};
  grpc_transport_stream_op_batch_payload payload(nullptr);
  op.payload = &payload;
  const Metadata kInitialMetadata = kDefaultMetadata;
  MakeSendInitialMetadata send_initial_metadata(kInitialMetadata, "", &op);
  MockGrpcClosure mock_on_complete;
  op.on_complete = mock_on_complete.GetGrpcClosure();

  ::testing::InSequence sequence;
  EXPECT_CALL(GetWireWriter(), RpcCall(TransactionMatches(
                                   kFlagPrefix, "", kInitialMetadata, "")));
  EXPECT_CALL(mock_on_complete, Callback);

  PerformStreamOp(gbs, &op);
  grpc_core::ExecCtx::Get()->Flush();
}

TEST_F(BinderTransportTest, PerformSendInitialMetadataMethodRef) {
  grpc_core::ExecCtx exec_ctx;
  grpc_binder_stream* gbs = InitNewBinderStream();
  grpc_transport_stream_op_batch op{};
  grpc_transport_stream_op_batch_payload payload(nullptr);
  op.payload = &payload;
  const Metadata kInitialMetadata = kDefaultMetadata;
  const std::string kMethodRef = kDefaultMethodRef;
  MakeSendInitialMetadata send_initial_metadata(kInitialMetadata, kMethodRef,
                                                &op);
  MockGrpcClosure mock_on_complete;
  op.on_complete = mock_on_complete.GetGrpcClosure();

  ::testing::InSequence sequence;
  EXPECT_CALL(GetWireWriter(),
              RpcCall(TransactionMatches(kFlagPrefix, kMethodRef.substr(1),
                                         kInitialMetadata, "")));
  EXPECT_CALL(mock_on_complete, Callback);

  PerformStreamOp(gbs, &op);
  grpc_core::ExecCtx::Get()->Flush();
}

TEST_F(BinderTransportTest, PerformSendMessage) {
  grpc_core::ExecCtx exec_ctx;
  grpc_binder_stream* gbs = InitNewBinderStream();
  grpc_transport_stream_op_batch op{};
  grpc_transport_stream_op_batch_payload payload(nullptr);
  op.payload = &payload;

  const std::string kMessage = kDefaultMessage;
  MakeSendMessage send_message(kMessage, &op);
  MockGrpcClosure mock_on_complete;
  op.on_complete = mock_on_complete.GetGrpcClosure();

  ::testing::InSequence sequence;
  EXPECT_CALL(
      GetWireWriter(),
      RpcCall(TransactionMatches(kFlagMessageData, "", Metadata{}, kMessage)));
  EXPECT_CALL(mock_on_complete, Callback);

  PerformStreamOp(gbs, &op);
  grpc_core::ExecCtx::Get()->Flush();
}

TEST_F(BinderTransportTest, PerformSendTrailingMetadata) {
  grpc_core::ExecCtx exec_ctx;
  grpc_binder_stream* gbs = InitNewBinderStream();
  grpc_transport_stream_op_batch op{};
  grpc_transport_stream_op_batch_payload payload(nullptr);
  op.payload = &payload;
  // The wireformat guarantees that suffix metadata will always be empty.
  // TODO(waynetu): Check whether gRPC can internally add extra trailing
  // metadata.
  const Metadata kTrailingMetadata = {};
  MakeSendTrailingMetadata send_trailing_metadata(kTrailingMetadata, &op);
  MockGrpcClosure mock_on_complete;
  op.on_complete = mock_on_complete.GetGrpcClosure();

  ::testing::InSequence sequence;
  EXPECT_CALL(GetWireWriter(), RpcCall(TransactionMatches(
                                   kFlagSuffix, "", kTrailingMetadata, "")));
  EXPECT_CALL(mock_on_complete, Callback);

  PerformStreamOp(gbs, &op);
  grpc_core::ExecCtx::Get()->Flush();
}

TEST_F(BinderTransportTest, PerformSendAll) {
  grpc_core::ExecCtx exec_ctx;
  grpc_binder_stream* gbs = InitNewBinderStream();
  grpc_transport_stream_op_batch op{};
  grpc_transport_stream_op_batch_payload payload(nullptr);
  op.payload = &payload;

  const Metadata kInitialMetadata = kDefaultMetadata;
  const std::string kMethodRef = kDefaultMethodRef;
  MakeSendInitialMetadata send_initial_metadata(kInitialMetadata, kMethodRef,
                                                &op);

  const std::string kMessage = kDefaultMessage;
  MakeSendMessage send_message(kMessage, &op);

  // The wireformat guarantees that suffix metadata will always be empty.
  // TODO(waynetu): Check whether gRPC can internally add extra trailing
  // metadata.
  const Metadata kTrailingMetadata = {};
  MakeSendTrailingMetadata send_trailing_metadata(kTrailingMetadata, &op);

  MockGrpcClosure mock_on_complete;
  op.on_complete = mock_on_complete.GetGrpcClosure();

  ::testing::InSequence sequence;
  EXPECT_CALL(GetWireWriter(),
              RpcCall(TransactionMatches(
                  kFlagPrefix | kFlagMessageData | kFlagSuffix,
                  kMethodRef.substr(1), kInitialMetadata, kMessage)));
  EXPECT_CALL(mock_on_complete, Callback);

  PerformStreamOp(gbs, &op);
  grpc_core::ExecCtx::Get()->Flush();
}

TEST_F(BinderTransportTest, PerformRecvInitialMetadata) {
  grpc_core::ExecCtx exec_ctx;
  grpc_binder_stream* gbs = InitNewBinderStream();
  grpc_transport_stream_op_batch op{};
  grpc_transport_stream_op_batch_payload payload(nullptr);
  op.payload = &payload;

  MakeRecvInitialMetadata recv_initial_metadata(&op);

  const Metadata kInitialMetadata = kDefaultMetadata;
  auto* gbt = reinterpret_cast<grpc_binder_transport*>(transport_);
  gbt->transport_stream_receiver->NotifyRecvInitialMetadata(gbs->tx_code,
                                                            kInitialMetadata);
  PerformStreamOp(gbs, &op);
  grpc_core::ExecCtx::Get()->Flush();
  recv_initial_metadata.notification.WaitForNotification();

  VerifyMetadataEqual(kInitialMetadata,
                      recv_initial_metadata.grpc_initial_metadata);
}

TEST_F(BinderTransportTest, PerformRecvInitialMetadataWithMethodRef) {
  grpc_core::ExecCtx exec_ctx;
  grpc_binder_stream* gbs = InitNewBinderStream();
  grpc_transport_stream_op_batch op{};
  grpc_transport_stream_op_batch_payload payload(nullptr);
  op.payload = &payload;

  MakeRecvInitialMetadata recv_initial_metadata(&op);

  auto* gbt = reinterpret_cast<grpc_binder_transport*>(transport_);
  const Metadata kInitialMetadataWithMethodRef =
      AppendMethodRef(kDefaultMetadata, kDefaultMethodRef);
  gbt->transport_stream_receiver->NotifyRecvInitialMetadata(
      gbs->tx_code, kInitialMetadataWithMethodRef);
  PerformStreamOp(gbs, &op);
  grpc_core::ExecCtx::Get()->Flush();
  recv_initial_metadata.notification.WaitForNotification();

  VerifyMetadataEqual(kInitialMetadataWithMethodRef,
                      recv_initial_metadata.grpc_initial_metadata);
}

TEST_F(BinderTransportTest, PerformRecvMessage) {
  grpc_core::ExecCtx exec_ctx;
  grpc_binder_stream* gbs = InitNewBinderStream();
  grpc_transport_stream_op_batch op{};
  grpc_transport_stream_op_batch_payload payload(nullptr);
  op.payload = &payload;

  MakeRecvMessage recv_message(&op);

  auto* gbt = reinterpret_cast<grpc_binder_transport*>(transport_);
  const std::string kMessage = kDefaultMessage;
  gbt->transport_stream_receiver->NotifyRecvMessage(gbs->tx_code, kMessage);

  PerformStreamOp(gbs, &op);
  grpc_core::ExecCtx::Get()->Flush();
  recv_message.notification.WaitForNotification();

  EXPECT_TRUE(recv_message.grpc_message->Next(SIZE_MAX, nullptr));
  grpc_slice slice;
  EXPECT_EQ(recv_message.grpc_message->Pull(&slice), GRPC_ERROR_NONE);
  EXPECT_EQ(kMessage,
            std::string(reinterpret_cast<char*>(GRPC_SLICE_START_PTR(slice)),
                        GRPC_SLICE_LENGTH(slice)));
  grpc_slice_unref_internal(slice);
}

TEST_F(BinderTransportTest, PerformRecvTrailingMetadata) {
  grpc_core::ExecCtx exec_ctx;
  grpc_binder_stream* gbs = InitNewBinderStream();
  grpc_transport_stream_op_batch op{};
  grpc_transport_stream_op_batch_payload payload(nullptr);
  op.payload = &payload;

  MakeRecvTrailingMetadata recv_trailing_metadata(&op);

  const Metadata kTrailingMetadata = kDefaultMetadata;
  auto* gbt = reinterpret_cast<grpc_binder_transport*>(transport_);
  constexpr int kStatus = kDefaultStatus;
  gbt->transport_stream_receiver->NotifyRecvTrailingMetadata(
      gbs->tx_code, kTrailingMetadata, kStatus);
  PerformStreamOp(gbs, &op);
  grpc_core::ExecCtx::Get()->Flush();
  recv_trailing_metadata.notification.WaitForNotification();

  VerifyMetadataEqual(AppendStatus(kTrailingMetadata, kStatus),
                      recv_trailing_metadata.grpc_trailing_metadata);
}

TEST_F(BinderTransportTest, PerformRecvAll) {
  grpc_core::ExecCtx exec_ctx;
  grpc_binder_stream* gbs = InitNewBinderStream();
  grpc_transport_stream_op_batch op{};
  grpc_transport_stream_op_batch_payload payload(nullptr);
  op.payload = &payload;

  MakeRecvInitialMetadata recv_initial_metadata(&op);
  MakeRecvMessage recv_message(&op);
  MakeRecvTrailingMetadata recv_trailing_metadata(&op);

  auto* gbt = reinterpret_cast<grpc_binder_transport*>(transport_);
  const Metadata kInitialMetadataWithMethodRef =
      AppendMethodRef(kDefaultMetadata, kDefaultMethodRef);
  gbt->transport_stream_receiver->NotifyRecvInitialMetadata(
      gbs->tx_code, kInitialMetadataWithMethodRef);

  const std::string kMessage = kDefaultMessage;
  gbt->transport_stream_receiver->NotifyRecvMessage(gbs->tx_code, kMessage);

  Metadata trailing_metadata = kDefaultMetadata;
  constexpr int kStatus = kDefaultStatus;
  gbt->transport_stream_receiver->NotifyRecvTrailingMetadata(
      gbs->tx_code, trailing_metadata, kStatus);
  PerformStreamOp(gbs, &op);
  grpc_core::ExecCtx::Get()->Flush();
  recv_trailing_metadata.notification.WaitForNotification();

  VerifyMetadataEqual(kInitialMetadataWithMethodRef,
                      recv_initial_metadata.grpc_initial_metadata);
  trailing_metadata.emplace_back("grpc-status", std::to_string(kStatus));
  VerifyMetadataEqual(trailing_metadata,
                      recv_trailing_metadata.grpc_trailing_metadata);
  EXPECT_TRUE(recv_message.grpc_message->Next(SIZE_MAX, nullptr));
  grpc_slice slice;
  EXPECT_EQ(recv_message.grpc_message->Pull(&slice), GRPC_ERROR_NONE);
  EXPECT_EQ(kMessage,
            std::string(reinterpret_cast<char*>(GRPC_SLICE_START_PTR(slice)),
                        GRPC_SLICE_LENGTH(slice)));
  grpc_slice_unref_internal(slice);
}

TEST_F(BinderTransportTest, PerformAllOps) {
  grpc_core::ExecCtx exec_ctx;
  grpc_binder_stream* gbs = InitNewBinderStream();
  grpc_transport_stream_op_batch op{};
  grpc_transport_stream_op_batch_payload payload(nullptr);
  op.payload = &payload;

  const Metadata kSendInitialMetadata = kDefaultMetadata;
  const std::string kMethodRef = kDefaultMethodRef;
  MakeSendInitialMetadata send_initial_metadata(kSendInitialMetadata,
                                                kMethodRef, &op);

  const std::string kSendMessage = kDefaultMessage;
  MakeSendMessage send_message(kSendMessage, &op);

  // The wireformat guarantees that suffix metadata will always be empty.
  // TODO(waynetu): Check whether gRPC can internally add extra trailing
  // metadata.
  const Metadata kSendTrailingMetadata = {};
  MakeSendTrailingMetadata send_trailing_metadata(kSendTrailingMetadata, &op);

  MockGrpcClosure mock_on_complete;
  op.on_complete = mock_on_complete.GetGrpcClosure();

  // TODO(waynetu): Currently, we simply drop the prefix '/' from the :path
  // argument to obtain the method name. Update the test if this turns out to be
  // incorrect.
  EXPECT_CALL(GetWireWriter(),
              RpcCall(TransactionMatches(
                  kFlagPrefix | kFlagMessageData | kFlagSuffix,
                  kMethodRef.substr(1), kSendInitialMetadata, kSendMessage)));
  Expectation on_complete = EXPECT_CALL(mock_on_complete, Callback);

  // Recv callbacks can happen after the on_complete callback.
  MakeRecvInitialMetadata recv_initial_metadata(
      &op, /* call_before = */ &on_complete);
  MakeRecvMessage recv_message(&op, /* call_before = */ &on_complete);
  MakeRecvTrailingMetadata recv_trailing_metadata(
      &op, /* call_before = */ &on_complete);

  PerformStreamOp(gbs, &op);

  // Flush the execution context to force on_complete to run before recv
  // callbacks get scheduled.
  grpc_core::ExecCtx::Get()->Flush();

  auto* gbt = reinterpret_cast<grpc_binder_transport*>(transport_);
  const Metadata kRecvInitialMetadata =
      AppendMethodRef(kDefaultMetadata, kDefaultMethodRef);
  gbt->transport_stream_receiver->NotifyRecvInitialMetadata(
      gbs->tx_code, kRecvInitialMetadata);
  const std::string kRecvMessage = kDefaultMessage;
  gbt->transport_stream_receiver->NotifyRecvMessage(gbs->tx_code, kRecvMessage);
  const Metadata kRecvTrailingMetadata = kDefaultMetadata;
  constexpr int kStatus = 0x1234;
  gbt->transport_stream_receiver->NotifyRecvTrailingMetadata(
      gbs->tx_code, kRecvTrailingMetadata, kStatus);

  grpc_core::ExecCtx::Get()->Flush();
  recv_initial_metadata.notification.WaitForNotification();
  recv_message.notification.WaitForNotification();
  recv_trailing_metadata.notification.WaitForNotification();

  VerifyMetadataEqual(kRecvInitialMetadata,
                      recv_initial_metadata.grpc_initial_metadata);
  VerifyMetadataEqual(AppendStatus(kRecvTrailingMetadata, kStatus),
                      recv_trailing_metadata.grpc_trailing_metadata);

  EXPECT_TRUE(recv_message.grpc_message->Next(SIZE_MAX, nullptr));
  grpc_slice slice;
  EXPECT_EQ(recv_message.grpc_message->Pull(&slice), GRPC_ERROR_NONE);
  EXPECT_EQ(kRecvMessage,
            std::string(reinterpret_cast<char*>(GRPC_SLICE_START_PTR(slice)),
                        GRPC_SLICE_LENGTH(slice)));
  grpc_slice_unref_internal(slice);
}

TEST_F(BinderTransportTest, WireWriterRpcCallErrorPropagates) {
  grpc_core::ExecCtx exec_ctx;
  grpc_binder_stream* gbs = InitNewBinderStream();

  MockGrpcClosure mock_on_complete1;
  MockGrpcClosure mock_on_complete2;

  EXPECT_CALL(GetWireWriter(), RpcCall)
      .WillOnce(Return(absl::OkStatus()))
      .WillOnce(Return(absl::InternalError("WireWriter::RpcCall failed")));
  EXPECT_CALL(mock_on_complete1, Callback(GRPC_ERROR_NONE));
  EXPECT_CALL(mock_on_complete2,
              Callback(GrpcErrorMessageContains("WireWriter::RpcCall failed")));

  const Metadata kInitialMetadata = {};
  grpc_transport_stream_op_batch op1{};
  grpc_transport_stream_op_batch_payload payload1(nullptr);
  op1.payload = &payload1;
  MakeSendInitialMetadata send_initial_metadata1(kInitialMetadata, "", &op1);
  op1.on_complete = mock_on_complete1.GetGrpcClosure();

  grpc_transport_stream_op_batch op2{};
  grpc_transport_stream_op_batch_payload payload2(nullptr);
  op2.payload = &payload2;
  MakeSendInitialMetadata send_initial_metadata2(kInitialMetadata, "", &op2);
  op2.on_complete = mock_on_complete2.GetGrpcClosure();

  PerformStreamOp(gbs, &op1);
  PerformStreamOp(gbs, &op2);
  grpc_core::ExecCtx::Get()->Flush();
}

}  // namespace grpc_binder

int main(int argc, char** argv) {
  ::testing::InitGoogleTest(&argc, argv);
  grpc::testing::TestEnvironment env(argc, argv);
  return RUN_ALL_TESTS();
}<|MERGE_RESOLUTION|>--- conflicted
+++ resolved
@@ -233,12 +233,8 @@
   }
   ~MakeSendInitialMetadata() {}
 
-<<<<<<< HEAD
-  grpc_core::ScopedArenaPtr arena = grpc_core::MakeScopedArena(1024);
-=======
   grpc_core::ScopedArenaPtr arena =
       grpc_core::MakeScopedArena(1024, g_memory_allocator);
->>>>>>> 1ebb52e7
   grpc_metadata_batch grpc_initial_metadata{arena.get()};
 };
 
