--- conflicted
+++ resolved
@@ -238,15 +238,11 @@
 grpc_fuzz_test(
     name = "control_endpoint_test",
     srcs = ["control_endpoint_test.cc"],
-<<<<<<< HEAD
     external_deps = [
         "fuzztest",
         "fuzztest_main",
         "gtest",
     ],
-=======
-    external_deps = ["gtest"],
->>>>>>> 155e8b88
     tags = [
         "no_windows",
     ],
@@ -260,15 +256,11 @@
 grpc_fuzz_test(
     name = "data_endpoints_test",
     srcs = ["data_endpoints_test.cc"],
-<<<<<<< HEAD
     external_deps = [
         "fuzztest",
         "fuzztest_main",
         "gtest",
     ],
-=======
-    external_deps = ["gtest"],
->>>>>>> 155e8b88
     tags = [
         "no_windows",
     ],
