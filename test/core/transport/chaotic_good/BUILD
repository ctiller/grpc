# Copyright 2021 gRPC authors.
#
# Licensed under the Apache License, Version 2.0 (the "License");
# you may not use this file except in compliance with the License.
# You may obtain a copy of the License at
#
#     http://www.apache.org/licenses/LICENSE-2.0
#
# Unless required by applicable law or agreed to in writing, software
# distributed under the License is distributed on an "AS IS" BASIS,
# WITHOUT WARRANTIES OR CONDITIONS OF ANY KIND, either express or implied.
# See the License for the specific language governing permissions and
# limitations under the License.

load("//bazel:grpc_build_system.bzl", "grpc_cc_test", "grpc_package")
load("//test/core/util:grpc_fuzzer.bzl", "grpc_fuzzer")

licenses(["notice"])

grpc_package(
    name = "test/core/transport/chaotic_good",
    visibility = "tests",
)

grpc_cc_test(
    name = "frame_header_test",
    srcs = ["frame_header_test.cc"],
    external_deps = [
        "absl/status",
        "gtest",
    ],
    deps = ["//src/core:chaotic_good_frame_header"],
)

grpc_fuzzer(
    name = "frame_header_fuzzer",
    srcs = ["frame_header_fuzzer.cc"],
    corpus = "frame_header_fuzzer_corpus",
    external_deps = ["absl/status:statusor"],
    language = "C++",
    tags = ["no_windows"],
    deps = ["//src/core:chaotic_good_frame_header"],
)

grpc_cc_test(
    name = "frame_test",
    srcs = ["frame_test.cc"],
    external_deps = [
        "absl/random",
        "absl/status",
        "absl/status:statusor",
        "gtest",
    ],
    deps = ["//src/core:chaotic_good_frame"],
)

grpc_fuzzer(
    name = "frame_fuzzer",
    srcs = ["frame_fuzzer.cc"],
    corpus = "frame_fuzzer_corpus",
    external_deps = [
        "absl/random:bit_gen_ref",
        "absl/status:statusor",
    ],
    language = "C++",
    tags = ["no_windows"],
    deps = [
        "//:exec_ctx",
        "//:gpr",
        "//:hpack_encoder",
        "//:hpack_parser",
        "//:ref_counted_ptr",
        "//src/core:arena",
        "//src/core:chaotic_good_frame",
        "//src/core:chaotic_good_frame_header",
        "//src/core:event_engine_memory_allocator",
        "//src/core:memory_quota",
        "//src/core:resource_quota",
        "//src/core:slice",
        "//src/core:slice_buffer",
        "//test/core/promise:test_context",
    ],
)

grpc_cc_test(
    name = "client_transport_test",
    srcs = ["client_transport_test.cc"],
    external_deps = [
        "absl/functional:any_invocable",
        "absl/status:statusor",
        "absl/strings:str_format",
        "absl/types:optional",
        "gtest",
    ],
    language = "C++",
    uses_event_engine = False,
    uses_polling = False,
    deps = [
        "//:grpc",
        "//:grpc_public_hdrs",
        "//:iomgr_timer",
        "//:ref_counted_ptr",
        "//src/core:activity",
        "//src/core:arena",
        "//src/core:chaotic_good_client_transport",
        "//src/core:event_engine_wakeup_scheduler",
        "//src/core:if",
        "//src/core:join",
        "//src/core:loop",
        "//src/core:map",
        "//src/core:memory_quota",
        "//src/core:pipe",
        "//src/core:resource_quota",
        "//src/core:seq",
        "//src/core:slice",
        "//src/core:slice_buffer",
        "//test/core/event_engine/fuzzing_event_engine",
        "//test/core/event_engine/fuzzing_event_engine:fuzzing_event_engine_proto",
    ],
)

grpc_cc_test(
<<<<<<< HEAD
    name = "server_transport_test",
    srcs = ["server_transport_test.cc"],
=======
    name = "client_transport_error_test",
    srcs = ["client_transport_error_test.cc"],
>>>>>>> b0e0659b
    external_deps = [
        "absl/functional:any_invocable",
        "absl/status",
        "absl/status:statusor",
        "absl/strings:str_format",
        "absl/types:optional",
        "gtest",
    ],
    language = "C++",
    uses_event_engine = False,
    uses_polling = False,
    deps = [
        "//:grpc",
        "//:grpc_public_hdrs",
        "//:iomgr_timer",
        "//:ref_counted_ptr",
        "//src/core:activity",
        "//src/core:arena",
<<<<<<< HEAD
        "//src/core:chaotic_good_server_transport",
        "//src/core:event_engine_wakeup_scheduler",
=======
        "//src/core:chaotic_good_client_transport",
        "//src/core:event_engine_wakeup_scheduler",
        "//src/core:grpc_promise_endpoint",
        "//src/core:if",
        "//src/core:join",
        "//src/core:loop",
>>>>>>> b0e0659b
        "//src/core:memory_quota",
        "//src/core:pipe",
        "//src/core:resource_quota",
        "//src/core:seq",
        "//src/core:slice",
        "//src/core:slice_buffer",
        "//test/core/event_engine/fuzzing_event_engine",
        "//test/core/event_engine/fuzzing_event_engine:fuzzing_event_engine_proto",
    ],
)<|MERGE_RESOLUTION|>--- conflicted
+++ resolved
@@ -120,13 +120,46 @@
 )
 
 grpc_cc_test(
-<<<<<<< HEAD
+    name = "client_transport_error_test",
+    srcs = ["client_transport_error_test.cc"],
+    external_deps = [
+        "absl/functional:any_invocable",
+        "absl/status",
+        "absl/status:statusor",
+        "absl/strings:str_format",
+        "absl/types:optional",
+        "gtest",
+    ],
+    language = "C++",
+    uses_event_engine = False,
+    uses_polling = False,
+    deps = [
+        "//:grpc_public_hdrs",
+        "//:grpc_unsecure",
+        "//:iomgr_timer",
+        "//:ref_counted_ptr",
+        "//src/core:activity",
+        "//src/core:arena",
+        "//src/core:chaotic_good_client_transport",
+        "//src/core:event_engine_wakeup_scheduler",
+        "//src/core:grpc_promise_endpoint",
+        "//src/core:if",
+        "//src/core:join",
+        "//src/core:loop",
+        "//src/core:memory_quota",
+        "//src/core:pipe",
+        "//src/core:resource_quota",
+        "//src/core:seq",
+        "//src/core:slice",
+        "//src/core:slice_buffer",
+        "//test/core/event_engine/fuzzing_event_engine",
+        "//test/core/event_engine/fuzzing_event_engine:fuzzing_event_engine_proto",
+    ],
+)
+
+grpc_cc_test(
     name = "server_transport_test",
     srcs = ["server_transport_test.cc"],
-=======
-    name = "client_transport_error_test",
-    srcs = ["client_transport_error_test.cc"],
->>>>>>> b0e0659b
     external_deps = [
         "absl/functional:any_invocable",
         "absl/status",
@@ -145,17 +178,8 @@
         "//:ref_counted_ptr",
         "//src/core:activity",
         "//src/core:arena",
-<<<<<<< HEAD
         "//src/core:chaotic_good_server_transport",
         "//src/core:event_engine_wakeup_scheduler",
-=======
-        "//src/core:chaotic_good_client_transport",
-        "//src/core:event_engine_wakeup_scheduler",
-        "//src/core:grpc_promise_endpoint",
-        "//src/core:if",
-        "//src/core:join",
-        "//src/core:loop",
->>>>>>> b0e0659b
         "//src/core:memory_quota",
         "//src/core:pipe",
         "//src/core:resource_quota",
