--- conflicted
+++ resolved
@@ -118,42 +118,6 @@
         pipe_client_to_server_messages_second_(arena_.get()),
         pipe_server_to_client_messages_second_(arena_.get()),
         pipe_server_intial_metadata_second_(arena_.get()) {}
-<<<<<<< HEAD
-  // Add expectations of control/data endpoints write/read operations.
-  void AddExpectations(int num_of_streams, int successful_write_messages,
-                       int successful_read_messages, bool expect_write_failed,
-                       bool expect_read_failed) {
-    AddWriteExpectations(num_of_streams * successful_write_messages,
-                         expect_write_failed);
-    for (int i = 1; i <= num_of_streams; i++) {
-      AddReadExpectations(/*stream_id*/ i, successful_read_messages,
-                          expect_read_failed);
-    }
-    if (expect_read_failed) {
-      EXPECT_CALL(control_endpoint_, Read)
-          .InSequence(control_endpoint_read_sequence)
-          .WillOnce(
-              WithArgs<0>([this, successful_read_messages](
-                              absl::AnyInvocable<void(absl::Status)> on_read) {
-                // Mock EventEngine enpoint read fails.
-                if (successful_read_messages > 0) {
-                  on_read(absl::InternalError("control endpoint read failed."));
-                } else {
-                  read_callback_ = std::move(on_read);
-                }
-                return false;
-
-              }));
-    } else {
-      // reader_ is pending for next read.
-      EXPECT_CALL(control_endpoint_, Read)
-          .InSequence(control_endpoint_read_sequence);
-    }
-  }
-  void InitialClientTransport() {
-    // Read expectaions need to be added before transport initialization since
-    // reader_ activity loop is started in ClientTransport initialization,
-=======
   // Expect how client transport will read from control/data endpoints with a
   // test frame.
   void AddReadExpectations(int num_of_streams) {
@@ -252,7 +216,6 @@
     // Read expectaions need to be added before transport initialization since
     // reader_ activity loop is started in ClientTransport initialization,
     AddReadExpectations(num_of_streams);
->>>>>>> 3869ef09
     client_transport_ = std::make_unique<ClientTransport>(
         std::make_unique<PromiseEndpoint>(
             std::unique_ptr<MockEndpoint>(control_endpoint_ptr_),
@@ -336,151 +299,8 @@
   MockEndpoint* data_endpoint_ptr_;
   size_t initial_arena_size = 1024;
   MemoryAllocator memory_allocator_;
-<<<<<<< HEAD
-  Sequence control_endpoint_write_sequence;
-  Sequence control_endpoint_read_sequence;
-  Sequence data_endpoint_write_sequence;
-  Sequence data_endpoint_read_sequence;
-
-  void AddWriteExpectations(int successful_write_messages,
-                            bool failed_at_last) {
-    if (successful_write_messages > 0) {
-      // Transport started writes.
-      for (int i = 1; i <= successful_write_messages; i++) {
-        EXPECT_CALL(control_endpoint_, Write)
-            .InSequence(control_endpoint_write_sequence)
-            .WillOnce(Return(true));
-        EXPECT_CALL(data_endpoint_, Write)
-            .InSequence(data_endpoint_write_sequence)
-            .WillOnce(Return(true));
-      }
-    }
-    if (failed_at_last) {
-      EXPECT_CALL(control_endpoint_, Write)
-          .InSequence(control_endpoint_write_sequence)
-          .WillOnce(
-              WithArgs<0>([](absl::AnyInvocable<void(absl::Status)> on_write) {
-                on_write(absl::InternalError("control endpoint write failed."));
-                return false;
-              }));
-      EXPECT_CALL(data_endpoint_, Write)
-          .InSequence(data_endpoint_write_sequence)
-          .WillOnce(
-              WithArgs<0>([](absl::AnyInvocable<void(absl::Status)> on_write) {
-                on_write(absl::InternalError("data endpoint write failed."));
-                return false;
-              }));
-    }
-  }
-  void AddReadExpectations(int stream_id, int successful_read_messages,
-                           bool failed_at_last) {
-    if (successful_read_messages > 0) {
-      // Transport starts read.
-      for (int i = 1; i <= successful_read_messages; i++) {
-        bool initial_read = (i == 1);
-        // Only last message will return trailer.
-        bool has_trailer = (i == successful_read_messages) && (!failed_at_last);
-        EXPECT_CALL(control_endpoint_, Read)
-            .InSequence(control_endpoint_read_sequence)
-            .WillOnce(WithArgs<0, 1>(
-                [this, stream_id, has_trailer, initial_read](
-                    absl::AnyInvocable<void(absl::Status)> on_read,
-                    grpc_event_engine::experimental::SliceBuffer*
-                        buffer) mutable {
-                  // Construct test frame for EventEngine read: headers  (15
-                  // bytes), message(16 bytes), message padding (48 byte),
-                  // trailers (15 bytes).
-                  const std::string frame_header = {
-                      static_cast<char>(0x80),  // frame type = fragment
-                      has_trailer
-                          ? static_cast<char>(
-                                0x03)  // flag = has header + has trailer
-                          : static_cast<char>(0x01),  // flag = has header
-                      0x00,
-                      0x00,
-                      static_cast<char>(stream_id),  // stream id >= 1
-                      0x00,
-                      0x00,
-                      0x00,
-                      0x1a,  // header length = 26
-                      0x00,
-                      0x00,
-                      0x00,
-                      0x08,  // message length = 8
-                      0x00,
-                      0x00,
-                      0x00,
-                      0x38,  // message padding =56
-                      0x00,
-                      0x00,
-                      0x00,
-                      has_trailer
-                          ? static_cast<char>(0x0f)   // trailer length = 15
-                          : static_cast<char>(0x00),  // trailer length = 0
-                      0x00,
-                      0x00,
-                      0x00};
-                  // Schedule mock_endpoint to read buffer.
-                  grpc_event_engine::experimental::Slice slice(
-                      grpc_slice_from_cpp_string(frame_header));
-                  buffer->Append(std::move(slice));
-                  // Execute read callback later to control when the initial
-                  // read starts. This control is required since the initial
-                  // read of a stream message should happen after AddStream is
-                  // called.
-                  if (initial_read) {
-                    read_callback_ = std::move(on_read);
-                    initial_read = false;
-                    // Return false to mock EventEngine read not finish.
-                    return false;
-                  }
-                  return true;
-                }));
-        EXPECT_CALL(control_endpoint_, Read)
-            .InSequence(control_endpoint_read_sequence)
-            .WillOnce(WithArgs<1>(
-                [has_trailer](
-                    grpc_event_engine::experimental::SliceBuffer* buffer) {
-                  // Encoded string of header ":path: /demo.Service/Step".
-                  const std::string header = {
-                      0x10, 0x05, 0x3a, 0x70, 0x61, 0x74, 0x68, 0x12, 0x2f,
-                      0x64, 0x65, 0x6d, 0x6f, 0x2e, 0x53, 0x65, 0x72, 0x76,
-                      0x69, 0x63, 0x65, 0x2f, 0x53, 0x74, 0x65, 0x70};
-                  // Encoded string of trailer "grpc-status: 0".
-                  const std::string trailers = {0x10, 0x0b, 0x67, 0x72, 0x70,
-                                                0x63, 0x2d, 0x73, 0x74, 0x61,
-                                                0x74, 0x75, 0x73, 0x01, 0x30};
-                  // Schedule mock_endpoint to read buffer.
-                  grpc_event_engine::experimental::Slice slice(
-                      grpc_slice_from_cpp_string(
-                          has_trailer ? (header + trailers) : header));
-                  buffer->Append(std::move(slice));
-                  return true;
-                }));
-        EXPECT_CALL(data_endpoint_, Read)
-            .InSequence(data_endpoint_read_sequence)
-            .WillOnce(WithArgs<1>(
-                [this](grpc_event_engine::experimental::SliceBuffer* buffer) {
-                  const std::string message_padding = {
-                      0x00, 0x00, 0x00, 0x00, 0x00, 0x00, 0x00, 0x00,
-                      0x00, 0x00, 0x00, 0x00, 0x00, 0x00, 0x00, 0x00,
-                      0x00, 0x00, 0x00, 0x00, 0x00, 0x00, 0x00, 0x00,
-                      0x00, 0x00, 0x00, 0x00, 0x00, 0x00, 0x00, 0x00,
-                      0x00, 0x00, 0x00, 0x00, 0x00, 0x00, 0x00, 0x00,
-                      0x00, 0x00, 0x00, 0x00, 0x00, 0x00, 0x00, 0x00,
-                      0x00, 0x00, 0x00, 0x00, 0x00, 0x00, 0x00, 0x00};
-                  grpc_event_engine::experimental::Slice slice(
-                      grpc_slice_from_cpp_string(message_padding + message_));
-                  buffer->Append(std::move(slice));
-                  return true;
-                }));
-      }
-    }
-  }
-=======
   Sequence control_endpoint_sequence;
   Sequence data_endpoint_sequence;
->>>>>>> 3869ef09
 
  protected:
   MockEndpoint& control_endpoint_;
@@ -502,14 +322,7 @@
 };
 
 TEST_F(ClientTransportTest, AddOneStream) {
-<<<<<<< HEAD
-  AddExpectations(/*num_of_streams*/ 1, /*successful_write_messages*/ 1,
-                  /*successful_read_messages*/ 1, /*expect_write_failed*/ false,
-                  /*expect_read_failed*/ false);
-  InitialClientTransport();
-=======
   InitialClientTransport(1);
->>>>>>> 3869ef09
   ClientMetadataHandle md;
   auto args = CallArgs{std::move(md),
                        ClientInitialMetadataOutstandingToken::Empty(),
@@ -519,51 +332,8 @@
                        &pipe_server_to_client_messages_.sender};
   StrictMock<MockFunction<void(absl::Status)>> on_done;
   EXPECT_CALL(on_done, Call(absl::OkStatus()));
-  auto activity = MakeActivity(
-      Seq(
-          // Concurrently: write and read messages in client transport.
-          Join(
-              // Add first stream with call_args into client transport.
-              AddStream(std::move(args), GRPC_STATUS_OK),
-              // Start read from control endpoints.
-              StartRead(absl::OkStatus()),
-              // Send messages to call_args.client_to_server_messages pipe,
-              // which will be eventually sent to control/data endpoints.
-              SendClientToServerMessages(pipe_client_to_server_messages_, 1),
-              // Receive messages from control/data endpoints.
-              ReceiveServerToClientMessages(pipe_server_intial_metadata_,
-                                            pipe_server_to_client_messages_)),
-<<<<<<< HEAD
-          // Once complete, verify successful sending and the received value.
-          [](const std::tuple<grpc_status_code, absl::Status, absl::Status,
-                              absl::Status>& ret) {
-            EXPECT_EQ(std::get<0>(ret), GRPC_STATUS_OK);
-            EXPECT_TRUE(std::get<1>(ret).ok());
-            EXPECT_TRUE(std::get<2>(ret).ok());
-            EXPECT_TRUE(std::get<3>(ret).ok());
-            return absl::OkStatus();
-          }),
-      EventEngineWakeupScheduler(event_engine_),
-      [&on_done](absl::Status status) { on_done.Call(std::move(status)); });
-  // Wait until ClientTransport's internal activities to finish.
-  event_engine_->TickUntilIdle();
-  event_engine_->UnsetGlobalHooks();
-}
-
-TEST_F(ClientTransportTest, AddOneStreamWithWriteFailed) {
-  AddExpectations(/*num_of_streams*/ 1, /*successful_write_messages*/ 0,
-                  /*successful_read_messages*/ 0, /*expect_write_failed*/ true,
-                  /*expect_read_failed*/ false);
-  InitialClientTransport();
-  ClientMetadataHandle md;
-  auto args = CallArgs{std::move(md),
-                       ClientInitialMetadataOutstandingToken::Empty(),
-                       nullptr,
-                       &pipe_server_intial_metadata_.sender,
-                       &pipe_client_to_server_messages_.receiver,
-                       &pipe_server_to_client_messages_.sender};
-  StrictMock<MockFunction<void(absl::Status)>> on_done;
-  EXPECT_CALL(on_done, Call(absl::OkStatus()));
+  EXPECT_CALL(control_endpoint_, Write).WillOnce(Return(true));
+  EXPECT_CALL(data_endpoint_, Write).WillOnce(Return(true));
   auto activity = MakeActivity(
       Seq(
           // Concurrently: write and read messages in client transport.
@@ -581,13 +351,6 @@
           // Once complete, verify successful sending and the received value.
           [](const std::tuple<grpc_status_code, absl::Status, absl::Status,
                               absl::Status>& ret) {
-            // TODO(ladynana): change these expectations to errors after the
-            // writer activity closes transport for write failures.
-=======
-          // Once complete, verify successful sending and the received value.
-          [](const std::tuple<grpc_status_code, absl::Status, absl::Status,
-                              absl::Status>& ret) {
->>>>>>> 3869ef09
             EXPECT_EQ(std::get<0>(ret), GRPC_STATUS_OK);
             EXPECT_TRUE(std::get<1>(ret).ok());
             EXPECT_TRUE(std::get<2>(ret).ok());
@@ -595,18 +358,14 @@
             return absl::OkStatus();
           }),
       EventEngineWakeupScheduler(event_engine_),
-<<<<<<< HEAD
       [&on_done](absl::Status status) { on_done.Call(std::move(status)); });
   // Wait until ClientTransport's internal activities to finish.
   event_engine_->TickUntilIdle();
   event_engine_->UnsetGlobalHooks();
 }
 
-TEST_F(ClientTransportTest, AddOneStreamWithReadFailed) {
-  AddExpectations(/*num_of_streams*/ 1, /*successful_write_messages*/ 0,
-                  /*successful_read_messages*/ 0, /*expect_write_failed*/ false,
-                  /*expect_read_failed*/ true);
-  InitialClientTransport();
+TEST_F(ClientTransportTest, AddOneStreamMultipleMessages) {
+  InitialClientTransport(1);
   ClientMetadataHandle md;
   auto args = CallArgs{std::move(md),
                        ClientInitialMetadataOutstandingToken::Empty(),
@@ -616,62 +375,11 @@
                        &pipe_server_to_client_messages_.sender};
   StrictMock<MockFunction<void(absl::Status)>> on_done;
   EXPECT_CALL(on_done, Call(absl::OkStatus()));
+  EXPECT_CALL(control_endpoint_, Write).Times(3).WillRepeatedly(Return(true));
+  EXPECT_CALL(data_endpoint_, Write).Times(3).WillRepeatedly(Return(true));
   auto activity = MakeActivity(
       Seq(
           // Concurrently: write and read messages in client transport.
-          Join(
-              // Add first stream with call_args into client transport.
-              AddStream(std::move(args), GRPC_STATUS_OK),
-              // Start read from control endpoints.
-              StartRead(absl::OkStatus()),
-              // Send messages to call_args.client_to_server_messages pipe,
-              // which will be eventually sent to control/data endpoints.
-              SendClientToServerMessages(pipe_client_to_server_messages_, 1),
-              // Receive messages from control/data endpoints.
-              ReceiveServerToClientMessages(pipe_server_intial_metadata_,
-                                            pipe_server_to_client_messages_)),
-          // Once complete, verify successful sending and the received value.
-          [](const std::tuple<grpc_status_code, absl::Status, absl::Status,
-                              absl::Status>& ret) {
-            // TODO(ladynana): change these expectations to errors after the
-            // writer activity closes transport for write failures.
-            EXPECT_EQ(std::get<0>(ret), GRPC_STATUS_OK);
-            EXPECT_TRUE(std::get<1>(ret).ok());
-            EXPECT_TRUE(std::get<2>(ret).ok());
-            EXPECT_TRUE(std::get<3>(ret).ok());
-            return absl::OkStatus();
-          }),
-      EventEngineWakeupScheduler(event_engine_),
-=======
->>>>>>> 3869ef09
-      [&on_done](absl::Status status) { on_done.Call(std::move(status)); });
-  // Wait until ClientTransport's internal activities to finish.
-  event_engine_->TickUntilIdle();
-  event_engine_->UnsetGlobalHooks();
-}
-
-TEST_F(ClientTransportTest, AddOneStreamMultipleMessages) {
-<<<<<<< HEAD
-  AddExpectations(/*num_of_streams*/ 1, /*successful_write_messages*/ 3,
-                  /*successful_read_messages*/ 3, /*expect_write_failed*/ false,
-                  /*expect_read_failed*/ false);
-  InitialClientTransport();
-=======
-  InitialClientTransport(1);
->>>>>>> 3869ef09
-  ClientMetadataHandle md;
-  auto args = CallArgs{std::move(md),
-                       ClientInitialMetadataOutstandingToken::Empty(),
-                       nullptr,
-                       &pipe_server_intial_metadata_.sender,
-                       &pipe_client_to_server_messages_.receiver,
-                       &pipe_server_to_client_messages_.sender};
-  StrictMock<MockFunction<void(absl::Status)>> on_done;
-  EXPECT_CALL(on_done, Call(absl::OkStatus()));
-  auto activity = MakeActivity(
-      Seq(
-          // Concurrently: write and read messages in client transport.
-<<<<<<< HEAD
           Join(
               // Add first stream with call_args into client transport.
               AddStream(std::move(args), GRPC_STATUS_OK),
@@ -699,66 +407,6 @@
   event_engine_->UnsetGlobalHooks();
 }
 
-TEST_F(ClientTransportTest, AddOneStreamMultipleMessagesWithWriteFailed) {
-  AddExpectations(/*num_of_streams*/ 1, /*successful_write_messages*/ 2,
-                  /*successful_read_messages*/ 0, /*expect_write_failed*/ true,
-                  /*expect_read_failed*/ false);
-  InitialClientTransport();
-  ClientMetadataHandle md;
-  auto args = CallArgs{std::move(md),
-                       ClientInitialMetadataOutstandingToken::Empty(),
-                       nullptr,
-                       &pipe_server_intial_metadata_.sender,
-                       &pipe_client_to_server_messages_.receiver,
-                       &pipe_server_to_client_messages_.sender};
-  StrictMock<MockFunction<void(absl::Status)>> on_done;
-  EXPECT_CALL(on_done, Call(absl::OkStatus()));
-  auto activity = MakeActivity(
-      Seq(
-          // Concurrently: write and read messages in client transport.
-=======
->>>>>>> 3869ef09
-          Join(
-              // Add first stream with call_args into client transport.
-              AddStream(std::move(args), GRPC_STATUS_OK),
-              // Start read from control endpoints.
-              StartRead(absl::OkStatus()),
-              // Send messages to call_args.client_to_server_messages pipe,
-              // which will be eventually sent to control/data endpoints.
-              SendClientToServerMessages(pipe_client_to_server_messages_, 3),
-              // Receive messages from control/data endpoints.
-              ReceiveServerToClientMessages(pipe_server_intial_metadata_,
-                                            pipe_server_to_client_messages_)),
-          // Once complete, verify successful sending and the received value.
-          [](const std::tuple<grpc_status_code, absl::Status, absl::Status,
-                              absl::Status>& ret) {
-            EXPECT_EQ(std::get<0>(ret), GRPC_STATUS_OK);
-            EXPECT_TRUE(std::get<1>(ret).ok());
-            EXPECT_TRUE(std::get<2>(ret).ok());
-            EXPECT_TRUE(std::get<3>(ret).ok());
-            return absl::OkStatus();
-          }),
-      EventEngineWakeupScheduler(event_engine_),
-      [&on_done](absl::Status status) { on_done.Call(std::move(status)); });
-  // Wait until ClientTransport's internal activities to finish.
-  event_engine_->TickUntilIdle();
-  event_engine_->UnsetGlobalHooks();
-}
-
-<<<<<<< HEAD
-TEST_F(ClientTransportTest, AddOneStreamMultipleMessagesWithReadFailed) {
-  AddExpectations(/*num_of_streams*/ 1, /*successful_write_messages*/ 0,
-                  /*successful_read_messages*/ 2, /*expect_write_failed*/ false,
-                  /*expect_read_failed*/ true);
-  InitialClientTransport();
-  ClientMetadataHandle md;
-  auto args = CallArgs{std::move(md),
-                       ClientInitialMetadataOutstandingToken::Empty(),
-                       nullptr,
-                       &pipe_server_intial_metadata_.sender,
-                       &pipe_client_to_server_messages_.receiver,
-                       &pipe_server_to_client_messages_.sender};
-=======
 TEST_F(ClientTransportTest, AddMultipleStreamsMultipleMessages) {
   InitialClientTransport(2);
   ClientMetadataHandle first_stream_md;
@@ -777,287 +425,10 @@
                &pipe_server_intial_metadata_second_.sender,
                &pipe_client_to_server_messages_second_.receiver,
                &pipe_server_to_client_messages_second_.sender};
->>>>>>> 3869ef09
   StrictMock<MockFunction<void(absl::Status)>> on_done;
   EXPECT_CALL(on_done, Call(absl::OkStatus()));
-  auto activity = MakeActivity(
-      Seq(
-<<<<<<< HEAD
-          // Concurrently: write and read messages in client transport.
-          Join(
-              // Add first stream with call_args into client transport.
-              AddStream(std::move(args), GRPC_STATUS_OK),
-              // Start read from control endpoints.
-              StartRead(absl::OkStatus()),
-              // Send messages to call_args.client_to_server_messages pipe,
-              // which will be eventually sent to control/data endpoints.
-              SendClientToServerMessages(pipe_client_to_server_messages_, 3),
-              // Receive messages from control/data endpoints.
-              ReceiveServerToClientMessages(pipe_server_intial_metadata_,
-                                            pipe_server_to_client_messages_)),
-          // Once complete, verify successful sending and the received value.
-          [](const std::tuple<grpc_status_code, absl::Status, absl::Status,
-                              absl::Status>& ret) {
-=======
-          // Concurrently: write and read messages from client transport.
-          Join(
-              // Add first stream with call_args into client transport.
-              AddStream(std::move(first_stream_args), GRPC_STATUS_OK),
-              // Start read from control endpoints.
-              StartRead(absl::OkStatus()),
-              // Send messages to first stream's
-              // call_args.client_to_server_messages pipe, which will be
-              // eventually sent to control/data endpoints.
-              SendClientToServerMessages(pipe_client_to_server_messages_, 3),
-              // Receive first stream's messages from control/data endpoints.
-              ReceiveServerToClientMessages(pipe_server_intial_metadata_,
-                                            pipe_server_to_client_messages_)),
-          Join(
-              // Add second stream with call_args into client transport.
-              AddStream(std::move(second_stream_args), GRPC_STATUS_OK),
-              // Send messages to second stream's
-              // call_args.client_to_server_messages pipe, which will be
-              // eventually sent to control/data endpoints.
-              SendClientToServerMessages(pipe_client_to_server_messages_second_,
-                                         3),
-              // Receive second stream's messages from control/data endpoints.
-              ReceiveServerToClientMessages(
-                  pipe_server_intial_metadata_second_,
-                  pipe_server_to_client_messages_second_)),
-          // Once complete, verify successful sending and the received value.
-          [](const std::tuple<grpc_status_code, absl::Status, absl::Status>&
-                 ret) {
->>>>>>> 3869ef09
-            EXPECT_EQ(std::get<0>(ret), GRPC_STATUS_OK);
-            EXPECT_TRUE(std::get<1>(ret).ok());
-            EXPECT_TRUE(std::get<2>(ret).ok());
-            return absl::OkStatus();
-          }),
-      EventEngineWakeupScheduler(event_engine_),
-<<<<<<< HEAD
-      [&on_done](absl::Status status) { on_done.Call(std::move(status)); });
-  // Wait until ClientTransport's internal activities to finish.
-  event_engine_->TickUntilIdle();
-  event_engine_->UnsetGlobalHooks();
-}
-
-TEST_F(ClientTransportTest, AddMultipleStreams) {
-  AddExpectations(/*num_of_streams*/ 2, /*successful_write_messages*/ 1,
-                  /*successful_read_messages*/ 1, /*expect_write_failed*/ false,
-                  /*expect_read_failed*/ false);
-  InitialClientTransport();
-  ClientMetadataHandle first_stream_md;
-  ClientMetadataHandle second_stream_md;
-  auto first_stream_args =
-      CallArgs{std::move(first_stream_md),
-               ClientInitialMetadataOutstandingToken::Empty(),
-               nullptr,
-               &pipe_server_intial_metadata_.sender,
-               &pipe_client_to_server_messages_.receiver,
-               &pipe_server_to_client_messages_.sender};
-  auto second_stream_args =
-      CallArgs{std::move(second_stream_md),
-               ClientInitialMetadataOutstandingToken::Empty(),
-               nullptr,
-               &pipe_server_intial_metadata_second_.sender,
-               &pipe_client_to_server_messages_second_.receiver,
-               &pipe_server_to_client_messages_second_.sender};
-  StrictMock<MockFunction<void(absl::Status)>> on_done;
-  EXPECT_CALL(on_done, Call(absl::OkStatus()));
-  auto activity = MakeActivity(
-      Seq(
-          // Concurrently: write and read messages from client transport.
-          Join(
-              // Add first stream with call_args into client transport.
-              AddStream(std::move(first_stream_args), GRPC_STATUS_OK),
-              // Start read from control endpoints.
-              StartRead(absl::OkStatus()),
-              // Send messages to first stream's
-              // call_args.client_to_server_messages pipe, which will be
-              // eventually sent to control/data endpoints.
-              SendClientToServerMessages(pipe_client_to_server_messages_, 1),
-              // Receive first stream's messages from control/data endpoints.
-              ReceiveServerToClientMessages(pipe_server_intial_metadata_,
-                                            pipe_server_to_client_messages_)),
-          Join(
-              // Add second stream with call_args into client transport.
-              AddStream(std::move(second_stream_args), GRPC_STATUS_OK),
-              // Send messages to second stream's
-              // call_args.client_to_server_messages pipe, which will be
-              // eventually sent to control/data endpoints.
-              SendClientToServerMessages(pipe_client_to_server_messages_second_,
-                                         1),
-              // Receive second stream's messages from control/data endpoints.
-              ReceiveServerToClientMessages(
-                  pipe_server_intial_metadata_second_,
-                  pipe_server_to_client_messages_second_)),
-          // Once complete, verify successful sending and the received value.
-          [](const std::tuple<grpc_status_code, absl::Status, absl::Status>&
-                 ret) {
-            EXPECT_EQ(std::get<0>(ret), GRPC_STATUS_OK);
-            EXPECT_TRUE(std::get<1>(ret).ok());
-            EXPECT_TRUE(std::get<2>(ret).ok());
-            return absl::OkStatus();
-          }),
-      EventEngineWakeupScheduler(event_engine_),
-      [&on_done](absl::Status status) { on_done.Call(std::move(status)); });
-  // Wait until ClientTransport's internal activities to finish.
-  event_engine_->TickUntilIdle();
-  event_engine_->UnsetGlobalHooks();
-}
-
-TEST_F(ClientTransportTest, AddMultipleStreamsWithWriteFailed) {
-  AddExpectations(/*num_of_streams*/ 2, /*successful_write_messages*/ 0,
-                  /*successful_read_messages*/ 0, /*expect_write_failed*/ true,
-                  /*expect_read_failed*/ false);
-  InitialClientTransport();
-  ClientMetadataHandle first_stream_md;
-  ClientMetadataHandle second_stream_md;
-  auto first_stream_args =
-      CallArgs{std::move(first_stream_md),
-               ClientInitialMetadataOutstandingToken::Empty(),
-               nullptr,
-               &pipe_server_intial_metadata_.sender,
-               &pipe_client_to_server_messages_.receiver,
-               &pipe_server_to_client_messages_.sender};
-  auto second_stream_args =
-      CallArgs{std::move(second_stream_md),
-               ClientInitialMetadataOutstandingToken::Empty(),
-               nullptr,
-               &pipe_server_intial_metadata_second_.sender,
-               &pipe_client_to_server_messages_second_.receiver,
-               &pipe_server_to_client_messages_second_.sender};
-  StrictMock<MockFunction<void(absl::Status)>> on_done;
-  EXPECT_CALL(on_done, Call(absl::OkStatus()));
-  auto activity = MakeActivity(
-      // Concurrently: write and read messages from client transport.
-          Seq(
-        Join(
-              // Add first stream with call_args into client transport.
-              AddStream(std::move(first_stream_args), GRPC_STATUS_OK),
-              // Start read from control endpoints.
-              StartRead(absl::OkStatus()),
-              // Send messages to first stream's
-              // call_args.client_to_server_messages pipe, which will be
-              // eventually sent to control/data endpoints.
-              SendClientToServerMessages(pipe_client_to_server_messages_, 1),
-              // Receive first stream's messages from control/data endpoints.
-              ReceiveServerToClientMessages(pipe_server_intial_metadata_,
-                                            pipe_server_to_client_messages_)),
-          Join(
-              // Add second stream with call_args into client transport.
-              AddStream(std::move(second_stream_args), GRPC_STATUS_OK),
-              // Send messages to second stream's
-              // call_args.client_to_server_messages pipe, which will be
-              // eventually sent to control/data endpoints.
-              SendClientToServerMessages(pipe_client_to_server_messages_second_,
-                                         1),
-              // Receive second stream's messages from control/data endpoints.
-              ReceiveServerToClientMessages(
-                  pipe_server_intial_metadata_second_,
-                  pipe_server_to_client_messages_second_)),
-          // Once complete, verify successful sending and the received value.
-          [](const std::tuple<grpc_status_code, absl::Status, absl::Status>&
-                 ret) {
-            EXPECT_EQ(std::get<0>(ret), GRPC_STATUS_OK);
-            EXPECT_TRUE(std::get<1>(ret).ok());
-            EXPECT_TRUE(std::get<2>(ret).ok());
-            return absl::OkStatus();
-          }),
-      EventEngineWakeupScheduler(event_engine_),
-      [&on_done](absl::Status status) { on_done.Call(std::move(status)); });
-  // Wait until ClientTransport's internal activities to finish.
-  event_engine_->TickUntilIdle();
-  event_engine_->UnsetGlobalHooks();
-}
-
-TEST_F(ClientTransportTest, AddMultipleStreamsWithReadFailed) {
-  AddExpectations(/*num_of_streams*/ 2, /*successful_write_messages*/ 0,
-                  /*successful_read_messages*/ 0, /*expect_write_failed*/ false,
-                  /*expect_read_failed*/ true);
-  InitialClientTransport();
-  ClientMetadataHandle first_stream_md;
-  ClientMetadataHandle second_stream_md;
-  auto first_stream_args =
-      CallArgs{std::move(first_stream_md),
-               ClientInitialMetadataOutstandingToken::Empty(),
-               nullptr,
-               &pipe_server_intial_metadata_.sender,
-               &pipe_client_to_server_messages_.receiver,
-               &pipe_server_to_client_messages_.sender};
-  auto second_stream_args =
-      CallArgs{std::move(second_stream_md),
-               ClientInitialMetadataOutstandingToken::Empty(),
-               nullptr,
-               &pipe_server_intial_metadata_second_.sender,
-               &pipe_client_to_server_messages_second_.receiver,
-               &pipe_server_to_client_messages_second_.sender};
-  StrictMock<MockFunction<void(absl::Status)>> on_done;
-  EXPECT_CALL(on_done, Call(absl::OkStatus()));
-  auto activity = MakeActivity(
-      Seq(
-        Join(
-              // Add first stream with call_args into client transport.
-              AddStream(std::move(first_stream_args), GRPC_STATUS_OK),
-              // Start read from control endpoints.
-              StartRead(absl::OkStatus()),
-              // Send messages to first stream's
-              // call_args.client_to_server_messages pipe, which will be
-              // eventually sent to control/data endpoints.
-              SendClientToServerMessages(pipe_client_to_server_messages_, 1),
-              // Receive first stream's messages from control/data endpoints.
-              ReceiveServerToClientMessages(pipe_server_intial_metadata_,
-                                            pipe_server_to_client_messages_)),
-          Join(
-              // Add second stream with call_args into client transport.
-              AddStream(std::move(second_stream_args), GRPC_STATUS_OK),
-              // Send messages to second stream's
-              // call_args.client_to_server_messages pipe, which will be
-              // eventually sent to control/data endpoints.
-              SendClientToServerMessages(pipe_client_to_server_messages_second_,
-                                         1),
-              // Receive second stream's messages from control/data endpoints.
-              ReceiveServerToClientMessages(
-                  pipe_server_intial_metadata_second_,
-                  pipe_server_to_client_messages_second_)),
-          // Once complete, verify successful sending and the received value.
-          [](const std::tuple<grpc_status_code, absl::Status, absl::Status>&
-                 ret) {
-            EXPECT_EQ(std::get<0>(ret), GRPC_STATUS_OK);
-            EXPECT_TRUE(std::get<1>(ret).ok());
-            EXPECT_TRUE(std::get<2>(ret).ok());
-            return absl::OkStatus();
-          }),
-      EventEngineWakeupScheduler(event_engine_),
-      [&on_done](absl::Status status) { on_done.Call(std::move(status)); });
-  // Wait until ClientTransport's internal activities to finish.
-  event_engine_->TickUntilIdle();
-  event_engine_->UnsetGlobalHooks();
-}
-
-TEST_F(ClientTransportTest, AddMultipleStreamsMultipleMessages) {
-  AddExpectations(/*num_of_streams*/ 2, /*successful_write_messages*/ 3,
-                  /*successful_read_messages*/ 3, /*expect_write_failed*/ false,
-                  /*expect_read_failed*/ false);
-  InitialClientTransport();
-  ClientMetadataHandle first_stream_md;
-  ClientMetadataHandle second_stream_md;
-  auto first_stream_args =
-      CallArgs{std::move(first_stream_md),
-               ClientInitialMetadataOutstandingToken::Empty(),
-               nullptr,
-               &pipe_server_intial_metadata_.sender,
-               &pipe_client_to_server_messages_.receiver,
-               &pipe_server_to_client_messages_.sender};
-  auto second_stream_args =
-      CallArgs{std::move(second_stream_md),
-               ClientInitialMetadataOutstandingToken::Empty(),
-               nullptr,
-               &pipe_server_intial_metadata_second_.sender,
-               &pipe_client_to_server_messages_second_.receiver,
-               &pipe_server_to_client_messages_second_.sender};
-  StrictMock<MockFunction<void(absl::Status)>> on_done;
-  EXPECT_CALL(on_done, Call(absl::OkStatus()));
+  EXPECT_CALL(control_endpoint_, Write).Times(6).WillRepeatedly(Return(true));
+  EXPECT_CALL(data_endpoint_, Write).Times(6).WillRepeatedly(Return(true));
   auto activity = MakeActivity(
       Seq(
           // Concurrently: write and read messages from client transport.
@@ -1100,138 +471,6 @@
   event_engine_->UnsetGlobalHooks();
 }
 
-TEST_F(ClientTransportTest, AddMultipleStreamsMultipleMessagesWithWriteFailed) {
-  AddExpectations(/*num_of_streams*/ 2, /*successful_write_messages*/ 2,
-                  /*successful_read_messages*/ 0, /*expect_write_failed*/ true,
-                  /*expect_read_failed*/ false);
-  InitialClientTransport();
-  ClientMetadataHandle first_stream_md;
-  ClientMetadataHandle second_stream_md;
-  auto first_stream_args =
-      CallArgs{std::move(first_stream_md),
-               ClientInitialMetadataOutstandingToken::Empty(),
-               nullptr,
-               &pipe_server_intial_metadata_.sender,
-               &pipe_client_to_server_messages_.receiver,
-               &pipe_server_to_client_messages_.sender};
-  auto second_stream_args =
-      CallArgs{std::move(second_stream_md),
-               ClientInitialMetadataOutstandingToken::Empty(),
-               nullptr,
-               &pipe_server_intial_metadata_second_.sender,
-               &pipe_client_to_server_messages_second_.receiver,
-               &pipe_server_to_client_messages_second_.sender};
-  StrictMock<MockFunction<void(absl::Status)>> on_done;
-  EXPECT_CALL(on_done, Call(absl::OkStatus()));
-  auto activity = MakeActivity(
-      Seq(
-          // Concurrently: write and read messages from client transport.
-          Join(
-              // Add first stream with call_args into client transport.
-              AddStream(std::move(first_stream_args), GRPC_STATUS_OK),
-              // Start read from control endpoints.
-              StartRead(absl::OkStatus()),
-              // Send messages to first stream's
-              // call_args.client_to_server_messages pipe, which will be
-              // eventually sent to control/data endpoints.
-              SendClientToServerMessages(pipe_client_to_server_messages_, 3),
-              // Receive first stream's messages from control/data endpoints.
-              ReceiveServerToClientMessages(pipe_server_intial_metadata_,
-                                            pipe_server_to_client_messages_)),
-          Join(
-              // Add second stream with call_args into client transport.
-              AddStream(std::move(second_stream_args), GRPC_STATUS_OK),
-              // Send messages to second stream's
-              // call_args.client_to_server_messages pipe, which will be
-              // eventually sent to control/data endpoints.
-              SendClientToServerMessages(pipe_client_to_server_messages_second_,
-                                         3),
-              // Receive second stream's messages from control/data endpoints.
-              ReceiveServerToClientMessages(
-                  pipe_server_intial_metadata_second_,
-                  pipe_server_to_client_messages_second_)),
-          // Once complete, verify successful sending and the received value.
-          [](const std::tuple<grpc_status_code, absl::Status, absl::Status>&
-                 ret) {
-            EXPECT_EQ(std::get<0>(ret), GRPC_STATUS_OK);
-            EXPECT_TRUE(std::get<1>(ret).ok());
-            EXPECT_TRUE(std::get<2>(ret).ok());
-            return absl::OkStatus();
-          }),
-      EventEngineWakeupScheduler(event_engine_),
-      [&on_done](absl::Status status) { on_done.Call(std::move(status)); });
-  // Wait until ClientTransport's internal activities to finish.
-  event_engine_->TickUntilIdle();
-  event_engine_->UnsetGlobalHooks();
-}
-
-TEST_F(ClientTransportTest, AddMultipleStreamsMultipleMessagesWithReadFailed) {
-  AddExpectations(/*num_of_streams*/ 2, /*successful_write_messages*/ 0,
-                  /*successful_read_messages*/ 2, /*expect_write_failed*/ false,
-                  /*expect_read_failed*/ true);
-  InitialClientTransport();
-  ClientMetadataHandle first_stream_md;
-  ClientMetadataHandle second_stream_md;
-  auto first_stream_args =
-      CallArgs{std::move(first_stream_md),
-               ClientInitialMetadataOutstandingToken::Empty(),
-               nullptr,
-               &pipe_server_intial_metadata_.sender,
-               &pipe_client_to_server_messages_.receiver,
-               &pipe_server_to_client_messages_.sender};
-  auto second_stream_args =
-      CallArgs{std::move(second_stream_md),
-               ClientInitialMetadataOutstandingToken::Empty(),
-               nullptr,
-               &pipe_server_intial_metadata_second_.sender,
-               &pipe_client_to_server_messages_second_.receiver,
-               &pipe_server_to_client_messages_second_.sender};
-  StrictMock<MockFunction<void(absl::Status)>> on_done;
-  EXPECT_CALL(on_done, Call(absl::OkStatus()));
-  auto activity = MakeActivity(
-      Seq(
-          // Concurrently: write and read messages from client transport.
-          Join(
-              // Add first stream with call_args into client transport.
-              AddStream(std::move(first_stream_args), GRPC_STATUS_OK),
-              // Start read from control endpoints.
-              StartRead(absl::OkStatus()),
-              // Send messages to first stream's
-              // call_args.client_to_server_messages pipe, which will be
-              // eventually sent to control/data endpoints.
-              SendClientToServerMessages(pipe_client_to_server_messages_, 3),
-              // Receive first stream's messages from control/data endpoints.
-              ReceiveServerToClientMessages(pipe_server_intial_metadata_,
-                                            pipe_server_to_client_messages_)),
-          Join(
-              // Add second stream with call_args into client transport.
-              AddStream(std::move(second_stream_args), GRPC_STATUS_OK),
-              // Send messages to second stream's
-              // call_args.client_to_server_messages pipe, which will be
-              // eventually sent to control/data endpoints.
-              SendClientToServerMessages(pipe_client_to_server_messages_second_,
-                                         3),
-              // Receive second stream's messages from control/data endpoints.
-              ReceiveServerToClientMessages(
-                  pipe_server_intial_metadata_second_,
-                  pipe_server_to_client_messages_second_)),
-          // Once complete, verify successful sending and the received value.
-          [](const std::tuple<grpc_status_code, absl::Status, absl::Status>&
-                 ret) {
-            EXPECT_EQ(std::get<0>(ret), GRPC_STATUS_OK);
-            EXPECT_TRUE(std::get<1>(ret).ok());
-            EXPECT_TRUE(std::get<2>(ret).ok());
-            return absl::OkStatus();
-          }),
-      EventEngineWakeupScheduler(event_engine_),
-=======
->>>>>>> 3869ef09
-      [&on_done](absl::Status status) { on_done.Call(std::move(status)); });
-  // Wait until ClientTransport's internal activities to finish.
-  event_engine_->TickUntilIdle();
-  event_engine_->UnsetGlobalHooks();
-}
-
 }  // namespace testing
 }  // namespace chaotic_good
 }  // namespace grpc_core
