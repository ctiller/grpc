--- conflicted
+++ resolved
@@ -130,7 +130,6 @@
     }
     if (expect_read_failed) {
       EXPECT_CALL(control_endpoint_, Read)
-<<<<<<< HEAD
           .InSequence(control_endpoint_read_sequence)
           .WillOnce(
               WithArgs<0>([this, successful_read_messages](
@@ -139,103 +138,15 @@
                 if (successful_read_messages > 0) {
                   on_read(absl::InternalError("control endpoint read failed."));
                 } else {
-                  read_callback.push_back(std::move(on_read));
+                  read_callback_ = std::move(on_read);
                 }
                 return false;
-=======
-          .InSequence(control_endpoint_sequence)
-          .WillOnce(WithArgs<0, 1>(
-              [this, i](absl::AnyInvocable<void(absl::Status)> on_read,
-                        grpc_event_engine::experimental::SliceBuffer*
-                            buffer) mutable {
-                // Construct test frame for EventEngine read: headers  (15
-                // bytes), message(16 bytes), message padding (48 byte),
-                // trailers (15 bytes).
-                const std::string frame_header = {
-                    static_cast<char>(0x80),  // frame type = fragment
-                    0x03,                     // flag = has header + has trailer
-                    0x00,
-                    0x00,
-                    static_cast<char>(i + 1),  // stream id = 1
-                    0x00,
-                    0x00,
-                    0x00,
-                    0x1a,  // header length = 26
-                    0x00,
-                    0x00,
-                    0x00,
-                    0x08,  // message length = 8
-                    0x00,
-                    0x00,
-                    0x00,
-                    0x38,  // message padding =56
-                    0x00,
-                    0x00,
-                    0x00,
-                    0x0f,  // trailer length = 15
-                    0x00,
-                    0x00,
-                    0x00};
-                // Schedule mock_endpoint to read buffer.
-                grpc_event_engine::experimental::Slice slice(
-                    grpc_slice_from_cpp_string(frame_header));
-                buffer->Append(std::move(slice));
-                // Execute read callback later to control when read starts.
-                if (i == 0) {
-                  read_callback_ = std::move(on_read);
-                  // Return false to mock EventEngine read not finish.
-                  return false;
-                } else {
-                  return true;
-                }
->>>>>>> ab6cf086
+
               }));
     } else {
       // reader_ is pending for next read.
       EXPECT_CALL(control_endpoint_, Read)
-<<<<<<< HEAD
           .InSequence(control_endpoint_read_sequence);
-=======
-          .InSequence(control_endpoint_sequence)
-          .WillOnce(WithArgs<1>(
-              [](grpc_event_engine::experimental::SliceBuffer* buffer) {
-                // Encoded string of header ":path: /demo.Service/Step".
-                const std::string header = {
-                    0x10, 0x05, 0x3a, 0x70, 0x61, 0x74, 0x68, 0x12, 0x2f,
-                    0x64, 0x65, 0x6d, 0x6f, 0x2e, 0x53, 0x65, 0x72, 0x76,
-                    0x69, 0x63, 0x65, 0x2f, 0x53, 0x74, 0x65, 0x70};
-                // Encoded string of trailer "grpc-status: 0".
-                const std::string trailers = {0x10, 0x0b, 0x67, 0x72, 0x70,
-                                              0x63, 0x2d, 0x73, 0x74, 0x61,
-                                              0x74, 0x75, 0x73, 0x01, 0x30};
-                // Schedule mock_endpoint to read buffer.
-                grpc_event_engine::experimental::Slice slice(
-                    grpc_slice_from_cpp_string(header + trailers));
-                buffer->Append(std::move(slice));
-                return true;
-              }));
-    }
-    EXPECT_CALL(control_endpoint_, Read)
-        .InSequence(control_endpoint_sequence)
-        .WillOnce(Return(false));
-    for (int i = 0; i < num_of_streams; i++) {
-      EXPECT_CALL(data_endpoint_, Read)
-          .InSequence(data_endpoint_sequence)
-          .WillOnce(WithArgs<1>(
-              [this](grpc_event_engine::experimental::SliceBuffer* buffer) {
-                const std::string message_padding = {
-                    0x00, 0x00, 0x00, 0x00, 0x00, 0x00, 0x00, 0x00, 0x00, 0x00,
-                    0x00, 0x00, 0x00, 0x00, 0x00, 0x00, 0x00, 0x00, 0x00, 0x00,
-                    0x00, 0x00, 0x00, 0x00, 0x00, 0x00, 0x00, 0x00, 0x00, 0x00,
-                    0x00, 0x00, 0x00, 0x00, 0x00, 0x00, 0x00, 0x00, 0x00, 0x00,
-                    0x00, 0x00, 0x00, 0x00, 0x00, 0x00, 0x00, 0x00, 0x00, 0x00,
-                    0x00, 0x00, 0x00, 0x00, 0x00, 0x00};
-                grpc_event_engine::experimental::Slice slice(
-                    grpc_slice_from_cpp_string(message_padding + message_));
-                buffer->Append(std::move(slice));
-                return true;
-              }));
->>>>>>> ab6cf086
     }
   }
   void InitialClientTransport() {
@@ -416,7 +327,7 @@
                   // read of a stream message should happen after AddStream is
                   // called.
                   if (initial_read) {
-                    read_callback.push_back(std::move(on_read));
+                    read_callback_ = std::move(on_read);
                     initial_read = false;
                     // Return false to mock EventEngine read not finish.
                     return false;
@@ -457,7 +368,7 @@
                       0x00, 0x00, 0x00, 0x00, 0x00, 0x00, 0x00, 0x00,
                       0x00, 0x00, 0x00, 0x00, 0x00, 0x00, 0x00, 0x00};
                   grpc_event_engine::experimental::Slice slice(
-                      grpc_slice_from_cpp_string(message_padding + message));
+                      grpc_slice_from_cpp_string(message_padding + message_));
                   buffer->Append(std::move(slice));
                   return true;
                 }));
@@ -485,15 +396,10 @@
 };
 
 TEST_F(ClientTransportTest, AddOneStream) {
-<<<<<<< HEAD
   AddExpectations(/*num_of_streams*/ 1, /*successful_write_messages*/ 1,
                   /*successful_read_messages*/ 1, /*expect_write_failed*/ false,
                   /*expect_read_failed*/ false);
   InitialClientTransport();
-  auto messages = CreateMessages(1);
-=======
-  InitialClientTransport(1);
->>>>>>> ab6cf086
   ClientMetadataHandle md;
   auto args = CallArgs{std::move(md),
                        ClientInitialMetadataOutstandingToken::Empty(),
@@ -534,15 +440,10 @@
 }
 
 TEST_F(ClientTransportTest, AddOneStreamWithWriteFailed) {
-<<<<<<< HEAD
   AddExpectations(/*num_of_streams*/ 1, /*successful_write_messages*/ 0,
                   /*successful_read_messages*/ 0, /*expect_write_failed*/ true,
                   /*expect_read_failed*/ false);
   InitialClientTransport();
-  auto messages = CreateMessages(1);
-=======
-  InitialClientTransport(1);
->>>>>>> ab6cf086
   ClientMetadataHandle md;
   auto args = CallArgs{std::move(md),
                        ClientInitialMetadataOutstandingToken::Empty(),
@@ -553,41 +454,31 @@
   StrictMock<MockFunction<void(absl::Status)>> on_done;
   EXPECT_CALL(on_done, Call(absl::OkStatus()));
   auto activity = MakeActivity(
-      Seq(Join(
+      Seq(
+          // Concurrently: write and read messages in client transport.
+          Join(
+              // Add first stream with call_args into client transport.
+              AddStream(std::move(args), GRPC_STATUS_OK),
+              // Start read from control endpoints.
+              StartRead(absl::OkStatus()),
               // Send messages to call_args.client_to_server_messages pipe,
               // which will be eventually sent to control/data endpoints.
-              Seq(pipe_client_to_server_messages_.sender.Push(
-                      std::move(messages[0])),
-                  [this] {
-                    pipe_client_to_server_messages_.sender.Close();
-                    return absl::OkStatus();
-                  }),
-              // Add first stream with call_args into client transport.
-              Seq(client_transport_->AddStream(std::move(args)),
-                  [](absl::StatusOr<ServerMetadataHandle> ret) {
-                    // AddStream will finish with server trailers:
-                    // "grpc-status:Unavailable".
-                    EXPECT_EQ(ret.value()->get(GrpcStatusMetadata()).value(),
-                              grpc_status_code::GRPC_STATUS_UNAVAILABLE);
-                    return absl::UnavailableError("Transport closed.");
-                  }),
-              [this] {
-                // Close pipes after AddStream done.
-                pipe_server_to_client_messages_.sender.Close();
-                pipe_server_intial_metadata_.sender.Close();
-                return absl::OkStatus();
-              }),
-          // Once complete, verify successful sending and the received value.
-          [](const std::tuple<absl::Status, absl::Status, absl::Status>& ret) {
-            EXPECT_TRUE(std::get<0>(ret).ok());
-            EXPECT_FALSE(std::get<1>(ret).ok());
-            EXPECT_EQ(std::get<1>(ret).message(), "Transport closed.");
-            EXPECT_TRUE(std::get<2>(ret).ok());
-            return absl::OkStatus();
-          }),
-      EventEngineWakeupScheduler(
-          std::static_pointer_cast<
-              grpc_event_engine::experimental::EventEngine>(event_engine_)),
+              SendClientToServerMessages(pipe_client_to_server_messages_, 1),
+              // Receive messages from control/data endpoints.
+              ReceiveServerToClientMessages(pipe_server_intial_metadata_,
+                                            pipe_server_to_client_messages_)),
+          // Once complete, verify successful sending and the received value.
+          [](const std::tuple<grpc_status_code, absl::Status, absl::Status,
+                              absl::Status>& ret) {
+            // TODO(ladynana): change these expectations to errors after the
+            // writer activity closes transport for write failures.
+            EXPECT_EQ(std::get<0>(ret), GRPC_STATUS_OK);
+            EXPECT_TRUE(std::get<1>(ret).ok());
+            EXPECT_TRUE(std::get<2>(ret).ok());
+            EXPECT_TRUE(std::get<3>(ret).ok());
+            return absl::OkStatus();
+          }),
+      EventEngineWakeupScheduler(event_engine_),
       [&on_done](absl::Status status) { on_done.Call(std::move(status)); });
   // Wait until ClientTransport's internal activities to finish.
   event_engine_->TickUntilIdle();
@@ -609,46 +500,31 @@
   StrictMock<MockFunction<void(absl::Status)>> on_done;
   EXPECT_CALL(on_done, Call(absl::OkStatus()));
   auto activity = MakeActivity(
-      Seq(Join(
-              [this] {
-                pipe_client_to_server_messages_.sender.Close();
-                return absl::OkStatus();
-              },
-              // Add first stream with call_args into client transport.
-              Seq(Join(client_transport_->AddStream(std::move(args)),
-                       [this] {
-                         read_callback[0](
-                             absl::InternalError("Endpoint read fail."));
-                         return absl::OkStatus();
-                       }),
-                  [](std::tuple<absl::StatusOr<ServerMetadataHandle>,
-                                absl::Status>
-                         ret) {
-                    // AddStream will finish with server trailers:
-                    // "grpc-status:Unavailable".
-                    EXPECT_EQ(std::get<0>(ret)
-                                  .value()
-                                  ->get(GrpcStatusMetadata())
-                                  .value(),
-                              grpc_status_code::GRPC_STATUS_UNAVAILABLE);
-                    return absl::UnavailableError("Transport closed.");
-                  }),
-              [this] {
-                pipe_server_to_client_messages_.sender.Close();
-                pipe_server_intial_metadata_.sender.Close();
-                return absl::OkStatus();
-              }),
-          // Once complete, verify successful sending and the received value.
-          [](const std::tuple<absl::Status, absl::Status, absl::Status>& ret) {
-            EXPECT_TRUE(std::get<0>(ret).ok());
-            EXPECT_FALSE(std::get<1>(ret).ok());
-            EXPECT_EQ(std::get<1>(ret).message(), "Transport closed.");
-            EXPECT_TRUE(std::get<2>(ret).ok());
-            return absl::OkStatus();
-          }),
-      EventEngineWakeupScheduler(
-          std::static_pointer_cast<
-              grpc_event_engine::experimental::EventEngine>(event_engine_)),
+      Seq(
+          // Concurrently: write and read messages in client transport.
+          Join(
+              // Add first stream with call_args into client transport.
+              AddStream(std::move(args), GRPC_STATUS_OK),
+              // Start read from control endpoints.
+              StartRead(absl::OkStatus()),
+              // Send messages to call_args.client_to_server_messages pipe,
+              // which will be eventually sent to control/data endpoints.
+              SendClientToServerMessages(pipe_client_to_server_messages_, 1),
+              // Receive messages from control/data endpoints.
+              ReceiveServerToClientMessages(pipe_server_intial_metadata_,
+                                            pipe_server_to_client_messages_)),
+          // Once complete, verify successful sending and the received value.
+          [](const std::tuple<grpc_status_code, absl::Status, absl::Status,
+                              absl::Status>& ret) {
+            // TODO(ladynana): change these expectations to errors after the
+            // writer activity closes transport for write failures.
+            EXPECT_EQ(std::get<0>(ret), GRPC_STATUS_OK);
+            EXPECT_TRUE(std::get<1>(ret).ok());
+            EXPECT_TRUE(std::get<2>(ret).ok());
+            EXPECT_TRUE(std::get<3>(ret).ok());
+            return absl::OkStatus();
+          }),
+      EventEngineWakeupScheduler(event_engine_),
       [&on_done](absl::Status status) { on_done.Call(std::move(status)); });
   // Wait until ClientTransport's internal activities to finish.
   event_engine_->TickUntilIdle();
@@ -660,7 +536,6 @@
                   /*successful_read_messages*/ 3, /*expect_write_failed*/ false,
                   /*expect_read_failed*/ false);
   InitialClientTransport();
-  auto messages = CreateMessages(3);
   ClientMetadataHandle md;
   auto args = CallArgs{std::move(md),
                        ClientInitialMetadataOutstandingToken::Empty(),
@@ -680,115 +555,14 @@
               StartRead(absl::OkStatus()),
               // Send messages to call_args.client_to_server_messages pipe,
               // which will be eventually sent to control/data endpoints.
-<<<<<<< HEAD
-              Seq(pipe_client_to_server_messages_.sender.Push(
-                      std::move(messages[0])),
-                  pipe_client_to_server_messages_.sender.Push(
-                      std::move(messages[1])),
-                  pipe_client_to_server_messages_.sender.Push(
-                      std::move(messages[2])),
-                  [this] {
-                    pipe_client_to_server_messages_.sender.Close();
-                    return absl::OkStatus();
-                  }),
-              // Add first stream with call_args into client transport.
-              Seq(Join(client_transport_->AddStream(std::move(args)),
-                       [this]() {
-                         // Start read from endpoints.
-                         read_callback[0](absl::OkStatus());
-                         return absl::OkStatus();
-                       }),
-                  [](std::tuple<absl::StatusOr<ServerMetadataHandle>,
-                                absl::Status>
-                         ret) {
-                    // AddStream finish with trailers "grpc-status:0".
-                    EXPECT_EQ(std::get<0>(ret)
-                                  .value()
-                                  ->get(GrpcStatusMetadata())
-                                  .value(),
-                              grpc_status_code::GRPC_STATUS_OK);
-                    return absl::OkStatus();
-                  }),
-              // Receive messages from control/data endpoints.
-              Seq(
-                  // Receive server initial metadata.
-                  Map(pipe_server_intial_metadata_.receiver.Next(),
-                      [](NextResult<ServerMetadataHandle> r) {
-                        // Expect value: ":path: /demo.Service/Step"
-                        EXPECT_TRUE(r.has_value());
-                        EXPECT_EQ(r.value()
-                                      ->get_pointer(HttpPathMetadata())
-                                      ->as_string_view(),
-                                  "/demo.Service/Step");
-                        return absl::OkStatus();
-                      }),
-                  // Receive server to client messages.
-                  Map(pipe_server_to_client_messages_.receiver.Next(),
-                      [this](NextResult<MessageHandle> r) {
-                        EXPECT_TRUE(r.has_value());
-                        EXPECT_EQ(r.value()->payload()->JoinIntoString(),
-                                  message);
-                        return absl::OkStatus();
-                      }),
-                  // Receive server initial metadata.
-                  Map(pipe_server_intial_metadata_.receiver.Next(),
-                      [](NextResult<ServerMetadataHandle> r) {
-                        // Expect value: ":path: /demo.Service/Step"
-                        EXPECT_TRUE(r.has_value());
-                        EXPECT_EQ(r.value()
-                                      ->get_pointer(HttpPathMetadata())
-                                      ->as_string_view(),
-                                  "/demo.Service/Step");
-                        return absl::OkStatus();
-                      }),
-                  // Receive server to client messages.
-                  Map(pipe_server_to_client_messages_.receiver.Next(),
-                      [this](NextResult<MessageHandle> r) {
-                        EXPECT_TRUE(r.has_value());
-                        EXPECT_EQ(r.value()->payload()->JoinIntoString(),
-                                  message);
-                        return absl::OkStatus();
-                      }),
-                  // Receive server initial metadata.
-                  Map(pipe_server_intial_metadata_.receiver.Next(),
-                      [](NextResult<ServerMetadataHandle> r) {
-                        // Expect value: ":path: /demo.Service/Step"
-                        EXPECT_TRUE(r.has_value());
-                        EXPECT_EQ(r.value()
-                                      ->get_pointer(HttpPathMetadata())
-                                      ->as_string_view(),
-                                  "/demo.Service/Step");
-                        return absl::OkStatus();
-                      }),
-                  // Receive server to client messages.
-                  Map(pipe_server_to_client_messages_.receiver.Next(),
-                      [this](NextResult<MessageHandle> r) {
-                        EXPECT_TRUE(r.has_value());
-                        EXPECT_EQ(r.value()->payload()->JoinIntoString(),
-                                  message);
-                        return absl::OkStatus();
-                      }),
-                  [this] {
-                    // Close pipes after receive message.
-                    pipe_server_to_client_messages_.sender.Close();
-                    pipe_server_intial_metadata_.sender.Close();
-                    return absl::OkStatus();
-                  })),
-          // Once complete, verify successful sending and the received value.
-          [](const std::tuple<absl::Status, absl::Status, absl::Status>& ret) {
-            EXPECT_TRUE(std::get<0>(ret).ok());
-=======
-              SendClientToServerMessages(pipe_client_to_server_messages_, 1),
+              SendClientToServerMessages(pipe_client_to_server_messages_, 3),
               // Receive messages from control/data endpoints.
               ReceiveServerToClientMessages(pipe_server_intial_metadata_,
                                             pipe_server_to_client_messages_)),
           // Once complete, verify successful sending and the received value.
           [](const std::tuple<grpc_status_code, absl::Status, absl::Status,
                               absl::Status>& ret) {
-            // TODO(ladynana): change these expectations to errors after the
-            // writer activity closes transport for write failures.
-            EXPECT_EQ(std::get<0>(ret), GRPC_STATUS_OK);
->>>>>>> ab6cf086
+            EXPECT_EQ(std::get<0>(ret), GRPC_STATUS_OK);
             EXPECT_TRUE(std::get<1>(ret).ok());
             EXPECT_TRUE(std::get<2>(ret).ok());
             EXPECT_TRUE(std::get<3>(ret).ok());
@@ -801,17 +575,11 @@
   event_engine_->UnsetGlobalHooks();
 }
 
-<<<<<<< HEAD
 TEST_F(ClientTransportTest, AddOneStreamMultipleMessagesWithWriteFailed) {
   AddExpectations(/*num_of_streams*/ 1, /*successful_write_messages*/ 2,
                   /*successful_read_messages*/ 0, /*expect_write_failed*/ true,
                   /*expect_read_failed*/ false);
   InitialClientTransport();
-  auto messages = CreateMessages(3);
-=======
-TEST_F(ClientTransportTest, AddOneStreamMultipleMessages) {
-  InitialClientTransport(1);
->>>>>>> ab6cf086
   ClientMetadataHandle md;
   auto args = CallArgs{std::move(md),
                        ClientInitialMetadataOutstandingToken::Empty(),
@@ -822,47 +590,29 @@
   StrictMock<MockFunction<void(absl::Status)>> on_done;
   EXPECT_CALL(on_done, Call(absl::OkStatus()));
   auto activity = MakeActivity(
-<<<<<<< HEAD
-      Seq(Join(
+      Seq(
+          // Concurrently: write and read messages in client transport.
+          Join(
+              // Add first stream with call_args into client transport.
+              AddStream(std::move(args), GRPC_STATUS_OK),
+              // Start read from control endpoints.
+              StartRead(absl::OkStatus()),
               // Send messages to call_args.client_to_server_messages pipe,
               // which will be eventually sent to control/data endpoints.
-              Seq(pipe_client_to_server_messages_.sender.Push(
-                      std::move(messages[0])),
-                  pipe_client_to_server_messages_.sender.Push(
-                      std::move(messages[1])),
-                  pipe_client_to_server_messages_.sender.Push(
-                      std::move(messages[2])),
-                  [this] {
-                    pipe_client_to_server_messages_.sender.Close();
-                    return absl::OkStatus();
-                  }),
-              // Add first stream with call_args into client transport.
-              Seq(client_transport_->AddStream(std::move(args)),
-                  [](absl::StatusOr<ServerMetadataHandle> ret) {
-                    // AddStream will finish with server trailers:
-                    // "grpc-status:Unavailable".
-                    EXPECT_EQ(ret.value()->get(GrpcStatusMetadata()).value(),
-                              grpc_status_code::GRPC_STATUS_UNAVAILABLE);
-                    return absl::UnavailableError("Transport closed.");
-                  }),
+              SendClientToServerMessages(pipe_client_to_server_messages_, 3),
               // Receive messages from control/data endpoints.
-              [this] {
-                // Close pipes after receive message.
-                pipe_server_to_client_messages_.sender.Close();
-                pipe_server_intial_metadata_.sender.Close();
-                return absl::OkStatus();
-              }),
-          // Once complete, verify successful sending and the received value.
-          [](const std::tuple<absl::Status, absl::Status, absl::Status>& ret) {
-            EXPECT_TRUE(std::get<0>(ret).ok());
-            EXPECT_FALSE(std::get<1>(ret).ok());
-            EXPECT_EQ(std::get<1>(ret).message(), "Transport closed.");
-            EXPECT_TRUE(std::get<2>(ret).ok());
-            return absl::OkStatus();
-          }),
-      EventEngineWakeupScheduler(
-          std::static_pointer_cast<
-              grpc_event_engine::experimental::EventEngine>(event_engine_)),
+              ReceiveServerToClientMessages(pipe_server_intial_metadata_,
+                                            pipe_server_to_client_messages_)),
+          // Once complete, verify successful sending and the received value.
+          [](const std::tuple<grpc_status_code, absl::Status, absl::Status,
+                              absl::Status>& ret) {
+            EXPECT_EQ(std::get<0>(ret), GRPC_STATUS_OK);
+            EXPECT_TRUE(std::get<1>(ret).ok());
+            EXPECT_TRUE(std::get<2>(ret).ok());
+            EXPECT_TRUE(std::get<3>(ret).ok());
+            return absl::OkStatus();
+          }),
+      EventEngineWakeupScheduler(event_engine_),
       [&on_done](absl::Status status) { on_done.Call(std::move(status)); });
   // Wait until ClientTransport's internal activities to finish.
   event_engine_->TickUntilIdle();
@@ -884,82 +634,6 @@
   StrictMock<MockFunction<void(absl::Status)>> on_done;
   EXPECT_CALL(on_done, Call(absl::OkStatus()));
   auto activity = MakeActivity(
-      Seq(Join(
-              [this] {
-                pipe_client_to_server_messages_.sender.Close();
-                return absl::OkStatus();
-              },
-              // Add first stream with call_args into client transport.
-              Seq(Join(client_transport_->AddStream(std::move(args)),
-                       [this]() {
-                         // Start read from endpoints.
-                         read_callback[0](absl::OkStatus());
-                         return absl::OkStatus();
-                       }),
-                  [](std::tuple<absl::StatusOr<ServerMetadataHandle>,
-                                absl::Status>
-                         ret) {
-                    // AddStream will finish with server trailers:
-                    // "grpc-status:Unavailable".
-                    EXPECT_EQ(std::get<0>(ret)
-                                  .value()
-                                  ->get(GrpcStatusMetadata())
-                                  .value(),
-                              grpc_status_code::GRPC_STATUS_UNAVAILABLE);
-                    return absl::UnavailableError("Transport closed.");
-                  }),
-              // Receive messages from control/data endpoints.
-              Seq(
-                  // Receive server initial metadata.
-                  Map(pipe_server_intial_metadata_.receiver.Next(),
-                      [](NextResult<ServerMetadataHandle> r) {
-                        // Expect value: ":path: /demo.Service/Step"
-                        EXPECT_TRUE(r.has_value());
-                        EXPECT_EQ(r.value()
-                                      ->get_pointer(HttpPathMetadata())
-                                      ->as_string_view(),
-                                  "/demo.Service/Step");
-                        return absl::OkStatus();
-                      }),
-                  // Receive server to client messages.
-                  Map(pipe_server_to_client_messages_.receiver.Next(),
-                      [this](NextResult<MessageHandle> r) {
-                        EXPECT_TRUE(r.has_value());
-                        EXPECT_EQ(r.value()->payload()->JoinIntoString(),
-                                  message);
-                        return absl::OkStatus();
-                      }),
-                  // Receive server initial metadata.
-                  Map(pipe_server_intial_metadata_.receiver.Next(),
-                      [](NextResult<ServerMetadataHandle> r) {
-                        // Expect value: ":path: /demo.Service/Step"
-                        EXPECT_TRUE(r.has_value());
-                        EXPECT_EQ(r.value()
-                                      ->get_pointer(HttpPathMetadata())
-                                      ->as_string_view(),
-                                  "/demo.Service/Step");
-                        return absl::OkStatus();
-                      }),
-                  // Receive server to client messages.
-                  Map(pipe_server_to_client_messages_.receiver.Next(),
-                      [this](NextResult<MessageHandle> r) {
-                        EXPECT_TRUE(r.has_value());
-                        EXPECT_EQ(r.value()->payload()->JoinIntoString(),
-                                  message);
-                        return absl::OkStatus();
-                      }),
-                  [this]() {
-                    // Close pipes after receive message.
-                    pipe_server_to_client_messages_.sender.Close();
-                    pipe_server_intial_metadata_.sender.Close();
-                    return absl::OkStatus();
-                  })),
-          // Once complete, verify successful sending and the received value.
-          [](const std::tuple<absl::Status, absl::Status, absl::Status>& ret) {
-            EXPECT_TRUE(std::get<0>(ret).ok());
-            EXPECT_FALSE(std::get<1>(ret).ok());
-            EXPECT_EQ(std::get<1>(ret).message(), "Transport closed.");
-=======
       Seq(
           // Concurrently: write and read messages in client transport.
           Join(
@@ -978,7 +652,6 @@
                               absl::Status>& ret) {
             EXPECT_EQ(std::get<0>(ret), GRPC_STATUS_OK);
             EXPECT_TRUE(std::get<1>(ret).ok());
->>>>>>> ab6cf086
             EXPECT_TRUE(std::get<2>(ret).ok());
             EXPECT_TRUE(std::get<3>(ret).ok());
             return absl::OkStatus();
@@ -991,15 +664,10 @@
 }
 
 TEST_F(ClientTransportTest, AddMultipleStreams) {
-<<<<<<< HEAD
   AddExpectations(/*num_of_streams*/ 2, /*successful_write_messages*/ 1,
                   /*successful_read_messages*/ 1, /*expect_write_failed*/ false,
                   /*expect_read_failed*/ false);
   InitialClientTransport();
-  auto messages = CreateMessages(2);
-=======
-  InitialClientTransport(2);
->>>>>>> ab6cf086
   ClientMetadataHandle first_stream_md;
   ClientMetadataHandle second_stream_md;
   auto first_stream_args =
@@ -1060,17 +728,11 @@
   event_engine_->UnsetGlobalHooks();
 }
 
-<<<<<<< HEAD
 TEST_F(ClientTransportTest, AddMultipleStreamsWithWriteFailed) {
   AddExpectations(/*num_of_streams*/ 2, /*successful_write_messages*/ 0,
                   /*successful_read_messages*/ 0, /*expect_write_failed*/ true,
                   /*expect_read_failed*/ false);
   InitialClientTransport();
-  auto messages = CreateMessages(2);
-=======
-TEST_F(ClientTransportTest, AddMultipleStreamsMultipleMessages) {
-  InitialClientTransport(2);
->>>>>>> ab6cf086
   ClientMetadataHandle first_stream_md;
   ClientMetadataHandle second_stream_md;
   auto first_stream_args =
@@ -1090,75 +752,41 @@
   StrictMock<MockFunction<void(absl::Status)>> on_done;
   EXPECT_CALL(on_done, Call(absl::OkStatus()));
   auto activity = MakeActivity(
-<<<<<<< HEAD
-      Seq(Join(
+      // Concurrently: write and read messages from client transport.
+          Seq(
+        Join(
+              // Add first stream with call_args into client transport.
+              AddStream(std::move(first_stream_args), GRPC_STATUS_OK),
+              // Start read from control endpoints.
+              StartRead(absl::OkStatus()),
               // Send messages to first stream's
               // call_args.client_to_server_messages pipe, which will be
               // eventually sent to control/data endpoints.
-              Seq(pipe_client_to_server_messages_.sender.Push(
-                      std::move(messages[0])),
-                  [this] {
-                    pipe_client_to_server_messages_.sender.Close();
-                    return absl::OkStatus();
-                  }),
+              SendClientToServerMessages(pipe_client_to_server_messages_, 1),
+              // Receive first stream's messages from control/data endpoints.
+              ReceiveServerToClientMessages(pipe_server_intial_metadata_,
+                                            pipe_server_to_client_messages_)),
+          Join(
+              // Add second stream with call_args into client transport.
+              AddStream(std::move(second_stream_args), GRPC_STATUS_OK),
               // Send messages to second stream's
               // call_args.client_to_server_messages pipe, which will be
               // eventually sent to control/data endpoints.
-              Seq(pipe_client_to_server_messages_second_.sender.Push(
-                      std::move(messages[1])),
-                  [this] {
-                    pipe_client_to_server_messages_second_.sender.Close();
-                    return absl::OkStatus();
-                  }),
-              // Add first stream with call_args into client transport.
-              Seq(client_transport_->AddStream(std::move(first_stream_args)),
-
-                  [](absl::StatusOr<ServerMetadataHandle> ret) {
-                    // AddStream will finish with server trailers:
-                    // "grpc-status:Unavailable".
-                    EXPECT_EQ(ret.value()->get(GrpcStatusMetadata()).value(),
-                              grpc_status_code::GRPC_STATUS_UNAVAILABLE);
-                    return absl::UnavailableError("Transport closed.");
-                  }),
-              // Add second stream with call_args into client transport.
-              Seq(client_transport_->AddStream(std::move(second_stream_args)),
-                  [](absl::StatusOr<ServerMetadataHandle> ret) {
-                    // AddStream will finish with server trailers:
-                    // "grpc-status:Unavailable".
-                    EXPECT_EQ(ret.value()->get(GrpcStatusMetadata()).value(),
-                              grpc_status_code::GRPC_STATUS_UNAVAILABLE);
-                    return absl::UnavailableError("Transport closed.");
-                  }),
-              // Receive first stream's messages from control/data endpoints.
-              [this] {
-                // Close pipes after receive message.
-                pipe_server_to_client_messages_.sender.Close();
-                pipe_server_intial_metadata_.sender.Close();
-                return absl::OkStatus();
-              },
+              SendClientToServerMessages(pipe_client_to_server_messages_second_,
+                                         1),
               // Receive second stream's messages from control/data endpoints.
-              [this] {
-                // Close pipes after receive message.
-                pipe_server_to_client_messages_second_.sender.Close();
-                pipe_server_intial_metadata_second_.sender.Close();
-                return absl::OkStatus();
-              }),
-          // Once complete, verify successful sending and the received value.
-          [](const std::tuple<absl::Status, absl::Status, absl::Status,
-                              absl::Status, absl::Status, absl::Status>& ret) {
-            EXPECT_TRUE(std::get<0>(ret).ok());
-            EXPECT_TRUE(std::get<1>(ret).ok());
-            EXPECT_FALSE(std::get<2>(ret).ok());
-            EXPECT_EQ(std::get<2>(ret).message(), "Transport closed.");
-            EXPECT_FALSE(std::get<3>(ret).ok());
-            EXPECT_EQ(std::get<3>(ret).message(), "Transport closed.");
-            EXPECT_TRUE(std::get<4>(ret).ok());
-            EXPECT_TRUE(std::get<5>(ret).ok());
-            return absl::OkStatus();
-          }),
-      EventEngineWakeupScheduler(
-          std::static_pointer_cast<
-              grpc_event_engine::experimental::EventEngine>(event_engine_)),
+              ReceiveServerToClientMessages(
+                  pipe_server_intial_metadata_second_,
+                  pipe_server_to_client_messages_second_)),
+          // Once complete, verify successful sending and the received value.
+          [](const std::tuple<grpc_status_code, absl::Status, absl::Status>&
+                 ret) {
+            EXPECT_EQ(std::get<0>(ret), GRPC_STATUS_OK);
+            EXPECT_TRUE(std::get<1>(ret).ok());
+            EXPECT_TRUE(std::get<2>(ret).ok());
+            return absl::OkStatus();
+          }),
+      EventEngineWakeupScheduler(event_engine_),
       [&on_done](absl::Status status) { on_done.Call(std::move(status)); });
   // Wait until ClientTransport's internal activities to finish.
   event_engine_->TickUntilIdle();
@@ -1190,86 +818,39 @@
   EXPECT_CALL(on_done, Call(absl::OkStatus()));
   auto activity = MakeActivity(
       Seq(
-          // Concurrently: write and read messages from client transport.
-          Join(
-              [this] {
-                pipe_client_to_server_messages_.sender.Close();
-                return absl::OkStatus();
-              },
-              [this] {
-                pipe_client_to_server_messages_second_.sender.Close();
-                return absl::OkStatus();
-              },
-              // Add first stream with call_args into client transport.
-              Seq(Join(client_transport_->AddStream(
-                           std::move(first_stream_args)),
-                       [this] {
-                         read_callback[0](
-                             absl::InternalError("Endpoint read fail."));
-                         return absl::OkStatus();
-                       }),
-                  [](std::tuple<absl::StatusOr<ServerMetadataHandle>,
-                                absl::Status>
-                         ret) {
-                    // AddStream will finish with server trailers:
-                    // "grpc-status:Unavailable".
-                    EXPECT_EQ(std::get<0>(ret)
-                                  .value()
-                                  ->get(GrpcStatusMetadata())
-                                  .value(),
-                              grpc_status_code::GRPC_STATUS_UNAVAILABLE);
-                    return absl::UnavailableError("Transport closed.");
-                  }),
+        Join(
+              // Add first stream with call_args into client transport.
+              AddStream(std::move(first_stream_args), GRPC_STATUS_OK),
+              // Start read from control endpoints.
+              StartRead(absl::OkStatus()),
+              // Send messages to first stream's
+              // call_args.client_to_server_messages pipe, which will be
+              // eventually sent to control/data endpoints.
+              SendClientToServerMessages(pipe_client_to_server_messages_, 1),
+              // Receive first stream's messages from control/data endpoints.
+              ReceiveServerToClientMessages(pipe_server_intial_metadata_,
+                                            pipe_server_to_client_messages_)),
+          Join(
               // Add second stream with call_args into client transport.
-              Seq(Join(client_transport_->AddStream(
-                           std::move(second_stream_args)),
-                       [this] {
-                         read_callback[0](
-                             absl::InternalError("Endpoint read fail."));
-                         return absl::OkStatus();
-                       }),
-                  [](std::tuple<absl::StatusOr<ServerMetadataHandle>,
-                                absl::Status>
-                         ret) {
-                    // AddStream will finish with server trailers:
-                    // "grpc-status:Unavailable".
-                    EXPECT_EQ(std::get<0>(ret)
-                                  .value()
-                                  ->get(GrpcStatusMetadata())
-                                  .value(),
-                              grpc_status_code::GRPC_STATUS_UNAVAILABLE);
-                    return absl::UnavailableError("Transport closed.");
-                  }),
-              // Receive first stream's messages from control/data endpoints.
-              [this] {
-                // Close pipes after receive message.
-                pipe_server_to_client_messages_.sender.Close();
-                pipe_server_intial_metadata_.sender.Close();
-                return absl::OkStatus();
-              },
+              AddStream(std::move(second_stream_args), GRPC_STATUS_OK),
+              // Send messages to second stream's
+              // call_args.client_to_server_messages pipe, which will be
+              // eventually sent to control/data endpoints.
+              SendClientToServerMessages(pipe_client_to_server_messages_second_,
+                                         1),
               // Receive second stream's messages from control/data endpoints.
-              [this] {
-                // Close pipes after receive message.
-                pipe_server_to_client_messages_second_.sender.Close();
-                pipe_server_intial_metadata_second_.sender.Close();
-                return absl::OkStatus();
-              }),
-          // Once complete, verify successful sending and the received value.
-          [](const std::tuple<absl::Status, absl::Status, absl::Status,
-                              absl::Status, absl::Status, absl::Status>& ret) {
-            EXPECT_TRUE(std::get<0>(ret).ok());
-            EXPECT_TRUE(std::get<1>(ret).ok());
-            EXPECT_FALSE(std::get<2>(ret).ok());
-            EXPECT_EQ(std::get<2>(ret).message(), "Transport closed.");
-            EXPECT_FALSE(std::get<3>(ret).ok());
-            EXPECT_EQ(std::get<3>(ret).message(), "Transport closed.");
-            EXPECT_TRUE(std::get<4>(ret).ok());
-            EXPECT_TRUE(std::get<5>(ret).ok());
-            return absl::OkStatus();
-          }),
-      EventEngineWakeupScheduler(
-          std::static_pointer_cast<
-              grpc_event_engine::experimental::EventEngine>(event_engine_)),
+              ReceiveServerToClientMessages(
+                  pipe_server_intial_metadata_second_,
+                  pipe_server_to_client_messages_second_)),
+          // Once complete, verify successful sending and the received value.
+          [](const std::tuple<grpc_status_code, absl::Status, absl::Status>&
+                 ret) {
+            EXPECT_EQ(std::get<0>(ret), GRPC_STATUS_OK);
+            EXPECT_TRUE(std::get<1>(ret).ok());
+            EXPECT_TRUE(std::get<2>(ret).ok());
+            return absl::OkStatus();
+          }),
+      EventEngineWakeupScheduler(event_engine_),
       [&on_done](absl::Status status) { on_done.Call(std::move(status)); });
   // Wait until ClientTransport's internal activities to finish.
   event_engine_->TickUntilIdle();
@@ -1281,7 +862,6 @@
                   /*successful_read_messages*/ 3, /*expect_write_failed*/ false,
                   /*expect_read_failed*/ false);
   InitialClientTransport();
-  auto messages = CreateMessages(6);
   ClientMetadataHandle first_stream_md;
   ClientMetadataHandle second_stream_md;
   auto first_stream_args =
@@ -1301,208 +881,6 @@
   StrictMock<MockFunction<void(absl::Status)>> on_done;
   EXPECT_CALL(on_done, Call(absl::OkStatus()));
   auto activity = MakeActivity(
-      Seq(
-          // Concurrently: write and read messages in client transport.
-          Join(
-              // Send messages to first stream's
-              // call_args.client_to_server_messages pipe, which will be
-              // eventually sent to control/data endpoints.
-              Seq(pipe_client_to_server_messages_.sender.Push(
-                      std::move(messages[0])),
-                  pipe_client_to_server_messages_.sender.Push(
-                      std::move(messages[1])),
-                  pipe_client_to_server_messages_.sender.Push(
-                      std::move(messages[2])),
-                  [this] {
-                    pipe_client_to_server_messages_.sender.Close();
-                    return absl::OkStatus();
-                  }),
-              // Send messages to second stream's
-              // call_args.client_to_server_messages pipe, which will be
-              // eventually sent to control/data endpoints.
-              Seq(pipe_client_to_server_messages_second_.sender.Push(
-                      std::move(messages[3])),
-                  pipe_client_to_server_messages_second_.sender.Push(
-                      std::move(messages[4])),
-                  pipe_client_to_server_messages_second_.sender.Push(
-                      std::move(messages[5])),
-                  [this] {
-                    pipe_client_to_server_messages_second_.sender.Close();
-                    return absl::OkStatus();
-                  }),
-              // Add first stream with call_args into client transport.
-              Seq(Join(client_transport_->AddStream(
-                           std::move(first_stream_args)),
-                       [this] {
-                         read_callback[0](absl::OkStatus());
-                         return absl::OkStatus();
-                       }),
-                  [](std::tuple<absl::StatusOr<ServerMetadataHandle>,
-                                absl::Status>
-                         ret) {
-                    // AddStream finish with trailers "grpc-status:0".
-                    EXPECT_EQ(std::get<0>(ret)
-                                  .value()
-                                  ->get(GrpcStatusMetadata())
-                                  .value(),
-                              grpc_status_code::GRPC_STATUS_OK);
-                    return absl::OkStatus();
-                  }),
-              // Add second stream with call_args into client transport.
-              Seq(Join(client_transport_->AddStream(
-                           std::move(second_stream_args)),
-                       Seq(Wait(),
-                           [this] {
-                             // Wait until first stream read finished to start
-                             // the second read.
-                             read_callback[1](absl::OkStatus());
-                             return absl::OkStatus();
-                           })),
-                  [](std::tuple<absl::StatusOr<ServerMetadataHandle>,
-                                absl::Status>
-                         ret) {
-                    // AddStream finish with trailers "grpc-status:0".
-                    EXPECT_EQ(std::get<0>(ret)
-                                  .value()
-                                  ->get(GrpcStatusMetadata())
-                                  .value(),
-                              grpc_status_code::GRPC_STATUS_OK);
-                    return absl::OkStatus();
-                  }),
-              // Receive first stream's messages from control/data endpoints.
-              Seq(
-                  // Receive server initial metadata.
-                  Map(pipe_server_intial_metadata_.receiver.Next(),
-                      [](NextResult<ServerMetadataHandle> r) {
-                        // Expect value: ":path: /demo.Service/Step"
-                        EXPECT_TRUE(r.has_value());
-                        EXPECT_EQ(r.value()
-                                      ->get_pointer(HttpPathMetadata())
-                                      ->as_string_view(),
-                                  "/demo.Service/Step");
-                        return absl::OkStatus();
-                      }),
-                  // Receive server to client messages.
-                  Map(pipe_server_to_client_messages_.receiver.Next(),
-                      [this](NextResult<MessageHandle> r) {
-                        EXPECT_TRUE(r.has_value());
-                        EXPECT_EQ(r.value()->payload()->JoinIntoString(),
-                                  message);
-                        return absl::OkStatus();
-                      }),
-                  // Receive server initial metadata.
-                  Map(pipe_server_intial_metadata_.receiver.Next(),
-                      [](NextResult<ServerMetadataHandle> r) {
-                        // Expect value: ":path: /demo.Service/Step"
-                        EXPECT_TRUE(r.has_value());
-                        EXPECT_EQ(r.value()
-                                      ->get_pointer(HttpPathMetadata())
-                                      ->as_string_view(),
-                                  "/demo.Service/Step");
-                        return absl::OkStatus();
-                      }),
-                  // Receive server to client messages.
-                  Map(pipe_server_to_client_messages_.receiver.Next(),
-                      [this](NextResult<MessageHandle> r) {
-                        EXPECT_TRUE(r.has_value());
-                        EXPECT_EQ(r.value()->payload()->JoinIntoString(),
-                                  message);
-                        return absl::OkStatus();
-                      }),
-                  // Receive server initial metadata.
-                  Map(pipe_server_intial_metadata_.receiver.Next(),
-                      [](NextResult<ServerMetadataHandle> r) {
-                        // Expect value: ":path: /demo.Service/Step"
-                        EXPECT_TRUE(r.has_value());
-                        EXPECT_EQ(r.value()
-                                      ->get_pointer(HttpPathMetadata())
-                                      ->as_string_view(),
-                                  "/demo.Service/Step");
-                        return absl::OkStatus();
-                      }),
-                  // Receive server to client messages.
-                  Map(pipe_server_to_client_messages_.receiver.Next(),
-                      [this](NextResult<MessageHandle> r) {
-                        EXPECT_TRUE(r.has_value());
-                        EXPECT_EQ(r.value()->payload()->JoinIntoString(),
-                                  message);
-                        return absl::OkStatus();
-                      }),
-                  [this] {
-                    // Wake up the sencond stream read after first stream read
-                    // finished.
-                    Wakeup();
-                    // Close pipes after receive message.
-                    pipe_server_to_client_messages_.sender.Close();
-                    pipe_server_intial_metadata_.sender.Close();
-                    return absl::OkStatus();
-                  }),
-              // Receive second stream's messages from control/data endpoints.
-              Seq(
-                  // Receive server initial metadata.
-                  Map(pipe_server_intial_metadata_second_.receiver.Next(),
-                      [](NextResult<ServerMetadataHandle> r) {
-                        // Expect value: ":path: /demo.Service/Step"
-                        EXPECT_TRUE(r.has_value());
-                        EXPECT_EQ(r.value()
-                                      ->get_pointer(HttpPathMetadata())
-                                      ->as_string_view(),
-                                  "/demo.Service/Step");
-                        return absl::OkStatus();
-                      }),
-                  // Receive server to client messages.
-                  Map(pipe_server_to_client_messages_second_.receiver.Next(),
-                      [this](NextResult<MessageHandle> r) {
-                        EXPECT_TRUE(r.has_value());
-                        EXPECT_EQ(r.value()->payload()->JoinIntoString(),
-                                  message);
-                        return absl::OkStatus();
-                      }),
-                  // Receive server initial metadata.
-                  Map(pipe_server_intial_metadata_second_.receiver.Next(),
-                      [](NextResult<ServerMetadataHandle> r) {
-                        // Expect value: ":path: /demo.Service/Step"
-                        EXPECT_TRUE(r.has_value());
-                        EXPECT_EQ(r.value()
-                                      ->get_pointer(HttpPathMetadata())
-                                      ->as_string_view(),
-                                  "/demo.Service/Step");
-                        return absl::OkStatus();
-                      }),
-                  // Receive server to client messages.
-                  Map(pipe_server_to_client_messages_second_.receiver.Next(),
-                      [this](NextResult<MessageHandle> r) {
-                        EXPECT_TRUE(r.has_value());
-                        EXPECT_EQ(r.value()->payload()->JoinIntoString(),
-                                  message);
-                        return absl::OkStatus();
-                      }),
-                  // Receive server initial metadata.
-                  Map(pipe_server_intial_metadata_second_.receiver.Next(),
-                      [](NextResult<ServerMetadataHandle> r) {
-                        // Expect value: ":path: /demo.Service/Step"
-                        EXPECT_TRUE(r.has_value());
-                        EXPECT_EQ(r.value()
-                                      ->get_pointer(HttpPathMetadata())
-                                      ->as_string_view(),
-                                  "/demo.Service/Step");
-                        return absl::OkStatus();
-                      }),
-                  // Receive server to client messages.
-                  Map(pipe_server_to_client_messages_second_.receiver.Next(),
-                      [this](NextResult<MessageHandle> r) {
-                        EXPECT_TRUE(r.has_value());
-                        EXPECT_EQ(r.value()->payload()->JoinIntoString(),
-                                  message);
-                        return absl::OkStatus();
-                      }),
-                  [this] {
-                    // Close pipes after receive message.
-                    pipe_server_to_client_messages_second_.sender.Close();
-                    pipe_server_intial_metadata_second_.sender.Close();
-                    return absl::OkStatus();
-                  })),
-=======
       Seq(
           // Concurrently: write and read messages from client transport.
           Join(
@@ -1529,7 +907,6 @@
               ReceiveServerToClientMessages(
                   pipe_server_intial_metadata_second_,
                   pipe_server_to_client_messages_second_)),
->>>>>>> ab6cf086
           // Once complete, verify successful sending and the received value.
           [](const std::tuple<grpc_status_code, absl::Status, absl::Status>&
                  ret) {
@@ -1550,7 +927,6 @@
                   /*successful_read_messages*/ 0, /*expect_write_failed*/ true,
                   /*expect_read_failed*/ false);
   InitialClientTransport();
-  auto messages = CreateMessages(6);
   ClientMetadataHandle first_stream_md;
   ClientMetadataHandle second_stream_md;
   auto first_stream_args =
@@ -1571,83 +947,40 @@
   EXPECT_CALL(on_done, Call(absl::OkStatus()));
   auto activity = MakeActivity(
       Seq(
-          // Concurrently: write and read messages in client transport.
-          Join(
+          // Concurrently: write and read messages from client transport.
+          Join(
+              // Add first stream with call_args into client transport.
+              AddStream(std::move(first_stream_args), GRPC_STATUS_OK),
+              // Start read from control endpoints.
+              StartRead(absl::OkStatus()),
               // Send messages to first stream's
               // call_args.client_to_server_messages pipe, which will be
               // eventually sent to control/data endpoints.
-              Seq(pipe_client_to_server_messages_.sender.Push(
-                      std::move(messages[0])),
-                  pipe_client_to_server_messages_.sender.Push(
-                      std::move(messages[1])),
-                  pipe_client_to_server_messages_.sender.Push(
-                      std::move(messages[2])),
-                  [this] {
-                    pipe_client_to_server_messages_.sender.Close();
-                    return absl::OkStatus();
-                  }),
+              SendClientToServerMessages(pipe_client_to_server_messages_, 3),
+              // Receive first stream's messages from control/data endpoints.
+              ReceiveServerToClientMessages(pipe_server_intial_metadata_,
+                                            pipe_server_to_client_messages_)),
+          Join(
+              // Add second stream with call_args into client transport.
+              AddStream(std::move(second_stream_args), GRPC_STATUS_OK),
               // Send messages to second stream's
               // call_args.client_to_server_messages pipe, which will be
               // eventually sent to control/data endpoints.
-              Seq(pipe_client_to_server_messages_second_.sender.Push(
-                      std::move(messages[3])),
-                  pipe_client_to_server_messages_second_.sender.Push(
-                      std::move(messages[4])),
-                  pipe_client_to_server_messages_second_.sender.Push(
-                      std::move(messages[5])),
-                  [this] {
-                    pipe_client_to_server_messages_second_.sender.Close();
-                    return absl::OkStatus();
-                  }),
-              // Add first stream with call_args into client transport.
-              Seq(client_transport_->AddStream(std::move(first_stream_args)),
-
-                  [](absl::StatusOr<ServerMetadataHandle> ret) {
-                    // AddStream will finish with server trailers:
-                    // "grpc-status:Unavailable".
-                    EXPECT_EQ(ret.value()->get(GrpcStatusMetadata()).value(),
-                              grpc_status_code::GRPC_STATUS_UNAVAILABLE);
-                    return absl::UnavailableError("Transport closed.");
-                  }),
-              // Add second stream with call_args into client transport.
-              Seq(client_transport_->AddStream(std::move(second_stream_args)),
-                  [](absl::StatusOr<ServerMetadataHandle> ret) {
-                    // AddStream will finish with server trailers:
-                    // "grpc-status:Unavailable".
-                    EXPECT_EQ(ret.value()->get(GrpcStatusMetadata()).value(),
-                              grpc_status_code::GRPC_STATUS_UNAVAILABLE);
-                    return absl::UnavailableError("Transport closed.");
-                  }),
-              // Receive first stream's messages from control/data endpoints.
-              [this] {
-                // Close pipes after receive message.
-                pipe_server_to_client_messages_.sender.Close();
-                pipe_server_intial_metadata_.sender.Close();
-                return absl::OkStatus();
-              },
+              SendClientToServerMessages(pipe_client_to_server_messages_second_,
+                                         3),
               // Receive second stream's messages from control/data endpoints.
-              [this] {
-                // Close pipes after receive message.
-                pipe_server_to_client_messages_second_.sender.Close();
-                pipe_server_intial_metadata_second_.sender.Close();
-                return absl::OkStatus();
-              }),
-          // Once complete, verify successful sending and the received value.
-          [](const std::tuple<absl::Status, absl::Status, absl::Status,
-                              absl::Status, absl::Status, absl::Status>& ret) {
-            EXPECT_TRUE(std::get<0>(ret).ok());
-            EXPECT_TRUE(std::get<1>(ret).ok());
-            EXPECT_FALSE(std::get<2>(ret).ok());
-            EXPECT_EQ(std::get<2>(ret).message(), "Transport closed.");
-            EXPECT_FALSE(std::get<3>(ret).ok());
-            EXPECT_EQ(std::get<3>(ret).message(), "Transport closed.");
-            EXPECT_TRUE(std::get<4>(ret).ok());
-            EXPECT_TRUE(std::get<5>(ret).ok());
-            return absl::OkStatus();
-          }),
-      EventEngineWakeupScheduler(
-          std::static_pointer_cast<
-              grpc_event_engine::experimental::EventEngine>(event_engine_)),
+              ReceiveServerToClientMessages(
+                  pipe_server_intial_metadata_second_,
+                  pipe_server_to_client_messages_second_)),
+          // Once complete, verify successful sending and the received value.
+          [](const std::tuple<grpc_status_code, absl::Status, absl::Status>&
+                 ret) {
+            EXPECT_EQ(std::get<0>(ret), GRPC_STATUS_OK);
+            EXPECT_TRUE(std::get<1>(ret).ok());
+            EXPECT_TRUE(std::get<2>(ret).ok());
+            return absl::OkStatus();
+          }),
+      EventEngineWakeupScheduler(event_engine_),
       [&on_done](absl::Status status) { on_done.Call(std::move(status)); });
   // Wait until ClientTransport's internal activities to finish.
   event_engine_->TickUntilIdle();
@@ -1659,7 +992,6 @@
                   /*successful_read_messages*/ 2, /*expect_write_failed*/ false,
                   /*expect_read_failed*/ true);
   InitialClientTransport();
-  auto messages = CreateMessages(2);
   ClientMetadataHandle first_stream_md;
   ClientMetadataHandle second_stream_md;
   auto first_stream_args =
@@ -1680,170 +1012,40 @@
   EXPECT_CALL(on_done, Call(absl::OkStatus()));
   auto activity = MakeActivity(
       Seq(
-
-          Join(
-              [this] {
-                pipe_client_to_server_messages_.sender.Close();
-                return absl::OkStatus();
-              },
-              [this] {
-                pipe_client_to_server_messages_second_.sender.Close();
-                return absl::OkStatus();
-              },
-              // Add first stream with call_args into client transport.
-              Seq(Join(client_transport_->AddStream(
-                           std::move(first_stream_args)),
-                       [this] {
-                         read_callback[0](absl::OkStatus());
-                         return absl::OkStatus();
-                       }),
-                  [](std::tuple<absl::StatusOr<ServerMetadataHandle>,
-                                absl::Status>
-                         ret) {
-                    // AddStream will finish with server trailers:
-                    // "grpc-status:Unavailable".
-                    EXPECT_EQ(std::get<0>(ret)
-                                  .value()
-                                  ->get(GrpcStatusMetadata())
-                                  .value(),
-                              grpc_status_code::GRPC_STATUS_UNAVAILABLE);
-                    return absl::UnavailableError("Transport closed.");
-                  }),
+          // Concurrently: write and read messages from client transport.
+          Join(
+              // Add first stream with call_args into client transport.
+              AddStream(std::move(first_stream_args), GRPC_STATUS_OK),
+              // Start read from control endpoints.
+              StartRead(absl::OkStatus()),
+              // Send messages to first stream's
+              // call_args.client_to_server_messages pipe, which will be
+              // eventually sent to control/data endpoints.
+              SendClientToServerMessages(pipe_client_to_server_messages_, 3),
+              // Receive first stream's messages from control/data endpoints.
+              ReceiveServerToClientMessages(pipe_server_intial_metadata_,
+                                            pipe_server_to_client_messages_)),
+          Join(
               // Add second stream with call_args into client transport.
-              Seq(Join(client_transport_->AddStream(
-                           std::move(second_stream_args)),
-                       Seq(Wait(),
-                           [this] {
-                             // Wait until first stream read finished to start
-                             // the second read.
-                             read_callback[1](absl::OkStatus());
-                             return absl::OkStatus();
-                           })),
-                  [](std::tuple<absl::StatusOr<ServerMetadataHandle>,
-                                absl::Status>
-                         ret) {
-                    // AddStream will finish with server trailers:
-                    // "grpc-status:Unavailable".
-                    EXPECT_EQ(std::get<0>(ret)
-                                  .value()
-                                  ->get(GrpcStatusMetadata())
-                                  .value(),
-                              grpc_status_code::GRPC_STATUS_UNAVAILABLE);
-                    return absl::UnavailableError("Transport closed.");
-                  }),
-              // Receive first stream's messages from control/data endpoints.
-              Seq(
-                  // Receive server initial metadata.
-                  Map(pipe_server_intial_metadata_.receiver.Next(),
-                      [](NextResult<ServerMetadataHandle> r) {
-                        // Expect value: ":path: /demo.Service/Step"
-                        EXPECT_TRUE(r.has_value());
-                        EXPECT_EQ(r.value()
-                                      ->get_pointer(HttpPathMetadata())
-                                      ->as_string_view(),
-                                  "/demo.Service/Step");
-                        return absl::OkStatus();
-                      }),
-                  // Receive server to client messages.
-                  Map(pipe_server_to_client_messages_.receiver.Next(),
-                      [this](NextResult<MessageHandle> r) {
-                        EXPECT_TRUE(r.has_value());
-                        EXPECT_EQ(r.value()->payload()->JoinIntoString(),
-                                  message);
-                        return absl::OkStatus();
-                      }),
-                  // Receive server initial metadata.
-                  Map(pipe_server_intial_metadata_.receiver.Next(),
-                      [](NextResult<ServerMetadataHandle> r) {
-                        // Expect value: ":path: /demo.Service/Step"
-                        EXPECT_TRUE(r.has_value());
-                        EXPECT_EQ(r.value()
-                                      ->get_pointer(HttpPathMetadata())
-                                      ->as_string_view(),
-                                  "/demo.Service/Step");
-                        return absl::OkStatus();
-                      }),
-                  // Receive server to client messages.
-                  Map(pipe_server_to_client_messages_.receiver.Next(),
-                      [this](NextResult<MessageHandle> r) {
-                        EXPECT_TRUE(r.has_value());
-                        EXPECT_EQ(r.value()->payload()->JoinIntoString(),
-                                  message);
-                        return absl::OkStatus();
-                      }),
-                  [this] {
-                    // Wake up the sencond stream read after first stream read
-                    // finished.
-                    Wakeup();
-                    // Close pipes after receive message.
-                    pipe_server_to_client_messages_.sender.Close();
-                    pipe_server_intial_metadata_.sender.Close();
-
-                    return absl::OkStatus();
-                  }),
+              AddStream(std::move(second_stream_args), GRPC_STATUS_OK),
+              // Send messages to second stream's
+              // call_args.client_to_server_messages pipe, which will be
+              // eventually sent to control/data endpoints.
+              SendClientToServerMessages(pipe_client_to_server_messages_second_,
+                                         3),
               // Receive second stream's messages from control/data endpoints.
-              Seq(
-                  // Receive server initial metadata.
-                  Map(pipe_server_intial_metadata_second_.receiver.Next(),
-                      [](NextResult<ServerMetadataHandle> r) {
-                        // Expect value: ":path: /demo.Service/Step"
-                        EXPECT_TRUE(r.has_value());
-                        EXPECT_EQ(r.value()
-                                      ->get_pointer(HttpPathMetadata())
-                                      ->as_string_view(),
-                                  "/demo.Service/Step");
-                        return absl::OkStatus();
-                      }),
-                  // Receive server to client messages.
-                  Map(pipe_server_to_client_messages_second_.receiver.Next(),
-                      [this](NextResult<MessageHandle> r) {
-                        EXPECT_TRUE(r.has_value());
-                        EXPECT_EQ(r.value()->payload()->JoinIntoString(),
-                                  message);
-                        return absl::OkStatus();
-                      }),
-                  // Receive server initial metadata.
-                  Map(pipe_server_intial_metadata_second_.receiver.Next(),
-                      [](NextResult<ServerMetadataHandle> r) {
-                        // Expect value: ":path: /demo.Service/Step"
-                        EXPECT_TRUE(r.has_value());
-                        EXPECT_EQ(r.value()
-                                      ->get_pointer(HttpPathMetadata())
-                                      ->as_string_view(),
-                                  "/demo.Service/Step");
-                        return absl::OkStatus();
-                      }),
-                  // Receive server to client messages.
-                  Map(pipe_server_to_client_messages_second_.receiver.Next(),
-                      [this](NextResult<MessageHandle> r) {
-                        EXPECT_TRUE(r.has_value());
-                        EXPECT_EQ(r.value()->payload()->JoinIntoString(),
-                                  message);
-                        return absl::OkStatus();
-                      }),
-                  [this] {
-                    // Close pipes after receive message.
-                    pipe_server_to_client_messages_second_.sender.Close();
-                    pipe_server_intial_metadata_second_.sender.Close();
-
-                    return absl::OkStatus();
-                  })),
-          // Once complete, verify successful sending and the received value.
-          [](const std::tuple<absl::Status, absl::Status, absl::Status,
-                              absl::Status, absl::Status, absl::Status>& ret) {
-            EXPECT_TRUE(std::get<0>(ret).ok());
-            EXPECT_TRUE(std::get<1>(ret).ok());
-            EXPECT_FALSE(std::get<2>(ret).ok());
-            EXPECT_EQ(std::get<2>(ret).message(), "Transport closed.");
-            EXPECT_FALSE(std::get<3>(ret).ok());
-            EXPECT_EQ(std::get<3>(ret).message(), "Transport closed.");
-            EXPECT_TRUE(std::get<4>(ret).ok());
-            EXPECT_TRUE(std::get<5>(ret).ok());
-            return absl::OkStatus();
-          }),
-      EventEngineWakeupScheduler(
-          std::static_pointer_cast<
-              grpc_event_engine::experimental::EventEngine>(event_engine_)),
+              ReceiveServerToClientMessages(
+                  pipe_server_intial_metadata_second_,
+                  pipe_server_to_client_messages_second_)),
+          // Once complete, verify successful sending and the received value.
+          [](const std::tuple<grpc_status_code, absl::Status, absl::Status>&
+                 ret) {
+            EXPECT_EQ(std::get<0>(ret), GRPC_STATUS_OK);
+            EXPECT_TRUE(std::get<1>(ret).ok());
+            EXPECT_TRUE(std::get<2>(ret).ok());
+            return absl::OkStatus();
+          }),
+      EventEngineWakeupScheduler(event_engine_),
       [&on_done](absl::Status status) { on_done.Call(std::move(status)); });
   // Wait until ClientTransport's internal activities to finish.
   event_engine_->TickUntilIdle();
