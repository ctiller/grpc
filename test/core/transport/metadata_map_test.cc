--- conflicted
+++ resolved
@@ -95,14 +95,9 @@
 TEST(MetadataMapTest, TimeoutEncodeTest) {
   FakeEncoder encoder;
   auto arena = MakeScopedArena(1024, g_memory_allocator);
-<<<<<<< HEAD
-  MetadataMap<GrpcTimeoutMetadata> map(arena.get());
+  TimeoutOnlyMetadataMap map(arena.get());
   map.Set(GrpcTimeoutMetadata(),
           Timestamp::FromMillisecondsAfterProcessEpoch(1234));
-=======
-  TimeoutOnlyMetadataMap map(arena.get());
-  map.Set(GrpcTimeoutMetadata(), 1234);
->>>>>>> 6703186b
   map.Encode(&encoder);
   EXPECT_EQ(encoder.output(), "grpc-timeout: deadline=1234\n");
 }
