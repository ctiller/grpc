--- conflicted
+++ resolved
@@ -33,16 +33,10 @@
 )
 
 grpc_cc_library(
-<<<<<<< HEAD
-    name = "chaotic_good_fixture_helpers",
-    testonly=1,
-    srcs = ["chaotic_good_fixture_helpers.h"],
-=======
     name = "chaotic_good",
     testonly = 1,
     srcs = ["chaotic_good.cc"],
     hdrs = ["chaotic_good.h"],
->>>>>>> ddd73912
     external_deps = [
         "absl/log:check",
         "gtest",
@@ -62,9 +56,6 @@
     name = "chaotic_good_fixture",
     testonly = 1,
     srcs = ["chaotic_good_fixture.cc"],
-<<<<<<< HEAD
-    deps = [":chaotic_good_fixture_helpers"],
-=======
     external_deps = [
         "absl/log:check",
         "gtest",
@@ -72,7 +63,6 @@
     deps = [
         "chaotic_good",
     ],
->>>>>>> ddd73912
     alwayslink = 1,
 )
 
@@ -80,8 +70,13 @@
     name = "chaotic_good_single_connection_fixture",
     testonly = 1,
     srcs = ["chaotic_good_single_connection_fixture.cc"],
-<<<<<<< HEAD
-    deps = [":chaotic_good_fixture_helpers"],
+    external_deps = [
+        "absl/log:check",
+        "gtest",
+    ],
+    deps = [
+        "chaotic_good",
+    ],
     alwayslink = 1,
 )
 
@@ -89,8 +84,6 @@
     name = "chaotic_good_one_byte_chunk_fixture",
     testonly = 1,
     srcs = ["chaotic_good_one_byte_chunk_fixture.cc"],
-    deps = [":chaotic_good_fixture_helpers"],
-=======
     external_deps = [
         "absl/log:check",
         "gtest",
@@ -98,7 +91,6 @@
     deps = [
         "chaotic_good",
     ],
->>>>>>> ddd73912
     alwayslink = 1,
 )
 
@@ -183,9 +175,7 @@
         ":no_op",
         ":stress",
     ],
-<<<<<<< HEAD
 )
-
 
 grpc_transport_test(
     name = "chaotic_good_one_byte_chunk",
@@ -196,6 +186,4 @@
         ":no_op",
         # explicity exclude: ":stress" -- too expensive for this fixture
     ],
-=======
->>>>>>> ddd73912
 )