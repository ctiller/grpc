--- conflicted
+++ resolved
@@ -72,19 +72,12 @@
 
 class XdsHttpFilterTest : public ::testing::Test {
  protected:
-<<<<<<< HEAD
-  XdsExtension MakeXdsExtension(const google::protobuf::Message& message) {
-    any_storage_.PackFrom(message);
-    absl::string_view type =
-        absl::StripPrefix(any_storage_.type_url(), "type.googleapis.com/");
-=======
   XdsExtension MakeXdsExtension(const grpc::protobuf::Message& message) {
     google::protobuf::Any any;
     any.PackFrom(message);
     type_url_storage_ =
         std::string(absl::StripPrefix(any.type_url(), "type.googleapis.com/"));
     serialized_storage_ = std::string(any.value());
->>>>>>> ffe1f4af
     ValidationErrors::ScopedField field(
         &errors_, absl::StrCat("http_filter.value[", type_url_storage_, "]"));
     XdsExtension extension;
