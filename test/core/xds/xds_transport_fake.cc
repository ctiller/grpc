//
// Copyright 2022 gRPC authors.
//
// Licensed under the Apache License, Version 2.0 (the "License");
// you may not use this file except in compliance with the License.
// You may obtain a copy of the License at
//
//     http://www.apache.org/licenses/LICENSE-2.0
//
// Unless required by applicable law or agreed to in writing, software
// distributed under the License is distributed on an "AS IS" BASIS,
// WITHOUT WARRANTIES OR CONDITIONS OF ANY KIND, either express or implied.
// See the License for the specific language governing permissions and
// limitations under the License.
//

#include <grpc/support/port_platform.h>

#include "test/core/xds/xds_transport_fake.h"

#include <stdint.h>

#include <functional>
#include <memory>
#include <utility>

#include <grpc/event_engine/event_engine.h>
#include <grpc/support/log.h>

#include "src/core/ext/xds/xds_bootstrap.h"
#include "src/core/lib/event_engine/default_event_engine.h"
#include "src/core/lib/gprpp/orphanable.h"
#include "src/core/lib/gprpp/ref_counted_ptr.h"
#include "src/core/lib/iomgr/exec_ctx.h"
#include "test/core/util/test_config.h"

using grpc_event_engine::experimental::GetDefaultEventEngine;

namespace grpc_core {

//
// FakeXdsTransportFactory::FakeStreamingCall
//

void FakeXdsTransportFactory::FakeStreamingCall::Orphan() {
  CancelWithStatus(absl::CancelledError());
  transport_->RemoveStream(method_, this);
  Unref();
}

void FakeXdsTransportFactory::FakeStreamingCall::SendMessage(
    std::string payload) {
  MutexLock lock(&mu_);
  from_client_messages_.push_back(std::move(payload));
  cv_.Signal();
  if (transport_->auto_complete_messages_from_client()) {
    CompleteSendMessageFromClientLocked(/*ok=*/true);
  }
}

void FakeXdsTransportFactory::FakeStreamingCall::CancelWithStatus(
    absl::Status status) {
  MutexLock lock(&mu_);
  if (event_handler_ == nullptr) return;
  // Can't call event_handler_->OnStatusReceived() or unref event_handler_
  // synchronously, since those operations will trigger code in
  // XdsClient that acquires its mutex, but it was already holding its
  // mutex when it called us, so it would deadlock.
  GetDefaultEventEngine()->Run([event_handler = std::move(event_handler_),
                                status_sent = status_sent_,
                                status = std::move(status)]() mutable {
    ExecCtx exec_ctx;
    if (!status_sent) event_handler->OnStatusReceived(std::move(status));
    event_handler.reset();
  });
  status_sent_ = true;
}

bool FakeXdsTransportFactory::FakeStreamingCall::HaveMessageFromClient() {
  MutexLock lock(&mu_);
  return !from_client_messages_.empty();
}

absl::optional<std::string>
FakeXdsTransportFactory::FakeStreamingCall::WaitForMessageFromClient(
    absl::Duration timeout) {
  MutexLock lock(&mu_);
  while (from_client_messages_.empty()) {
    if (cv_.WaitWithTimeout(&mu_, timeout * grpc_test_slowdown_factor())) {
      return absl::nullopt;
    }
  }
  std::string payload = from_client_messages_.front();
  from_client_messages_.pop_front();
  return payload;
}

void FakeXdsTransportFactory::FakeStreamingCall::
    CompleteSendMessageFromClientLocked(bool ok) {
  // Can't call event_handler_->OnRequestSent() synchronously, since that
  // operation will trigger code in XdsClient that acquires its mutex, but it
  // was already holding its mutex when it called us, so it would deadlock.
  GetDefaultEventEngine()->Run(
      [event_handler = event_handler_->Ref(), ok]() mutable {
        ExecCtx exec_ctx;
        event_handler->OnRequestSent(ok);
        event_handler.reset();
      });
}

void FakeXdsTransportFactory::FakeStreamingCall::CompleteSendMessageFromClient(
    bool ok) {
  GPR_ASSERT(!transport_->auto_complete_messages_from_client());
  MutexLock lock(&mu_);
  CompleteSendMessageFromClientLocked(ok);
}

void FakeXdsTransportFactory::FakeStreamingCall::SendMessageToClient(
    absl::string_view payload) {
  ExecCtx exec_ctx;
  RefCountedPtr<RefCountedEventHandler> event_handler;
  {
    MutexLock lock(&mu_);
    event_handler = event_handler_->Ref();
  }
  event_handler->OnRecvMessage(payload);
}

void FakeXdsTransportFactory::FakeStreamingCall::MaybeSendStatusToClient(
    absl::Status status) {
  ExecCtx exec_ctx;
  RefCountedPtr<RefCountedEventHandler> event_handler;
  {
    MutexLock lock(&mu_);
    if (status_sent_) return;
    status_sent_ = true;
    event_handler = event_handler_->Ref();
  }
  event_handler->OnStatusReceived(std::move(status));
}

//
// FakeXdsTransportFactory::FakeXdsTransport
//

void FakeXdsTransportFactory::FakeXdsTransport::TriggerConnectivityChange(
    absl::Status status) {
  RefCountedPtr<RefCountedOnConnectivityChange> on_connectivity_change;
  {
    MutexLock lock(&mu_);
    on_connectivity_change = on_connectivity_change_->Ref();
  }
  ExecCtx exec_ctx;
  if (on_connectivity_change != nullptr) {
    on_connectivity_change->Run(std::move(status));
  }
}

void FakeXdsTransportFactory::FakeXdsTransport::Orphan() {
  {
    MutexLock lock(&mu_);
    // Can't destroy on_connectivity_change_ synchronously, since that
    // operation will trigger code in XdsClient that acquires its mutex, but
    // it was already holding its mutex when it called us, so it would deadlock.
    GetDefaultEventEngine()->Run([on_connectivity_change = std::move(
                                      on_connectivity_change_)]() mutable {
      ExecCtx exec_ctx;
      on_connectivity_change.reset();
    });
  }
  Unref();
}

RefCountedPtr<FakeXdsTransportFactory::FakeStreamingCall>
FakeXdsTransportFactory::FakeXdsTransport::WaitForStream(
    const char* method, absl::Duration timeout) {
  MutexLock lock(&mu_);
  auto it = active_calls_.find(method);
  while (it == active_calls_.end() || it->second == nullptr) {
    if (cv_.WaitWithTimeout(&mu_, timeout * grpc_test_slowdown_factor())) {
      return nullptr;
    }
    it = active_calls_.find(method);
  }
  return it->second;
}

void FakeXdsTransportFactory::FakeXdsTransport::RemoveStream(
    const char* method, FakeStreamingCall* call) {
  MutexLock lock(&mu_);
  auto it = active_calls_.find(method);
  if (it != active_calls_.end() && it->second.get() == call) {
    active_calls_.erase(it);
  }
}

OrphanablePtr<XdsTransportFactory::XdsTransport::StreamingCall>
FakeXdsTransportFactory::FakeXdsTransport::CreateStreamingCall(
    const char* method,
    std::unique_ptr<StreamingCall::EventHandler> event_handler) {
  auto call = MakeOrphanable<FakeStreamingCall>(Ref(), method,
                                                std::move(event_handler));
  MutexLock lock(&mu_);
  active_calls_[method] = call->Ref();
  cv_.Signal();
  return call;
}

//
// FakeXdsTransportFactory
//

constexpr char FakeXdsTransportFactory::kAdsMethod[];
constexpr char FakeXdsTransportFactory::kAdsV2Method[];

OrphanablePtr<XdsTransportFactory::XdsTransport>
FakeXdsTransportFactory::Create(
    const XdsBootstrap::XdsServer& server,
    std::function<void(absl::Status)> on_connectivity_change,
    absl::Status* /*status*/) {
<<<<<<< HEAD
  auto transport =
      MakeOrphanable<FakeXdsTransport>(std::move(on_connectivity_change));
=======
>>>>>>> 3186317a
  MutexLock lock(&mu_);
  auto& entry = transport_map_[&server];
  GPR_ASSERT(entry == nullptr);
  auto transport = MakeOrphanable<FakeXdsTransport>(
      std::move(on_connectivity_failure), auto_complete_messages_from_client_);
  entry = transport->Ref();
  return transport;
}

void FakeXdsTransportFactory::TriggerConnectivityChange(
    const XdsBootstrap::XdsServer& server, absl::Status status) {
  auto transport = GetTransport(server);
  transport->TriggerConnectivityChange(std::move(status));
}

void FakeXdsTransportFactory::SetAutoCompleteMessagesFromClient(bool value) {
  MutexLock lock(&mu_);
  auto_complete_messages_from_client_ = value;
}

RefCountedPtr<FakeXdsTransportFactory::FakeStreamingCall>
FakeXdsTransportFactory::WaitForStream(const XdsBootstrap::XdsServer& server,
                                       const char* method,
                                       absl::Duration timeout) {
  auto transport = GetTransport(server);
  return transport->WaitForStream(method, timeout);
}

RefCountedPtr<FakeXdsTransportFactory::FakeXdsTransport>
FakeXdsTransportFactory::GetTransport(const XdsBootstrap::XdsServer& server) {
  MutexLock lock(&mu_);
  RefCountedPtr<FakeXdsTransport> transport = transport_map_[&server];
  GPR_ASSERT(transport != nullptr);
  return transport;
}

}  // namespace grpc_core<|MERGE_RESOLUTION|>--- conflicted
+++ resolved
@@ -218,16 +218,11 @@
     const XdsBootstrap::XdsServer& server,
     std::function<void(absl::Status)> on_connectivity_change,
     absl::Status* /*status*/) {
-<<<<<<< HEAD
-  auto transport =
-      MakeOrphanable<FakeXdsTransport>(std::move(on_connectivity_change));
-=======
->>>>>>> 3186317a
   MutexLock lock(&mu_);
   auto& entry = transport_map_[&server];
   GPR_ASSERT(entry == nullptr);
   auto transport = MakeOrphanable<FakeXdsTransport>(
-      std::move(on_connectivity_failure), auto_complete_messages_from_client_);
+      std::move(on_connectivity_change), auto_complete_messages_from_client_);
   entry = transport->Ref();
   return transport;
 }
