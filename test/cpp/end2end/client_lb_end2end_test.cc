--- conflicted
+++ resolved
@@ -159,15 +159,12 @@
                                                        fake_result);
     grpc_channel_args_destroy(fake_result);
     grpc_lb_addresses_destroy(addresses);
-<<<<<<< HEAD
-=======
   }
 
   std::vector<int> GetServersPorts() {
     std::vector<int> ports;
     for (const auto& server : servers_) ports.push_back(server->port_);
     return ports;
->>>>>>> 2eb22fd6
   }
 
   void ResetStub(const std::vector<int>& ports,
