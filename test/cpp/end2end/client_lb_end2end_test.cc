// Copyright 2016 gRPC authors.
//
// Licensed under the Apache License, Version 2.0 (the "License");
// you may not use this file except in compliance with the License.
// You may obtain a copy of the License at
//
//     http://www.apache.org/licenses/LICENSE-2.0
//
// Unless required by applicable law or agreed to in writing, software
// distributed under the License is distributed on an "AS IS" BASIS,
// WITHOUT WARRANTIES OR CONDITIONS OF ANY KIND, either express or implied.
// See the License for the specific language governing permissions and
// limitations under the License.

#include <algorithm>
#include <memory>
#include <mutex>
#include <random>
#include <set>
#include <string>
#include <thread>

#include <gmock/gmock.h>
#include <gtest/gtest.h>

#include "absl/memory/memory.h"
#include "absl/strings/str_cat.h"
#include "absl/strings/str_format.h"
#include "absl/strings/str_join.h"

#include <grpc/grpc.h>
#include <grpc/support/alloc.h>
#include <grpc/support/atm.h>
#include <grpc/support/log.h>
#include <grpc/support/time.h>
#include <grpcpp/channel.h>
#include <grpcpp/client_context.h>
#include <grpcpp/create_channel.h>
#include <grpcpp/health_check_service_interface.h>
#include <grpcpp/impl/codegen/sync.h>
#include <grpcpp/server.h>
#include <grpcpp/server_builder.h>

#include "src/core/ext/filters/client_channel/backup_poller.h"
#include "src/core/ext/filters/client_channel/global_subchannel_pool.h"
#include "src/core/ext/filters/client_channel/resolver/fake/fake_resolver.h"
#include "src/core/lib/address_utils/parse_address.h"
#include "src/core/lib/backoff/backoff.h"
#include "src/core/lib/channel/channel_args.h"
#include "src/core/lib/gpr/env.h"
#include "src/core/lib/gprpp/debug_location.h"
#include "src/core/lib/gprpp/ref_counted_ptr.h"
#include "src/core/lib/gprpp/time.h"
#include "src/core/lib/iomgr/tcp_client.h"
#include "src/core/lib/resolver/server_address.h"
#include "src/core/lib/security/credentials/fake/fake_credentials.h"
#include "src/core/lib/service_config/service_config.h"
#include "src/cpp/client/secure_credentials.h"
#include "src/cpp/server/secure_server_credentials.h"
#include "src/proto/grpc/testing/echo.grpc.pb.h"
#include "src/proto/grpc/testing/xds/v3/orca_load_report.pb.h"
#include "test/core/util/port.h"
#include "test/core/util/resolve_localhost_ip46.h"
#include "test/core/util/test_config.h"
#include "test/core/util/test_lb_policies.h"
#include "test/cpp/end2end/test_service_impl.h"

using grpc::testing::EchoRequest;
using grpc::testing::EchoResponse;

// defined in tcp_client.cc
extern grpc_tcp_client_vtable* grpc_tcp_client_impl;

static grpc_tcp_client_vtable* default_client_impl;

namespace grpc {
namespace testing {
namespace {

gpr_atm g_connection_delay_ms;

void tcp_client_connect_with_delay(grpc_closure* closure, grpc_endpoint** ep,
                                   grpc_pollset_set* interested_parties,
                                   const grpc_channel_args* channel_args,
                                   const grpc_resolved_address* addr,
                                   grpc_core::Timestamp deadline) {
  const int delay_ms = gpr_atm_acq_load(&g_connection_delay_ms);
  if (delay_ms > 0) {
    gpr_sleep_until(grpc_timeout_milliseconds_to_deadline(delay_ms));
  }
  default_client_impl->connect(
      closure, ep, interested_parties, channel_args, addr,
      deadline + grpc_core::Duration::Milliseconds(delay_ms));
}

grpc_tcp_client_vtable delayed_connect = {tcp_client_connect_with_delay};

// Subclass of TestServiceImpl that increments a request counter for
// every call to the Echo RPC.
class MyTestServiceImpl : public TestServiceImpl {
 public:
  Status Echo(ServerContext* context, const EchoRequest* request,
              EchoResponse* response) override {
    const xds::data::orca::v3::OrcaLoadReport* load_report = nullptr;
    {
      grpc::internal::MutexLock lock(&mu_);
      ++request_count_;
      load_report = load_report_;
    }
    AddClient(context->peer());
    if (load_report != nullptr) {
      // TODO(roth): Once we provide a more standard server-side API for
      // populating this data, use that API here.
      context->AddTrailingMetadata("x-endpoint-load-metrics-bin",
                                   load_report->SerializeAsString());
    }
    return TestServiceImpl::Echo(context, request, response);
  }

  int request_count() {
    grpc::internal::MutexLock lock(&mu_);
    return request_count_;
  }

  void ResetCounters() {
    grpc::internal::MutexLock lock(&mu_);
    request_count_ = 0;
  }

  std::set<std::string> clients() {
    grpc::internal::MutexLock lock(&clients_mu_);
    return clients_;
  }

  void set_load_report(xds::data::orca::v3::OrcaLoadReport* load_report) {
    grpc::internal::MutexLock lock(&mu_);
    load_report_ = load_report;
  }

 private:
  void AddClient(const std::string& client) {
    grpc::internal::MutexLock lock(&clients_mu_);
    clients_.insert(client);
  }

  grpc::internal::Mutex mu_;
  int request_count_ = 0;
  const xds::data::orca::v3::OrcaLoadReport* load_report_ = nullptr;
  grpc::internal::Mutex clients_mu_;
  std::set<std::string> clients_;
};

class FakeResolverResponseGeneratorWrapper {
 public:
  explicit FakeResolverResponseGeneratorWrapper(bool ipv6_only)
      : ipv6_only_(ipv6_only),
        response_generator_(grpc_core::MakeRefCounted<
                            grpc_core::FakeResolverResponseGenerator>()) {}

  FakeResolverResponseGeneratorWrapper(
      FakeResolverResponseGeneratorWrapper&& other) noexcept {
    ipv6_only_ = other.ipv6_only_;
    response_generator_ = std::move(other.response_generator_);
  }

  void SetNextResolution(
      const std::vector<int>& ports, const char* service_config_json = nullptr,
      const char* attribute_key = nullptr,
      std::unique_ptr<grpc_core::ServerAddress::AttributeInterface> attribute =
          nullptr) {
    grpc_core::ExecCtx exec_ctx;
    response_generator_->SetResponse(
        BuildFakeResults(ipv6_only_, ports, service_config_json, attribute_key,
                         std::move(attribute)));
  }

  void SetNextResolutionUponError(const std::vector<int>& ports) {
    grpc_core::ExecCtx exec_ctx;
    response_generator_->SetReresolutionResponse(
        BuildFakeResults(ipv6_only_, ports));
  }

  void SetFailureOnReresolution() {
    grpc_core::ExecCtx exec_ctx;
    response_generator_->SetFailureOnReresolution();
  }

  grpc_core::FakeResolverResponseGenerator* Get() const {
    return response_generator_.get();
  }

 private:
  static grpc_core::Resolver::Result BuildFakeResults(
      bool ipv6_only, const std::vector<int>& ports,
      const char* service_config_json = nullptr,
      const char* attribute_key = nullptr,
      std::unique_ptr<grpc_core::ServerAddress::AttributeInterface> attribute =
          nullptr) {
    grpc_core::Resolver::Result result;
    result.addresses = grpc_core::ServerAddressList();
    for (const int& port : ports) {
      absl::StatusOr<grpc_core::URI> lb_uri = grpc_core::URI::Parse(
          absl::StrCat(ipv6_only ? "ipv6:[::1]:" : "ipv4:127.0.0.1:", port));
      GPR_ASSERT(lb_uri.ok());
      grpc_resolved_address address;
      GPR_ASSERT(grpc_parse_uri(*lb_uri, &address));
      std::map<const char*,
               std::unique_ptr<grpc_core::ServerAddress::AttributeInterface>>
          attributes;
      if (attribute != nullptr) {
        attributes[attribute_key] = attribute->Copy();
      }
      result.addresses->emplace_back(address.addr, address.len,
                                     nullptr /* args */, std::move(attributes));
    }
    if (service_config_json != nullptr) {
      grpc_error_handle error = GRPC_ERROR_NONE;
      result.service_config = grpc_core::ServiceConfig::Create(
          nullptr, service_config_json, &error);
      GPR_ASSERT(*result.service_config != nullptr);
    }
    return result;
  }

  bool ipv6_only_ = false;
  grpc_core::RefCountedPtr<grpc_core::FakeResolverResponseGenerator>
      response_generator_;
};

class ClientLbEnd2endTest : public ::testing::Test {
 protected:
  ClientLbEnd2endTest()
      : server_host_("localhost"),
        kRequestMessage_("Live long and prosper."),
        creds_(new SecureChannelCredentials(
            grpc_fake_transport_security_credentials_create())) {}

  static void SetUpTestCase() {
    // Make the backup poller poll very frequently in order to pick up
    // updates from all the subchannels's FDs.
    GPR_GLOBAL_CONFIG_SET(grpc_client_channel_backup_poll_interval_ms, 1);
#if TARGET_OS_IPHONE
    // Workaround Apple CFStream bug
    gpr_setenv("grpc_cfstream", "0");
#endif
  }

  void SetUp() override {
    grpc_init();
    bool localhost_resolves_to_ipv4 = false;
    bool localhost_resolves_to_ipv6 = false;
    grpc_core::LocalhostResolves(&localhost_resolves_to_ipv4,
                                 &localhost_resolves_to_ipv6);
    ipv6_only_ = !localhost_resolves_to_ipv4 && localhost_resolves_to_ipv6;
  }

  void TearDown() override {
    for (size_t i = 0; i < servers_.size(); ++i) {
      servers_[i]->Shutdown();
    }
    servers_.clear();
    creds_.reset();
    grpc_shutdown();
  }

  void CreateServers(size_t num_servers,
                     std::vector<int> ports = std::vector<int>()) {
    servers_.clear();
    for (size_t i = 0; i < num_servers; ++i) {
      int port = 0;
      if (ports.size() == num_servers) port = ports[i];
      servers_.emplace_back(new ServerData(port));
    }
  }

  void StartServer(size_t index) { servers_[index]->Start(server_host_); }

  void StartServers(size_t num_servers,
                    std::vector<int> ports = std::vector<int>()) {
    CreateServers(num_servers, std::move(ports));
    for (size_t i = 0; i < num_servers; ++i) {
      StartServer(i);
    }
  }

  std::vector<int> GetServersPorts(size_t start_index = 0) {
    std::vector<int> ports;
    for (size_t i = start_index; i < servers_.size(); ++i) {
      ports.push_back(servers_[i]->port_);
    }
    return ports;
  }

  FakeResolverResponseGeneratorWrapper BuildResolverResponseGenerator() {
    return FakeResolverResponseGeneratorWrapper(ipv6_only_);
  }

  std::unique_ptr<grpc::testing::EchoTestService::Stub> BuildStub(
      const std::shared_ptr<Channel>& channel) {
    return grpc::testing::EchoTestService::NewStub(channel);
  }

  std::shared_ptr<Channel> BuildChannel(
      const std::string& lb_policy_name,
      const FakeResolverResponseGeneratorWrapper& response_generator,
      ChannelArguments args = ChannelArguments()) {
    if (!lb_policy_name.empty()) {
      args.SetLoadBalancingPolicyName(lb_policy_name);
    }  // else, default to pick first
    args.SetPointer(GRPC_ARG_FAKE_RESOLVER_RESPONSE_GENERATOR,
                    response_generator.Get());
    return ::grpc::CreateCustomChannel("fake:///", creds_, args);
  }

  bool SendRpc(
      const std::unique_ptr<grpc::testing::EchoTestService::Stub>& stub,
      EchoResponse* response = nullptr, int timeout_ms = 1000,
      Status* result = nullptr, bool wait_for_ready = false) {
    const bool local_response = (response == nullptr);
    if (local_response) response = new EchoResponse;
    EchoRequest request;
    request.set_message(kRequestMessage_);
    request.mutable_param()->set_echo_metadata(true);
    ClientContext context;
    context.set_deadline(grpc_timeout_milliseconds_to_deadline(timeout_ms));
    if (wait_for_ready) context.set_wait_for_ready(true);
    context.AddMetadata("foo", "1");
    context.AddMetadata("bar", "2");
    context.AddMetadata("baz", "3");
    Status status = stub->Echo(&context, request, response);
    if (result != nullptr) *result = status;
    if (local_response) delete response;
    return status.ok();
  }

  void CheckRpcSendOk(
      const std::unique_ptr<grpc::testing::EchoTestService::Stub>& stub,
      const grpc_core::DebugLocation& location, bool wait_for_ready = false) {
    EchoResponse response;
    Status status;
    const bool success =
        SendRpc(stub, &response, 2000, &status, wait_for_ready);
    ASSERT_TRUE(success) << "From " << location.file() << ":" << location.line()
                         << "\n"
                         << "Error: " << status.error_message() << " "
                         << status.error_details();
    ASSERT_EQ(response.message(), kRequestMessage_)
        << "From " << location.file() << ":" << location.line();
    if (!success) abort();
  }

  void CheckRpcSendFailure(
      const std::unique_ptr<grpc::testing::EchoTestService::Stub>& stub) {
    const bool success = SendRpc(stub);
    EXPECT_FALSE(success);
  }

  struct ServerData {
    const int port_;
    std::unique_ptr<Server> server_;
    MyTestServiceImpl service_;
    std::unique_ptr<std::thread> thread_;

    grpc::internal::Mutex mu_;
    grpc::internal::CondVar cond_;
    bool server_ready_ ABSL_GUARDED_BY(mu_) = false;
    bool started_ ABSL_GUARDED_BY(mu_) = false;

    explicit ServerData(int port = 0)
        : port_(port > 0 ? port : grpc_pick_unused_port_or_die()) {}

    void Start(const std::string& server_host) {
      gpr_log(GPR_INFO, "starting server on port %d", port_);
      grpc::internal::MutexLock lock(&mu_);
      started_ = true;
      thread_ = absl::make_unique<std::thread>(
          std::bind(&ServerData::Serve, this, server_host));
      while (!server_ready_) {
        cond_.Wait(&mu_);
      }
      server_ready_ = false;
      gpr_log(GPR_INFO, "server startup complete");
    }

    void Serve(const std::string& server_host) {
      std::ostringstream server_address;
      server_address << server_host << ":" << port_;
      ServerBuilder builder;
      std::shared_ptr<ServerCredentials> creds(new SecureServerCredentials(
          grpc_fake_transport_security_server_credentials_create()));
      builder.AddListeningPort(server_address.str(), std::move(creds));
      builder.RegisterService(&service_);
      server_ = builder.BuildAndStart();
      grpc::internal::MutexLock lock(&mu_);
      server_ready_ = true;
      cond_.Signal();
    }

    void Shutdown() {
      grpc::internal::MutexLock lock(&mu_);
      if (!started_) return;
      server_->Shutdown(grpc_timeout_milliseconds_to_deadline(0));
      thread_->join();
      started_ = false;
    }

    void SetServingStatus(const std::string& service, bool serving) {
      server_->GetHealthCheckService()->SetServingStatus(service, serving);
    }
  };

  void ResetCounters() {
    for (const auto& server : servers_) server->service_.ResetCounters();
  }

  void WaitForServer(
      const std::unique_ptr<grpc::testing::EchoTestService::Stub>& stub,
      size_t server_idx, const grpc_core::DebugLocation& location,
      bool ignore_failure = false) {
    do {
      if (ignore_failure) {
        SendRpc(stub);
      } else {
        CheckRpcSendOk(stub, location, true);
      }
    } while (servers_[server_idx]->service_.request_count() == 0);
    ResetCounters();
  }

  bool WaitForChannelState(
      Channel* channel,
      const std::function<bool(grpc_connectivity_state)>& predicate,
      bool try_to_connect = false, int timeout_seconds = 5) {
    const gpr_timespec deadline =
        grpc_timeout_seconds_to_deadline(timeout_seconds);
    while (true) {
      grpc_connectivity_state state = channel->GetState(try_to_connect);
      if (predicate(state)) break;
      if (!channel->WaitForStateChange(state, deadline)) return false;
    }
    return true;
  }

  bool WaitForChannelNotReady(Channel* channel, int timeout_seconds = 5) {
    auto predicate = [](grpc_connectivity_state state) {
      return state != GRPC_CHANNEL_READY;
    };
    return WaitForChannelState(channel, predicate, false, timeout_seconds);
  }

  bool WaitForChannelReady(Channel* channel, int timeout_seconds = 5) {
    auto predicate = [](grpc_connectivity_state state) {
      return state == GRPC_CHANNEL_READY;
    };
    return WaitForChannelState(channel, predicate, true, timeout_seconds);
  }

  bool SeenAllServers() {
    for (const auto& server : servers_) {
      if (server->service_.request_count() == 0) return false;
    }
    return true;
  }

  // Updates \a connection_order by appending to it the index of the newly
  // connected server. Must be called after every single RPC.
  void UpdateConnectionOrder(
      const std::vector<std::unique_ptr<ServerData>>& servers,
      std::vector<int>* connection_order) {
    for (size_t i = 0; i < servers.size(); ++i) {
      if (servers[i]->service_.request_count() == 1) {
        // Was the server index known? If not, update connection_order.
        const auto it =
            std::find(connection_order->begin(), connection_order->end(), i);
        if (it == connection_order->end()) {
          connection_order->push_back(i);
          return;
        }
      }
    }
  }

  const std::string server_host_;
  std::vector<std::unique_ptr<ServerData>> servers_;
  const std::string kRequestMessage_;
  std::shared_ptr<ChannelCredentials> creds_;
  bool ipv6_only_ = false;
};

TEST_F(ClientLbEnd2endTest, ChannelStateConnectingWhenResolving) {
  const int kNumServers = 3;
  StartServers(kNumServers);
  auto response_generator = BuildResolverResponseGenerator();
  auto channel = BuildChannel("", response_generator);
  auto stub = BuildStub(channel);
  // Initial state should be IDLE.
  EXPECT_EQ(channel->GetState(false /* try_to_connect */), GRPC_CHANNEL_IDLE);
  // Tell the channel to try to connect.
  // Note that this call also returns IDLE, since the state change has
  // not yet occurred; it just gets triggered by this call.
  EXPECT_EQ(channel->GetState(true /* try_to_connect */), GRPC_CHANNEL_IDLE);
  // Now that the channel is trying to connect, we should be in state
  // CONNECTING.
  EXPECT_EQ(channel->GetState(false /* try_to_connect */),
            GRPC_CHANNEL_CONNECTING);
  // Return a resolver result, which allows the connection attempt to proceed.
  response_generator.SetNextResolution(GetServersPorts());
  // We should eventually transition into state READY.
  EXPECT_TRUE(WaitForChannelReady(channel.get()));
}

TEST_F(ClientLbEnd2endTest, PickFirst) {
  // Start servers and send one RPC per server.
  const int kNumServers = 3;
  StartServers(kNumServers);
  auto response_generator = BuildResolverResponseGenerator();
  auto channel = BuildChannel(
      "", response_generator);  // test that pick first is the default.
  auto stub = BuildStub(channel);
  response_generator.SetNextResolution(GetServersPorts());
  for (size_t i = 0; i < servers_.size(); ++i) {
    CheckRpcSendOk(stub, DEBUG_LOCATION);
  }
  // All requests should have gone to a single server.
  bool found = false;
  for (size_t i = 0; i < servers_.size(); ++i) {
    const int request_count = servers_[i]->service_.request_count();
    if (request_count == kNumServers) {
      found = true;
    } else {
      EXPECT_EQ(0, request_count);
    }
  }
  EXPECT_TRUE(found);
  // Check LB policy name for the channel.
  EXPECT_EQ("pick_first", channel->GetLoadBalancingPolicyName());
}

TEST_F(ClientLbEnd2endTest, PickFirstProcessPending) {
  StartServers(1);  // Single server
  auto response_generator = BuildResolverResponseGenerator();
  auto channel = BuildChannel(
      "", response_generator);  // test that pick first is the default.
  auto stub = BuildStub(channel);
  response_generator.SetNextResolution({servers_[0]->port_});
  WaitForServer(stub, 0, DEBUG_LOCATION);
  // Create a new channel and its corresponding PF LB policy, which will pick
  // the subchannels in READY state from the previous RPC against the same
  // target (even if it happened over a different channel, because subchannels
  // are globally reused). Progress should happen without any transition from
  // this READY state.
  auto second_response_generator = BuildResolverResponseGenerator();
  auto second_channel = BuildChannel("", second_response_generator);
  auto second_stub = BuildStub(second_channel);
  second_response_generator.SetNextResolution({servers_[0]->port_});
  CheckRpcSendOk(second_stub, DEBUG_LOCATION);
}

TEST_F(ClientLbEnd2endTest, PickFirstSelectsReadyAtStartup) {
  ChannelArguments args;
  constexpr int kInitialBackOffMs = 5000;
  args.SetInt(GRPC_ARG_INITIAL_RECONNECT_BACKOFF_MS, kInitialBackOffMs);
  // Create 2 servers, but start only the second one.
  std::vector<int> ports = {grpc_pick_unused_port_or_die(),
                            grpc_pick_unused_port_or_die()};
  CreateServers(2, ports);
  StartServer(1);
  auto response_generator1 = BuildResolverResponseGenerator();
  auto channel1 = BuildChannel("pick_first", response_generator1, args);
  auto stub1 = BuildStub(channel1);
  response_generator1.SetNextResolution(ports);
  // Wait for second server to be ready.
  WaitForServer(stub1, 1, DEBUG_LOCATION);
  // Create a second channel with the same addresses.  Its PF instance
  // should immediately pick the second subchannel, since it's already
  // in READY state.
  auto response_generator2 = BuildResolverResponseGenerator();
  auto channel2 = BuildChannel("pick_first", response_generator2, args);
  response_generator2.SetNextResolution(ports);
  // Check that the channel reports READY without waiting for the
  // initial backoff.
  EXPECT_TRUE(WaitForChannelReady(channel2.get(), 1 /* timeout_seconds */));
}

TEST_F(ClientLbEnd2endTest, PickFirstBackOffInitialReconnect) {
  ChannelArguments args;
  constexpr int kInitialBackOffMs = 100;
  args.SetInt(GRPC_ARG_INITIAL_RECONNECT_BACKOFF_MS, kInitialBackOffMs);
  const std::vector<int> ports = {grpc_pick_unused_port_or_die()};
  const gpr_timespec t0 = gpr_now(GPR_CLOCK_MONOTONIC);
  auto response_generator = BuildResolverResponseGenerator();
  auto channel = BuildChannel("pick_first", response_generator, args);
  auto stub = BuildStub(channel);
  response_generator.SetNextResolution(ports);
  // The channel won't become connected (there's no server).
  ASSERT_FALSE(channel->WaitForConnected(
      grpc_timeout_milliseconds_to_deadline(kInitialBackOffMs * 2)));
  // Bring up a server on the chosen port.
  StartServers(1, ports);
  // Now it will.
  ASSERT_TRUE(channel->WaitForConnected(
      grpc_timeout_milliseconds_to_deadline(kInitialBackOffMs * 2)));
  const gpr_timespec t1 = gpr_now(GPR_CLOCK_MONOTONIC);
  const grpc_core::Duration waited =
      grpc_core::Duration::FromTimespec(gpr_time_sub(t1, t0));
  gpr_log(GPR_DEBUG, "Waited %" PRId64 " milliseconds", waited.millis());
  // We should have waited at least kInitialBackOffMs. We substract one to
  // account for test and precision accuracy drift.
  EXPECT_GE(waited.millis(), kInitialBackOffMs - 1);
  // But not much more.
  EXPECT_GT(
      gpr_time_cmp(
          grpc_timeout_milliseconds_to_deadline(kInitialBackOffMs * 1.10), t1),
      0);
}

TEST_F(ClientLbEnd2endTest, PickFirstBackOffMinReconnect) {
  ChannelArguments args;
  constexpr int kMinReconnectBackOffMs = 1000;
  args.SetInt(GRPC_ARG_MIN_RECONNECT_BACKOFF_MS, kMinReconnectBackOffMs);
  const std::vector<int> ports = {grpc_pick_unused_port_or_die()};
  auto response_generator = BuildResolverResponseGenerator();
  auto channel = BuildChannel("pick_first", response_generator, args);
  auto stub = BuildStub(channel);
  response_generator.SetNextResolution(ports);
  // Make connection delay a 10% longer than it's willing to in order to make
  // sure we are hitting the codepath that waits for the min reconnect backoff.
  gpr_atm_rel_store(&g_connection_delay_ms, kMinReconnectBackOffMs * 1.10);
  default_client_impl = grpc_tcp_client_impl;
  grpc_set_tcp_client_impl(&delayed_connect);
  const gpr_timespec t0 = gpr_now(GPR_CLOCK_MONOTONIC);
  channel->WaitForConnected(
      grpc_timeout_milliseconds_to_deadline(kMinReconnectBackOffMs * 2));
  const gpr_timespec t1 = gpr_now(GPR_CLOCK_MONOTONIC);
  const grpc_core::Duration waited =
      grpc_core::Duration::FromTimespec(gpr_time_sub(t1, t0));
  gpr_log(GPR_DEBUG, "Waited %" PRId64 " milliseconds", waited.millis());
  // We should have waited at least kMinReconnectBackOffMs. We substract one to
  // account for test and precision accuracy drift.
  EXPECT_GE(waited.millis(), kMinReconnectBackOffMs - 1);
  gpr_atm_rel_store(&g_connection_delay_ms, 0);
}

TEST_F(ClientLbEnd2endTest, PickFirstResetConnectionBackoff) {
  ChannelArguments args;
  constexpr int kInitialBackOffMs = 1000;
  args.SetInt(GRPC_ARG_INITIAL_RECONNECT_BACKOFF_MS, kInitialBackOffMs);
  const std::vector<int> ports = {grpc_pick_unused_port_or_die()};
  auto response_generator = BuildResolverResponseGenerator();
  auto channel = BuildChannel("pick_first", response_generator, args);
  auto stub = BuildStub(channel);
  response_generator.SetNextResolution(ports);
  // The channel won't become connected (there's no server).
  EXPECT_FALSE(
      channel->WaitForConnected(grpc_timeout_milliseconds_to_deadline(10)));
  // Bring up a server on the chosen port.
  StartServers(1, ports);
  const gpr_timespec t0 = gpr_now(GPR_CLOCK_MONOTONIC);
  // Wait for connect, but not long enough.  This proves that we're
  // being throttled by initial backoff.
  EXPECT_FALSE(
      channel->WaitForConnected(grpc_timeout_milliseconds_to_deadline(10)));
  // Reset connection backoff.
  experimental::ChannelResetConnectionBackoff(channel.get());
  // Wait for connect.  Should happen as soon as the client connects to
  // the newly started server, which should be before the initial
  // backoff timeout elapses.
  EXPECT_TRUE(
      channel->WaitForConnected(grpc_timeout_milliseconds_to_deadline(20)));
  const gpr_timespec t1 = gpr_now(GPR_CLOCK_MONOTONIC);
  const grpc_core::Duration waited =
      grpc_core::Duration::FromTimespec(gpr_time_sub(t1, t0));
  gpr_log(GPR_DEBUG, "Waited %" PRId64 " milliseconds", waited.millis());
  // We should have waited less than kInitialBackOffMs.
  EXPECT_LT(waited.millis(), kInitialBackOffMs);
}

TEST_F(ClientLbEnd2endTest,
       PickFirstResetConnectionBackoffNextAttemptStartsImmediately) {
  ChannelArguments args;
  constexpr int kInitialBackOffMs = 1000;
  args.SetInt(GRPC_ARG_INITIAL_RECONNECT_BACKOFF_MS, kInitialBackOffMs);
  const std::vector<int> ports = {grpc_pick_unused_port_or_die()};
  auto response_generator = BuildResolverResponseGenerator();
  auto channel = BuildChannel("pick_first", response_generator, args);
  auto stub = BuildStub(channel);
  response_generator.SetNextResolution(ports);
  // Wait for connect, which should fail ~immediately, because the server
  // is not up.
  gpr_log(GPR_INFO, "=== INITIAL CONNECTION ATTEMPT");
  EXPECT_FALSE(
      channel->WaitForConnected(grpc_timeout_milliseconds_to_deadline(10)));
  // Reset connection backoff.
  // Note that the time at which the third attempt will be started is
  // actually computed at this point, so we record the start time here.
  gpr_log(GPR_INFO, "=== RESETTING BACKOFF");
  const gpr_timespec t0 = gpr_now(GPR_CLOCK_MONOTONIC);
  experimental::ChannelResetConnectionBackoff(channel.get());
  // Trigger a second connection attempt.  This should also fail
  // ~immediately, but the retry should be scheduled for
  // kInitialBackOffMs instead of applying the multiplier.
  gpr_log(GPR_INFO, "=== POLLING FOR SECOND CONNECTION ATTEMPT");
  EXPECT_FALSE(
      channel->WaitForConnected(grpc_timeout_milliseconds_to_deadline(10)));
  // Bring up a server on the chosen port.
  gpr_log(GPR_INFO, "=== STARTING BACKEND");
  StartServers(1, ports);
  // Wait for connect.  Should happen within kInitialBackOffMs.
  // Give an extra 100ms to account for the time spent in the second and
  // third connection attempts themselves (since what we really want to
  // measure is the time between the two).  As long as this is less than
  // the 1.6x increase we would see if the backoff state was not reset
  // properly, the test is still proving that the backoff was reset.
  constexpr int kWaitMs = kInitialBackOffMs + 100;
  gpr_log(GPR_INFO, "=== POLLING FOR THIRD CONNECTION ATTEMPT");
  EXPECT_TRUE(channel->WaitForConnected(
      grpc_timeout_milliseconds_to_deadline(kWaitMs)));
  const gpr_timespec t1 = gpr_now(GPR_CLOCK_MONOTONIC);
  const grpc_core::Duration waited =
      grpc_core::Duration::FromTimespec(gpr_time_sub(t1, t0));
  gpr_log(GPR_DEBUG, "Waited %" PRId64 " milliseconds", waited.millis());
  // We should have waited less than kInitialBackOffMs.
<<<<<<< HEAD
  EXPECT_LT(waited.millis(), kInitialBackOffMs);
=======
  EXPECT_LT(waited.millis(), kWaitMs);
>>>>>>> 918b8a75
}

TEST_F(ClientLbEnd2endTest, PickFirstUpdates) {
  // Start servers and send one RPC per server.
  const int kNumServers = 3;
  StartServers(kNumServers);
  auto response_generator = BuildResolverResponseGenerator();
  auto channel = BuildChannel("pick_first", response_generator);
  auto stub = BuildStub(channel);

  std::vector<int> ports;

  // Perform one RPC against the first server.
  ports.emplace_back(servers_[0]->port_);
  response_generator.SetNextResolution(ports);
  gpr_log(GPR_INFO, "****** SET [0] *******");
  CheckRpcSendOk(stub, DEBUG_LOCATION);
  EXPECT_EQ(servers_[0]->service_.request_count(), 1);

  // An empty update will result in the channel going into TRANSIENT_FAILURE.
  ports.clear();
  response_generator.SetNextResolution(ports);
  gpr_log(GPR_INFO, "****** SET none *******");
  grpc_connectivity_state channel_state;
  do {
    channel_state = channel->GetState(true /* try to connect */);
  } while (channel_state == GRPC_CHANNEL_READY);
  ASSERT_NE(channel_state, GRPC_CHANNEL_READY);
  servers_[0]->service_.ResetCounters();

  // Next update introduces servers_[1], making the channel recover.
  ports.clear();
  ports.emplace_back(servers_[1]->port_);
  response_generator.SetNextResolution(ports);
  gpr_log(GPR_INFO, "****** SET [1] *******");
  WaitForServer(stub, 1, DEBUG_LOCATION);
  EXPECT_EQ(servers_[0]->service_.request_count(), 0);

  // And again for servers_[2]
  ports.clear();
  ports.emplace_back(servers_[2]->port_);
  response_generator.SetNextResolution(ports);
  gpr_log(GPR_INFO, "****** SET [2] *******");
  WaitForServer(stub, 2, DEBUG_LOCATION);
  EXPECT_EQ(servers_[0]->service_.request_count(), 0);
  EXPECT_EQ(servers_[1]->service_.request_count(), 0);

  // Check LB policy name for the channel.
  EXPECT_EQ("pick_first", channel->GetLoadBalancingPolicyName());
}

TEST_F(ClientLbEnd2endTest, PickFirstUpdateSuperset) {
  // Start servers and send one RPC per server.
  const int kNumServers = 3;
  StartServers(kNumServers);
  auto response_generator = BuildResolverResponseGenerator();
  auto channel = BuildChannel("pick_first", response_generator);
  auto stub = BuildStub(channel);

  std::vector<int> ports;

  // Perform one RPC against the first server.
  ports.emplace_back(servers_[0]->port_);
  response_generator.SetNextResolution(ports);
  gpr_log(GPR_INFO, "****** SET [0] *******");
  CheckRpcSendOk(stub, DEBUG_LOCATION);
  EXPECT_EQ(servers_[0]->service_.request_count(), 1);
  servers_[0]->service_.ResetCounters();

  // Send and superset update
  ports.clear();
  ports.emplace_back(servers_[1]->port_);
  ports.emplace_back(servers_[0]->port_);
  response_generator.SetNextResolution(ports);
  gpr_log(GPR_INFO, "****** SET superset *******");
  CheckRpcSendOk(stub, DEBUG_LOCATION);
  // We stick to the previously connected server.
  WaitForServer(stub, 0, DEBUG_LOCATION);
  EXPECT_EQ(0, servers_[1]->service_.request_count());

  // Check LB policy name for the channel.
  EXPECT_EQ("pick_first", channel->GetLoadBalancingPolicyName());
}

TEST_F(ClientLbEnd2endTest, PickFirstGlobalSubchannelPool) {
  // Start one server.
  const int kNumServers = 1;
  StartServers(kNumServers);
  std::vector<int> ports = GetServersPorts();
  // Create two channels that (by default) use the global subchannel pool.
  auto response_generator1 = BuildResolverResponseGenerator();
  auto channel1 = BuildChannel("pick_first", response_generator1);
  auto stub1 = BuildStub(channel1);
  response_generator1.SetNextResolution(ports);
  auto response_generator2 = BuildResolverResponseGenerator();
  auto channel2 = BuildChannel("pick_first", response_generator2);
  auto stub2 = BuildStub(channel2);
  response_generator2.SetNextResolution(ports);
  WaitForServer(stub1, 0, DEBUG_LOCATION);
  // Send one RPC on each channel.
  CheckRpcSendOk(stub1, DEBUG_LOCATION);
  CheckRpcSendOk(stub2, DEBUG_LOCATION);
  // The server receives two requests.
  EXPECT_EQ(2, servers_[0]->service_.request_count());
  // The two requests are from the same client port, because the two channels
  // share subchannels via the global subchannel pool.
  EXPECT_EQ(1UL, servers_[0]->service_.clients().size());
}

TEST_F(ClientLbEnd2endTest, PickFirstLocalSubchannelPool) {
  // Start one server.
  const int kNumServers = 1;
  StartServers(kNumServers);
  std::vector<int> ports = GetServersPorts();
  // Create two channels that use local subchannel pool.
  ChannelArguments args;
  args.SetInt(GRPC_ARG_USE_LOCAL_SUBCHANNEL_POOL, 1);
  auto response_generator1 = BuildResolverResponseGenerator();
  auto channel1 = BuildChannel("pick_first", response_generator1, args);
  auto stub1 = BuildStub(channel1);
  response_generator1.SetNextResolution(ports);
  auto response_generator2 = BuildResolverResponseGenerator();
  auto channel2 = BuildChannel("pick_first", response_generator2, args);
  auto stub2 = BuildStub(channel2);
  response_generator2.SetNextResolution(ports);
  WaitForServer(stub1, 0, DEBUG_LOCATION);
  // Send one RPC on each channel.
  CheckRpcSendOk(stub1, DEBUG_LOCATION);
  CheckRpcSendOk(stub2, DEBUG_LOCATION);
  // The server receives two requests.
  EXPECT_EQ(2, servers_[0]->service_.request_count());
  // The two requests are from two client ports, because the two channels didn't
  // share subchannels with each other.
  EXPECT_EQ(2UL, servers_[0]->service_.clients().size());
}

TEST_F(ClientLbEnd2endTest, PickFirstManyUpdates) {
  const int kNumUpdates = 1000;
  const int kNumServers = 3;
  StartServers(kNumServers);
  auto response_generator = BuildResolverResponseGenerator();
  auto channel = BuildChannel("pick_first", response_generator);
  auto stub = BuildStub(channel);
  std::vector<int> ports = GetServersPorts();
  for (size_t i = 0; i < kNumUpdates; ++i) {
    std::shuffle(ports.begin(), ports.end(),
                 std::mt19937(std::random_device()()));
    response_generator.SetNextResolution(ports);
    // We should re-enter core at the end of the loop to give the resolution
    // setting closure a chance to run.
    if ((i + 1) % 10 == 0) CheckRpcSendOk(stub, DEBUG_LOCATION);
  }
  // Check LB policy name for the channel.
  EXPECT_EQ("pick_first", channel->GetLoadBalancingPolicyName());
}

TEST_F(ClientLbEnd2endTest, PickFirstReresolutionNoSelected) {
  // Prepare the ports for up servers and down servers.
  const int kNumServers = 3;
  const int kNumAliveServers = 1;
  StartServers(kNumAliveServers);
  std::vector<int> alive_ports, dead_ports;
  for (size_t i = 0; i < kNumServers; ++i) {
    if (i < kNumAliveServers) {
      alive_ports.emplace_back(servers_[i]->port_);
    } else {
      dead_ports.emplace_back(grpc_pick_unused_port_or_die());
    }
  }
  auto response_generator = BuildResolverResponseGenerator();
  auto channel = BuildChannel("pick_first", response_generator);
  auto stub = BuildStub(channel);
  // The initial resolution only contains dead ports. There won't be any
  // selected subchannel. Re-resolution will return the same result.
  response_generator.SetNextResolution(dead_ports);
  gpr_log(GPR_INFO, "****** INITIAL RESOLUTION SET *******");
  for (size_t i = 0; i < 10; ++i) CheckRpcSendFailure(stub);
  // Set a re-resolution result that contains reachable ports, so that the
  // pick_first LB policy can recover soon.
  response_generator.SetNextResolutionUponError(alive_ports);
  gpr_log(GPR_INFO, "****** RE-RESOLUTION SET *******");
  WaitForServer(stub, 0, DEBUG_LOCATION, true /* ignore_failure */);
  CheckRpcSendOk(stub, DEBUG_LOCATION);
  EXPECT_EQ(servers_[0]->service_.request_count(), 1);
  // Check LB policy name for the channel.
  EXPECT_EQ("pick_first", channel->GetLoadBalancingPolicyName());
}

TEST_F(ClientLbEnd2endTest, PickFirstReconnectWithoutNewResolverResult) {
  std::vector<int> ports = {grpc_pick_unused_port_or_die()};
  StartServers(1, ports);
  auto response_generator = BuildResolverResponseGenerator();
  auto channel = BuildChannel("pick_first", response_generator);
  auto stub = BuildStub(channel);
  response_generator.SetNextResolution(ports);
  gpr_log(GPR_INFO, "****** INITIAL CONNECTION *******");
  WaitForServer(stub, 0, DEBUG_LOCATION);
  gpr_log(GPR_INFO, "****** STOPPING SERVER ******");
  servers_[0]->Shutdown();
  EXPECT_TRUE(WaitForChannelNotReady(channel.get()));
  gpr_log(GPR_INFO, "****** RESTARTING SERVER ******");
  StartServers(1, ports);
  WaitForServer(stub, 0, DEBUG_LOCATION);
}

TEST_F(ClientLbEnd2endTest,
       PickFirstReconnectWithoutNewResolverResultStartsFromTopOfList) {
  std::vector<int> ports = {grpc_pick_unused_port_or_die(),
                            grpc_pick_unused_port_or_die()};
  CreateServers(2, ports);
  StartServer(1);
  auto response_generator = BuildResolverResponseGenerator();
  auto channel = BuildChannel("pick_first", response_generator);
  auto stub = BuildStub(channel);
  response_generator.SetNextResolution(ports);
  gpr_log(GPR_INFO, "****** INITIAL CONNECTION *******");
  WaitForServer(stub, 1, DEBUG_LOCATION);
  gpr_log(GPR_INFO, "****** STOPPING SERVER ******");
  servers_[1]->Shutdown();
  EXPECT_TRUE(WaitForChannelNotReady(channel.get()));
  gpr_log(GPR_INFO, "****** STARTING BOTH SERVERS ******");
  StartServers(2, ports);
  WaitForServer(stub, 0, DEBUG_LOCATION);
}

TEST_F(ClientLbEnd2endTest, PickFirstCheckStateBeforeStartWatch) {
  std::vector<int> ports = {grpc_pick_unused_port_or_die()};
  StartServers(1, ports);
  auto response_generator = BuildResolverResponseGenerator();
  auto channel_1 = BuildChannel("pick_first", response_generator);
  auto stub_1 = BuildStub(channel_1);
  response_generator.SetNextResolution(ports);
  gpr_log(GPR_INFO, "****** RESOLUTION SET FOR CHANNEL 1 *******");
  WaitForServer(stub_1, 0, DEBUG_LOCATION);
  gpr_log(GPR_INFO, "****** CHANNEL 1 CONNECTED *******");
  servers_[0]->Shutdown();
  // Channel 1 will receive a re-resolution containing the same server. It will
  // create a new subchannel and hold a ref to it.
  StartServers(1, ports);
  gpr_log(GPR_INFO, "****** SERVER RESTARTED *******");
  auto response_generator_2 = BuildResolverResponseGenerator();
  auto channel_2 = BuildChannel("pick_first", response_generator_2);
  auto stub_2 = BuildStub(channel_2);
  response_generator_2.SetNextResolution(ports);
  gpr_log(GPR_INFO, "****** RESOLUTION SET FOR CHANNEL 2 *******");
  WaitForServer(stub_2, 0, DEBUG_LOCATION, true);
  gpr_log(GPR_INFO, "****** CHANNEL 2 CONNECTED *******");
  servers_[0]->Shutdown();
  // Wait until the disconnection has triggered the connectivity notification.
  // Otherwise, the subchannel may be picked for next call but will fail soon.
  EXPECT_TRUE(WaitForChannelNotReady(channel_2.get()));
  // Channel 2 will also receive a re-resolution containing the same server.
  // Both channels will ref the same subchannel that failed.
  StartServers(1, ports);
  gpr_log(GPR_INFO, "****** SERVER RESTARTED AGAIN *******");
  gpr_log(GPR_INFO, "****** CHANNEL 2 STARTING A CALL *******");
  // The first call after the server restart will succeed.
  CheckRpcSendOk(stub_2, DEBUG_LOCATION);
  gpr_log(GPR_INFO, "****** CHANNEL 2 FINISHED A CALL *******");
  // Check LB policy name for the channel.
  EXPECT_EQ("pick_first", channel_1->GetLoadBalancingPolicyName());
  // Check LB policy name for the channel.
  EXPECT_EQ("pick_first", channel_2->GetLoadBalancingPolicyName());
}

TEST_F(ClientLbEnd2endTest, PickFirstIdleOnDisconnect) {
  // Start server, send RPC, and make sure channel is READY.
  const int kNumServers = 1;
  StartServers(kNumServers);
  auto response_generator = BuildResolverResponseGenerator();
  auto channel =
      BuildChannel("", response_generator);  // pick_first is the default.
  auto stub = BuildStub(channel);
  response_generator.SetNextResolution(GetServersPorts());
  CheckRpcSendOk(stub, DEBUG_LOCATION);
  EXPECT_EQ(channel->GetState(false), GRPC_CHANNEL_READY);
  // Stop server.  Channel should go into state IDLE.
  response_generator.SetFailureOnReresolution();
  servers_[0]->Shutdown();
  EXPECT_TRUE(WaitForChannelNotReady(channel.get()));
  EXPECT_EQ(channel->GetState(false), GRPC_CHANNEL_IDLE);
  servers_.clear();
}

TEST_F(ClientLbEnd2endTest, PickFirstPendingUpdateAndSelectedSubchannelFails) {
  auto response_generator = BuildResolverResponseGenerator();
  auto channel =
      BuildChannel("", response_generator);  // pick_first is the default.
  auto stub = BuildStub(channel);
  // Create a number of servers, but only start 1 of them.
  CreateServers(10);
  StartServer(0);
  // Initially resolve to first server and make sure it connects.
  gpr_log(GPR_INFO, "Phase 1: Connect to first server.");
  response_generator.SetNextResolution({servers_[0]->port_});
  CheckRpcSendOk(stub, DEBUG_LOCATION, true /* wait_for_ready */);
  EXPECT_EQ(channel->GetState(false), GRPC_CHANNEL_READY);
  // Send a resolution update with the remaining servers, none of which are
  // running yet, so the update will stay pending.  Note that it's important
  // to have multiple servers here, or else the test will be flaky; with only
  // one server, the pending subchannel list has already gone into
  // TRANSIENT_FAILURE due to hitting the end of the list by the time we
  // check the state.
  gpr_log(GPR_INFO,
          "Phase 2: Resolver update pointing to remaining "
          "(not started) servers.");
  response_generator.SetNextResolution(GetServersPorts(1 /* start_index */));
  // RPCs will continue to be sent to the first server.
  CheckRpcSendOk(stub, DEBUG_LOCATION);
  // Now stop the first server, so that the current subchannel list
  // fails.  This should cause us to immediately swap over to the
  // pending list, even though it's not yet connected.  The state should
  // be set to CONNECTING, since that's what the pending subchannel list
  // was doing when we swapped over.
  gpr_log(GPR_INFO, "Phase 3: Stopping first server.");
  servers_[0]->Shutdown();
  WaitForChannelNotReady(channel.get());
  // TODO(roth): This should always return CONNECTING, but it's flaky
  // between that and TRANSIENT_FAILURE.  I suspect that this problem
  // will go away once we move the backoff code out of the subchannel
  // and into the LB policies.
  EXPECT_THAT(channel->GetState(false),
              ::testing::AnyOf(GRPC_CHANNEL_CONNECTING,
                               GRPC_CHANNEL_TRANSIENT_FAILURE));
  // Now start the second server.
  gpr_log(GPR_INFO, "Phase 4: Starting second server.");
  StartServer(1);
  // The channel should go to READY state and RPCs should go to the
  // second server.
  WaitForChannelReady(channel.get());
  WaitForServer(stub, 1, DEBUG_LOCATION, true /* ignore_failure */);
}

TEST_F(ClientLbEnd2endTest, PickFirstStaysIdleUponEmptyUpdate) {
  // Start server, send RPC, and make sure channel is READY.
  const int kNumServers = 1;
  StartServers(kNumServers);
  auto response_generator = BuildResolverResponseGenerator();
  auto channel =
      BuildChannel("", response_generator);  // pick_first is the default.
  auto stub = BuildStub(channel);
  response_generator.SetNextResolution(GetServersPorts());
  CheckRpcSendOk(stub, DEBUG_LOCATION);
  EXPECT_EQ(channel->GetState(false), GRPC_CHANNEL_READY);
  // Stop server.  Channel should go into state IDLE.
  servers_[0]->Shutdown();
  EXPECT_TRUE(WaitForChannelNotReady(channel.get()));
  EXPECT_EQ(channel->GetState(false), GRPC_CHANNEL_IDLE);
  // Now send resolver update that includes no addresses.  Channel
  // should stay in state IDLE.
  response_generator.SetNextResolution({});
  EXPECT_FALSE(channel->WaitForStateChange(
      GRPC_CHANNEL_IDLE, grpc_timeout_seconds_to_deadline(3)));
  // Now bring the backend back up and send a non-empty resolver update,
  // and then try to send an RPC.  Channel should go back into state READY.
  StartServer(0);
  response_generator.SetNextResolution(GetServersPorts());
  CheckRpcSendOk(stub, DEBUG_LOCATION);
  EXPECT_EQ(channel->GetState(false), GRPC_CHANNEL_READY);
}

TEST_F(ClientLbEnd2endTest,
       PickFirstStaysTransientFailureOnFailedConnectionAttemptUntilReady) {
  // Allocate 3 ports, with no servers running.
  std::vector<int> ports = {grpc_pick_unused_port_or_die(),
                            grpc_pick_unused_port_or_die(),
                            grpc_pick_unused_port_or_die()};
  // Create channel with a 1-second backoff.
  ChannelArguments args;
  args.SetInt(GRPC_ARG_INITIAL_RECONNECT_BACKOFF_MS,
              1000 * grpc_test_slowdown_factor());
  auto response_generator = BuildResolverResponseGenerator();
  auto channel = BuildChannel("", response_generator, args);
  auto stub = BuildStub(channel);
  response_generator.SetNextResolution(ports);
  EXPECT_EQ(GRPC_CHANNEL_IDLE, channel->GetState(false));
  // Send an RPC, which should fail.
  CheckRpcSendFailure(stub);
  // Channel should be in TRANSIENT_FAILURE.
  EXPECT_EQ(GRPC_CHANNEL_TRANSIENT_FAILURE, channel->GetState(false));
  // Now start a server on the last port.
  StartServers(1, {ports.back()});
  // Channel should remain in TRANSIENT_FAILURE until it transitions to READY.
  EXPECT_TRUE(channel->WaitForStateChange(GRPC_CHANNEL_TRANSIENT_FAILURE,
                                          grpc_timeout_seconds_to_deadline(4)));
  EXPECT_EQ(GRPC_CHANNEL_READY, channel->GetState(false));
  CheckRpcSendOk(stub, DEBUG_LOCATION);
}

TEST_F(ClientLbEnd2endTest, RoundRobin) {
  // Start servers and send one RPC per server.
  const int kNumServers = 3;
  StartServers(kNumServers);
  auto response_generator = BuildResolverResponseGenerator();
  auto channel = BuildChannel("round_robin", response_generator);
  auto stub = BuildStub(channel);
  response_generator.SetNextResolution(GetServersPorts());
  // Wait until all backends are ready.
  do {
    CheckRpcSendOk(stub, DEBUG_LOCATION);
  } while (!SeenAllServers());
  ResetCounters();
  // "Sync" to the end of the list. Next sequence of picks will start at the
  // first server (index 0).
  WaitForServer(stub, servers_.size() - 1, DEBUG_LOCATION);
  std::vector<int> connection_order;
  for (size_t i = 0; i < servers_.size(); ++i) {
    CheckRpcSendOk(stub, DEBUG_LOCATION);
    UpdateConnectionOrder(servers_, &connection_order);
  }
  // Backends should be iterated over in the order in which the addresses were
  // given.
  const auto expected = std::vector<int>{0, 1, 2};
  EXPECT_EQ(expected, connection_order);
  // Check LB policy name for the channel.
  EXPECT_EQ("round_robin", channel->GetLoadBalancingPolicyName());
}

TEST_F(ClientLbEnd2endTest, RoundRobinProcessPending) {
  StartServers(1);  // Single server
  auto response_generator = BuildResolverResponseGenerator();
  auto channel = BuildChannel("round_robin", response_generator);
  auto stub = BuildStub(channel);
  response_generator.SetNextResolution({servers_[0]->port_});
  WaitForServer(stub, 0, DEBUG_LOCATION);
  // Create a new channel and its corresponding RR LB policy, which will pick
  // the subchannels in READY state from the previous RPC against the same
  // target (even if it happened over a different channel, because subchannels
  // are globally reused). Progress should happen without any transition from
  // this READY state.
  auto second_response_generator = BuildResolverResponseGenerator();
  auto second_channel = BuildChannel("round_robin", second_response_generator);
  auto second_stub = BuildStub(second_channel);
  second_response_generator.SetNextResolution({servers_[0]->port_});
  CheckRpcSendOk(second_stub, DEBUG_LOCATION);
}

TEST_F(ClientLbEnd2endTest, RoundRobinUpdates) {
  // Start servers and send one RPC per server.
  const int kNumServers = 3;
  StartServers(kNumServers);
  auto response_generator = BuildResolverResponseGenerator();
  auto channel = BuildChannel("round_robin", response_generator);
  auto stub = BuildStub(channel);
  std::vector<int> ports;
  // Start with a single server.
  gpr_log(GPR_INFO, "*** FIRST BACKEND ***");
  ports.emplace_back(servers_[0]->port_);
  response_generator.SetNextResolution(ports);
  WaitForServer(stub, 0, DEBUG_LOCATION);
  // Send RPCs. They should all go servers_[0]
  for (size_t i = 0; i < 10; ++i) CheckRpcSendOk(stub, DEBUG_LOCATION);
  EXPECT_EQ(10, servers_[0]->service_.request_count());
  EXPECT_EQ(0, servers_[1]->service_.request_count());
  EXPECT_EQ(0, servers_[2]->service_.request_count());
  servers_[0]->service_.ResetCounters();
  // And now for the second server.
  gpr_log(GPR_INFO, "*** SECOND BACKEND ***");
  ports.clear();
  ports.emplace_back(servers_[1]->port_);
  response_generator.SetNextResolution(ports);
  // Wait until update has been processed, as signaled by the second backend
  // receiving a request.
  EXPECT_EQ(0, servers_[1]->service_.request_count());
  WaitForServer(stub, 1, DEBUG_LOCATION);
  for (size_t i = 0; i < 10; ++i) CheckRpcSendOk(stub, DEBUG_LOCATION);
  EXPECT_EQ(0, servers_[0]->service_.request_count());
  EXPECT_EQ(10, servers_[1]->service_.request_count());
  EXPECT_EQ(0, servers_[2]->service_.request_count());
  servers_[1]->service_.ResetCounters();
  // ... and for the last server.
  gpr_log(GPR_INFO, "*** THIRD BACKEND ***");
  ports.clear();
  ports.emplace_back(servers_[2]->port_);
  response_generator.SetNextResolution(ports);
  WaitForServer(stub, 2, DEBUG_LOCATION);
  for (size_t i = 0; i < 10; ++i) CheckRpcSendOk(stub, DEBUG_LOCATION);
  EXPECT_EQ(0, servers_[0]->service_.request_count());
  EXPECT_EQ(0, servers_[1]->service_.request_count());
  EXPECT_EQ(10, servers_[2]->service_.request_count());
  servers_[2]->service_.ResetCounters();
  // Back to all servers.
  gpr_log(GPR_INFO, "*** ALL BACKENDS ***");
  ports.clear();
  ports.emplace_back(servers_[0]->port_);
  ports.emplace_back(servers_[1]->port_);
  ports.emplace_back(servers_[2]->port_);
  response_generator.SetNextResolution(ports);
  WaitForServer(stub, 0, DEBUG_LOCATION);
  WaitForServer(stub, 1, DEBUG_LOCATION);
  WaitForServer(stub, 2, DEBUG_LOCATION);
  // Send three RPCs, one per server.
  for (size_t i = 0; i < 3; ++i) CheckRpcSendOk(stub, DEBUG_LOCATION);
  EXPECT_EQ(1, servers_[0]->service_.request_count());
  EXPECT_EQ(1, servers_[1]->service_.request_count());
  EXPECT_EQ(1, servers_[2]->service_.request_count());
  // An empty update will result in the channel going into TRANSIENT_FAILURE.
  gpr_log(GPR_INFO, "*** NO BACKENDS ***");
  ports.clear();
  response_generator.SetNextResolution(ports);
  grpc_connectivity_state channel_state;
  do {
    channel_state = channel->GetState(true /* try to connect */);
  } while (channel_state == GRPC_CHANNEL_READY);
  ASSERT_NE(channel_state, GRPC_CHANNEL_READY);
  servers_[0]->service_.ResetCounters();
  // Next update introduces servers_[1], making the channel recover.
  gpr_log(GPR_INFO, "*** BACK TO SECOND BACKEND ***");
  ports.clear();
  ports.emplace_back(servers_[1]->port_);
  response_generator.SetNextResolution(ports);
  WaitForServer(stub, 1, DEBUG_LOCATION);
  channel_state = channel->GetState(false /* try to connect */);
  ASSERT_EQ(channel_state, GRPC_CHANNEL_READY);
  // Check LB policy name for the channel.
  EXPECT_EQ("round_robin", channel->GetLoadBalancingPolicyName());
}

TEST_F(ClientLbEnd2endTest, RoundRobinUpdateInError) {
  const int kNumServers = 3;
  StartServers(kNumServers);
  auto response_generator = BuildResolverResponseGenerator();
  auto channel = BuildChannel("round_robin", response_generator);
  auto stub = BuildStub(channel);
  std::vector<int> ports;
  // Start with a single server.
  ports.emplace_back(servers_[0]->port_);
  response_generator.SetNextResolution(ports);
  WaitForServer(stub, 0, DEBUG_LOCATION);
  // Send RPCs. They should all go to servers_[0]
  for (size_t i = 0; i < 10; ++i) SendRpc(stub);
  EXPECT_EQ(10, servers_[0]->service_.request_count());
  EXPECT_EQ(0, servers_[1]->service_.request_count());
  EXPECT_EQ(0, servers_[2]->service_.request_count());
  servers_[0]->service_.ResetCounters();
  // Shutdown one of the servers to be sent in the update.
  servers_[1]->Shutdown();
  ports.emplace_back(servers_[1]->port_);
  ports.emplace_back(servers_[2]->port_);
  response_generator.SetNextResolution(ports);
  WaitForServer(stub, 0, DEBUG_LOCATION);
  WaitForServer(stub, 2, DEBUG_LOCATION);
  // Send three RPCs, one per server.
  for (size_t i = 0; i < kNumServers; ++i) SendRpc(stub);
  // The server in shutdown shouldn't receive any.
  EXPECT_EQ(0, servers_[1]->service_.request_count());
}

TEST_F(ClientLbEnd2endTest, RoundRobinManyUpdates) {
  // Start servers and send one RPC per server.
  const int kNumServers = 3;
  StartServers(kNumServers);
  auto response_generator = BuildResolverResponseGenerator();
  auto channel = BuildChannel("round_robin", response_generator);
  auto stub = BuildStub(channel);
  std::vector<int> ports = GetServersPorts();
  for (size_t i = 0; i < 1000; ++i) {
    std::shuffle(ports.begin(), ports.end(),
                 std::mt19937(std::random_device()()));
    response_generator.SetNextResolution(ports);
    if (i % 10 == 0) CheckRpcSendOk(stub, DEBUG_LOCATION);
  }
  // Check LB policy name for the channel.
  EXPECT_EQ("round_robin", channel->GetLoadBalancingPolicyName());
}

TEST_F(ClientLbEnd2endTest, RoundRobinConcurrentUpdates) {
  // TODO(dgq): replicate the way internal testing exercises the concurrent
  // update provisions of RR.
}

TEST_F(ClientLbEnd2endTest, RoundRobinReresolve) {
  // Start servers and send one RPC per server.
  const int kNumServers = 3;
  std::vector<int> first_ports;
  std::vector<int> second_ports;
  first_ports.reserve(kNumServers);
  for (int i = 0; i < kNumServers; ++i) {
    first_ports.push_back(grpc_pick_unused_port_or_die());
  }
  second_ports.reserve(kNumServers);
  for (int i = 0; i < kNumServers; ++i) {
    second_ports.push_back(grpc_pick_unused_port_or_die());
  }
  StartServers(kNumServers, first_ports);
  auto response_generator = BuildResolverResponseGenerator();
  auto channel = BuildChannel("round_robin", response_generator);
  auto stub = BuildStub(channel);
  response_generator.SetNextResolution(first_ports);
  // Send a number of RPCs, which succeed.
  for (size_t i = 0; i < 100; ++i) {
    CheckRpcSendOk(stub, DEBUG_LOCATION);
  }
  // Kill all servers
  gpr_log(GPR_INFO, "****** ABOUT TO KILL SERVERS *******");
  for (size_t i = 0; i < servers_.size(); ++i) {
    servers_[i]->Shutdown();
  }
  gpr_log(GPR_INFO, "****** SERVERS KILLED *******");
  gpr_log(GPR_INFO, "****** SENDING DOOMED REQUESTS *******");
  // Client requests should fail. Send enough to tickle all subchannels.
  for (size_t i = 0; i < servers_.size(); ++i) CheckRpcSendFailure(stub);
  gpr_log(GPR_INFO, "****** DOOMED REQUESTS SENT *******");
  // Bring servers back up on a different set of ports. We need to do this to be
  // sure that the eventual success is *not* due to subchannel reconnection
  // attempts and that an actual re-resolution has happened as a result of the
  // RR policy going into transient failure when all its subchannels become
  // unavailable (in transient failure as well).
  gpr_log(GPR_INFO, "****** RESTARTING SERVERS *******");
  StartServers(kNumServers, second_ports);
  // Don't notify of the update. Wait for the LB policy's re-resolution to
  // "pull" the new ports.
  response_generator.SetNextResolutionUponError(second_ports);
  gpr_log(GPR_INFO, "****** SERVERS RESTARTED *******");
  gpr_log(GPR_INFO, "****** SENDING REQUEST TO SUCCEED *******");
  // Client request should eventually (but still fairly soon) succeed.
  const gpr_timespec deadline = grpc_timeout_seconds_to_deadline(5);
  gpr_timespec now = gpr_now(GPR_CLOCK_MONOTONIC);
  while (gpr_time_cmp(deadline, now) > 0) {
    if (SendRpc(stub)) break;
    now = gpr_now(GPR_CLOCK_MONOTONIC);
  }
  ASSERT_GT(gpr_time_cmp(deadline, now), 0);
}

TEST_F(ClientLbEnd2endTest, RoundRobinTransientFailure) {
  // Start servers and create channel.  Channel should go to READY state.
  const int kNumServers = 3;
  StartServers(kNumServers);
  auto response_generator = BuildResolverResponseGenerator();
  auto channel = BuildChannel("round_robin", response_generator);
  auto stub = BuildStub(channel);
  response_generator.SetNextResolution(GetServersPorts());
  EXPECT_TRUE(WaitForChannelReady(channel.get()));
  // Now kill the servers.  The channel should transition to TRANSIENT_FAILURE.
  // TODO(roth): This test should ideally check that even when the
  // subchannels are in state CONNECTING for an extended period of time,
  // we will still report TRANSIENT_FAILURE.  Unfortunately, we don't
  // currently have a good way to get a subchannel to report CONNECTING
  // for a long period of time, since the servers in this test framework
  // are on the loopback interface, which will immediately return a
  // "Connection refused" error, so the subchannels will only be in
  // CONNECTING state very briefly.  When we have time, see if we can
  // find a way to fix this.
  for (size_t i = 0; i < servers_.size(); ++i) {
    servers_[i]->Shutdown();
  }
  auto predicate = [](grpc_connectivity_state state) {
    return state == GRPC_CHANNEL_TRANSIENT_FAILURE;
  };
  EXPECT_TRUE(WaitForChannelState(channel.get(), predicate));
}

TEST_F(ClientLbEnd2endTest, RoundRobinTransientFailureAtStartup) {
  // Create channel and return servers that don't exist.  Channel should
  // quickly transition into TRANSIENT_FAILURE.
  // TODO(roth): This test should ideally check that even when the
  // subchannels are in state CONNECTING for an extended period of time,
  // we will still report TRANSIENT_FAILURE.  Unfortunately, we don't
  // currently have a good way to get a subchannel to report CONNECTING
  // for a long period of time, since the servers in this test framework
  // are on the loopback interface, which will immediately return a
  // "Connection refused" error, so the subchannels will only be in
  // CONNECTING state very briefly.  When we have time, see if we can
  // find a way to fix this.
  auto response_generator = BuildResolverResponseGenerator();
  auto channel = BuildChannel("round_robin", response_generator);
  auto stub = BuildStub(channel);
  response_generator.SetNextResolution({
      grpc_pick_unused_port_or_die(),
      grpc_pick_unused_port_or_die(),
      grpc_pick_unused_port_or_die(),
  });
  for (size_t i = 0; i < servers_.size(); ++i) {
    servers_[i]->Shutdown();
  }
  auto predicate = [](grpc_connectivity_state state) {
    return state == GRPC_CHANNEL_TRANSIENT_FAILURE;
  };
  EXPECT_TRUE(WaitForChannelState(channel.get(), predicate, true));
}

TEST_F(ClientLbEnd2endTest, RoundRobinSingleReconnect) {
  const int kNumServers = 3;
  StartServers(kNumServers);
  const auto ports = GetServersPorts();
  auto response_generator = BuildResolverResponseGenerator();
  auto channel = BuildChannel("round_robin", response_generator);
  auto stub = BuildStub(channel);
  response_generator.SetNextResolution(ports);
  for (size_t i = 0; i < kNumServers; ++i) {
    WaitForServer(stub, i, DEBUG_LOCATION);
  }
  for (size_t i = 0; i < servers_.size(); ++i) {
    CheckRpcSendOk(stub, DEBUG_LOCATION);
    EXPECT_EQ(1, servers_[i]->service_.request_count()) << "for backend #" << i;
  }
  // One request should have gone to each server.
  for (size_t i = 0; i < servers_.size(); ++i) {
    EXPECT_EQ(1, servers_[i]->service_.request_count());
  }
  const auto pre_death = servers_[0]->service_.request_count();
  // Kill the first server.
  servers_[0]->Shutdown();
  // Client request still succeed. May need retrying if RR had returned a pick
  // before noticing the change in the server's connectivity.
  while (!SendRpc(stub)) {
  }  // Retry until success.
  // Send a bunch of RPCs that should succeed.
  for (int i = 0; i < 10 * kNumServers; ++i) {
    CheckRpcSendOk(stub, DEBUG_LOCATION);
  }
  const auto post_death = servers_[0]->service_.request_count();
  // No requests have gone to the deceased server.
  EXPECT_EQ(pre_death, post_death);
  // Bring the first server back up.
  StartServer(0);
  // Requests should start arriving at the first server either right away (if
  // the server managed to start before the RR policy retried the subchannel) or
  // after the subchannel retry delay otherwise (RR's subchannel retried before
  // the server was fully back up).
  WaitForServer(stub, 0, DEBUG_LOCATION);
}

// If health checking is required by client but health checking service
// is not running on the server, the channel should be treated as healthy.
TEST_F(ClientLbEnd2endTest,
       RoundRobinServersHealthCheckingUnimplementedTreatedAsHealthy) {
  StartServers(1);  // Single server
  ChannelArguments args;
  args.SetServiceConfigJSON(
      "{\"healthCheckConfig\": "
      "{\"serviceName\": \"health_check_service_name\"}}");
  auto response_generator = BuildResolverResponseGenerator();
  auto channel = BuildChannel("round_robin", response_generator, args);
  auto stub = BuildStub(channel);
  response_generator.SetNextResolution({servers_[0]->port_});
  EXPECT_TRUE(WaitForChannelReady(channel.get()));
  CheckRpcSendOk(stub, DEBUG_LOCATION);
}

TEST_F(ClientLbEnd2endTest, RoundRobinWithHealthChecking) {
  EnableDefaultHealthCheckService(true);
  // Start servers.
  const int kNumServers = 3;
  StartServers(kNumServers);
  ChannelArguments args;
  args.SetServiceConfigJSON(
      "{\"healthCheckConfig\": "
      "{\"serviceName\": \"health_check_service_name\"}}");
  auto response_generator = BuildResolverResponseGenerator();
  auto channel = BuildChannel("round_robin", response_generator, args);
  auto stub = BuildStub(channel);
  response_generator.SetNextResolution(GetServersPorts());
  // Channel should not become READY, because health checks should be failing.
  gpr_log(GPR_INFO,
          "*** initial state: unknown health check service name for "
          "all servers");
  EXPECT_FALSE(WaitForChannelReady(channel.get(), 1));
  // Now set one of the servers to be healthy.
  // The channel should become healthy and all requests should go to
  // the healthy server.
  gpr_log(GPR_INFO, "*** server 0 healthy");
  servers_[0]->SetServingStatus("health_check_service_name", true);
  EXPECT_TRUE(WaitForChannelReady(channel.get()));
  for (int i = 0; i < 10; ++i) {
    CheckRpcSendOk(stub, DEBUG_LOCATION);
  }
  EXPECT_EQ(10, servers_[0]->service_.request_count());
  EXPECT_EQ(0, servers_[1]->service_.request_count());
  EXPECT_EQ(0, servers_[2]->service_.request_count());
  // Now set a second server to be healthy.
  gpr_log(GPR_INFO, "*** server 2 healthy");
  servers_[2]->SetServingStatus("health_check_service_name", true);
  WaitForServer(stub, 2, DEBUG_LOCATION);
  for (int i = 0; i < 10; ++i) {
    CheckRpcSendOk(stub, DEBUG_LOCATION);
  }
  EXPECT_EQ(5, servers_[0]->service_.request_count());
  EXPECT_EQ(0, servers_[1]->service_.request_count());
  EXPECT_EQ(5, servers_[2]->service_.request_count());
  // Now set the remaining server to be healthy.
  gpr_log(GPR_INFO, "*** server 1 healthy");
  servers_[1]->SetServingStatus("health_check_service_name", true);
  WaitForServer(stub, 1, DEBUG_LOCATION);
  for (int i = 0; i < 9; ++i) {
    CheckRpcSendOk(stub, DEBUG_LOCATION);
  }
  EXPECT_EQ(3, servers_[0]->service_.request_count());
  EXPECT_EQ(3, servers_[1]->service_.request_count());
  EXPECT_EQ(3, servers_[2]->service_.request_count());
  // Now set one server to be unhealthy again.  Then wait until the
  // unhealthiness has hit the client.  We know that the client will see
  // this when we send kNumServers requests and one of the remaining servers
  // sees two of the requests.
  gpr_log(GPR_INFO, "*** server 0 unhealthy");
  servers_[0]->SetServingStatus("health_check_service_name", false);
  do {
    ResetCounters();
    for (int i = 0; i < kNumServers; ++i) {
      CheckRpcSendOk(stub, DEBUG_LOCATION);
    }
  } while (servers_[1]->service_.request_count() != 2 &&
           servers_[2]->service_.request_count() != 2);
  // Now set the remaining two servers to be unhealthy.  Make sure the
  // channel leaves READY state and that RPCs fail.
  gpr_log(GPR_INFO, "*** all servers unhealthy");
  servers_[1]->SetServingStatus("health_check_service_name", false);
  servers_[2]->SetServingStatus("health_check_service_name", false);
  EXPECT_TRUE(WaitForChannelNotReady(channel.get()));
  CheckRpcSendFailure(stub);
  // Clean up.
  EnableDefaultHealthCheckService(false);
}

TEST_F(ClientLbEnd2endTest,
       RoundRobinWithHealthCheckingHandlesSubchannelFailure) {
  EnableDefaultHealthCheckService(true);
  // Start servers.
  const int kNumServers = 3;
  StartServers(kNumServers);
  servers_[0]->SetServingStatus("health_check_service_name", true);
  servers_[1]->SetServingStatus("health_check_service_name", true);
  servers_[2]->SetServingStatus("health_check_service_name", true);
  ChannelArguments args;
  args.SetServiceConfigJSON(
      "{\"healthCheckConfig\": "
      "{\"serviceName\": \"health_check_service_name\"}}");
  auto response_generator = BuildResolverResponseGenerator();
  auto channel = BuildChannel("round_robin", response_generator, args);
  auto stub = BuildStub(channel);
  response_generator.SetNextResolution(GetServersPorts());
  WaitForServer(stub, 0, DEBUG_LOCATION);
  // Stop server 0 and send a new resolver result to ensure that RR
  // checks each subchannel's state.
  servers_[0]->Shutdown();
  response_generator.SetNextResolution(GetServersPorts());
  // Send a bunch more RPCs.
  for (size_t i = 0; i < 100; i++) {
    SendRpc(stub);
  }
}

TEST_F(ClientLbEnd2endTest, RoundRobinWithHealthCheckingInhibitPerChannel) {
  EnableDefaultHealthCheckService(true);
  // Start server.
  const int kNumServers = 1;
  StartServers(kNumServers);
  // Create a channel with health-checking enabled.
  ChannelArguments args;
  args.SetServiceConfigJSON(
      "{\"healthCheckConfig\": "
      "{\"serviceName\": \"health_check_service_name\"}}");
  auto response_generator1 = BuildResolverResponseGenerator();
  auto channel1 = BuildChannel("round_robin", response_generator1, args);
  auto stub1 = BuildStub(channel1);
  std::vector<int> ports = GetServersPorts();
  response_generator1.SetNextResolution(ports);
  // Create a channel with health checking enabled but inhibited.
  args.SetInt(GRPC_ARG_INHIBIT_HEALTH_CHECKING, 1);
  auto response_generator2 = BuildResolverResponseGenerator();
  auto channel2 = BuildChannel("round_robin", response_generator2, args);
  auto stub2 = BuildStub(channel2);
  response_generator2.SetNextResolution(ports);
  // First channel should not become READY, because health checks should be
  // failing.
  EXPECT_FALSE(WaitForChannelReady(channel1.get(), 1));
  CheckRpcSendFailure(stub1);
  // Second channel should be READY.
  EXPECT_TRUE(WaitForChannelReady(channel2.get(), 1));
  CheckRpcSendOk(stub2, DEBUG_LOCATION);
  // Enable health checks on the backend and wait for channel 1 to succeed.
  servers_[0]->SetServingStatus("health_check_service_name", true);
  CheckRpcSendOk(stub1, DEBUG_LOCATION, true /* wait_for_ready */);
  // Check that we created only one subchannel to the backend.
  EXPECT_EQ(1UL, servers_[0]->service_.clients().size());
  // Clean up.
  EnableDefaultHealthCheckService(false);
}

TEST_F(ClientLbEnd2endTest, RoundRobinWithHealthCheckingServiceNamePerChannel) {
  EnableDefaultHealthCheckService(true);
  // Start server.
  const int kNumServers = 1;
  StartServers(kNumServers);
  // Create a channel with health-checking enabled.
  ChannelArguments args;
  args.SetServiceConfigJSON(
      "{\"healthCheckConfig\": "
      "{\"serviceName\": \"health_check_service_name\"}}");
  auto response_generator1 = BuildResolverResponseGenerator();
  auto channel1 = BuildChannel("round_robin", response_generator1, args);
  auto stub1 = BuildStub(channel1);
  std::vector<int> ports = GetServersPorts();
  response_generator1.SetNextResolution(ports);
  // Create a channel with health-checking enabled with a different
  // service name.
  ChannelArguments args2;
  args2.SetServiceConfigJSON(
      "{\"healthCheckConfig\": "
      "{\"serviceName\": \"health_check_service_name2\"}}");
  auto response_generator2 = BuildResolverResponseGenerator();
  auto channel2 = BuildChannel("round_robin", response_generator2, args2);
  auto stub2 = BuildStub(channel2);
  response_generator2.SetNextResolution(ports);
  // Allow health checks from channel 2 to succeed.
  servers_[0]->SetServingStatus("health_check_service_name2", true);
  // First channel should not become READY, because health checks should be
  // failing.
  EXPECT_FALSE(WaitForChannelReady(channel1.get(), 1));
  CheckRpcSendFailure(stub1);
  // Second channel should be READY.
  EXPECT_TRUE(WaitForChannelReady(channel2.get(), 1));
  CheckRpcSendOk(stub2, DEBUG_LOCATION);
  // Enable health checks for channel 1 and wait for it to succeed.
  servers_[0]->SetServingStatus("health_check_service_name", true);
  CheckRpcSendOk(stub1, DEBUG_LOCATION, true /* wait_for_ready */);
  // Check that we created only one subchannel to the backend.
  EXPECT_EQ(1UL, servers_[0]->service_.clients().size());
  // Clean up.
  EnableDefaultHealthCheckService(false);
}

TEST_F(ClientLbEnd2endTest,
       RoundRobinWithHealthCheckingServiceNameChangesAfterSubchannelsCreated) {
  EnableDefaultHealthCheckService(true);
  // Start server.
  const int kNumServers = 1;
  StartServers(kNumServers);
  // Create a channel with health-checking enabled.
  const char* kServiceConfigJson =
      "{\"healthCheckConfig\": "
      "{\"serviceName\": \"health_check_service_name\"}}";
  auto response_generator = BuildResolverResponseGenerator();
  auto channel = BuildChannel("round_robin", response_generator);
  auto stub = BuildStub(channel);
  std::vector<int> ports = GetServersPorts();
  response_generator.SetNextResolution(ports, kServiceConfigJson);
  servers_[0]->SetServingStatus("health_check_service_name", true);
  EXPECT_TRUE(WaitForChannelReady(channel.get(), 1 /* timeout_seconds */));
  // Send an update on the channel to change it to use a health checking
  // service name that is not being reported as healthy.
  const char* kServiceConfigJson2 =
      "{\"healthCheckConfig\": "
      "{\"serviceName\": \"health_check_service_name2\"}}";
  response_generator.SetNextResolution(ports, kServiceConfigJson2);
  EXPECT_TRUE(WaitForChannelNotReady(channel.get()));
  // Clean up.
  EnableDefaultHealthCheckService(false);
}

TEST_F(ClientLbEnd2endTest, ChannelIdleness) {
  // Start server.
  const int kNumServers = 1;
  StartServers(kNumServers);
  // Set max idle time and build the channel.
  ChannelArguments args;
  args.SetInt(GRPC_ARG_CLIENT_IDLE_TIMEOUT_MS, 1000);
  auto response_generator = BuildResolverResponseGenerator();
  auto channel = BuildChannel("", response_generator, args);
  auto stub = BuildStub(channel);
  // The initial channel state should be IDLE.
  EXPECT_EQ(channel->GetState(false), GRPC_CHANNEL_IDLE);
  // After sending RPC, channel state should be READY.
  gpr_log(GPR_INFO, "*** SENDING RPC, CHANNEL SHOULD CONNECT ***");
  response_generator.SetNextResolution(GetServersPorts());
  CheckRpcSendOk(stub, DEBUG_LOCATION);
  EXPECT_EQ(channel->GetState(false), GRPC_CHANNEL_READY);
  // After a period time not using the channel, the channel state should switch
  // to IDLE.
  gpr_log(GPR_INFO, "*** WAITING FOR CHANNEL TO GO IDLE ***");
  gpr_sleep_until(grpc_timeout_milliseconds_to_deadline(1200));
  EXPECT_EQ(channel->GetState(false), GRPC_CHANNEL_IDLE);
  // Sending a new RPC should awake the IDLE channel.
  gpr_log(GPR_INFO, "*** SENDING ANOTHER RPC, CHANNEL SHOULD RECONNECT ***");
  response_generator.SetNextResolution(GetServersPorts());
  CheckRpcSendOk(stub, DEBUG_LOCATION);
  EXPECT_EQ(channel->GetState(false), GRPC_CHANNEL_READY);
}

class ClientLbPickArgsTest : public ClientLbEnd2endTest {
 protected:
  void SetUp() override {
    ClientLbEnd2endTest::SetUp();
    current_test_instance_ = this;
  }

  static void SetUpTestCase() {
    grpc_init();
    grpc_core::RegisterTestPickArgsLoadBalancingPolicy(SavePickArgs);
  }

  static void TearDownTestCase() { grpc_shutdown(); }

  std::vector<grpc_core::PickArgsSeen> args_seen_list() {
    grpc::internal::MutexLock lock(&mu_);
    return args_seen_list_;
  }

  static std::string ArgsSeenListString(
      const std::vector<grpc_core::PickArgsSeen>& args_seen_list) {
    std::vector<std::string> entries;
    for (const auto& args_seen : args_seen_list) {
      std::vector<std::string> metadata;
      for (const auto& p : args_seen.metadata) {
        metadata.push_back(absl::StrCat(p.first, "=", p.second));
      }
      entries.push_back(absl::StrFormat("{path=\"%s\", metadata=[%s]}",
                                        args_seen.path,
                                        absl::StrJoin(metadata, ", ")));
    }
    return absl::StrCat("[", absl::StrJoin(entries, ", "), "]");
  }

 private:
  static void SavePickArgs(const grpc_core::PickArgsSeen& args_seen) {
    ClientLbPickArgsTest* self = current_test_instance_;
    grpc::internal::MutexLock lock(&self->mu_);
    self->args_seen_list_.emplace_back(args_seen);
  }

  static ClientLbPickArgsTest* current_test_instance_;
  grpc::internal::Mutex mu_;
  std::vector<grpc_core::PickArgsSeen> args_seen_list_;
};

ClientLbPickArgsTest* ClientLbPickArgsTest::current_test_instance_ = nullptr;

TEST_F(ClientLbPickArgsTest, Basic) {
  const int kNumServers = 1;
  StartServers(kNumServers);
  auto response_generator = BuildResolverResponseGenerator();
  auto channel = BuildChannel("test_pick_args_lb", response_generator);
  auto stub = BuildStub(channel);
  response_generator.SetNextResolution(GetServersPorts());
  // Proactively connect the channel, so that the LB policy will always
  // be connected before it sees the pick.  Otherwise, the test would be
  // flaky because sometimes the pick would be seen twice (once in
  // CONNECTING and again in READY) and other times only once (in READY).
  ASSERT_TRUE(channel->WaitForConnected(gpr_inf_future(GPR_CLOCK_MONOTONIC)));
  // Check LB policy name for the channel.
  EXPECT_EQ("test_pick_args_lb", channel->GetLoadBalancingPolicyName());
  // Now send an RPC and check that the picker sees the expected data.
  CheckRpcSendOk(stub, DEBUG_LOCATION, /*wait_for_ready=*/true);
  auto pick_args_seen_list = args_seen_list();
  EXPECT_THAT(pick_args_seen_list,
              ::testing::ElementsAre(::testing::AllOf(
                  ::testing::Field(&grpc_core::PickArgsSeen::path,
                                   "/grpc.testing.EchoTestService/Echo"),
                  ::testing::Field(&grpc_core::PickArgsSeen::metadata,
                                   ::testing::UnorderedElementsAre(
                                       ::testing::Pair("foo", "1"),
                                       ::testing::Pair("bar", "2"),
                                       ::testing::Pair("baz", "3"))))))
      << ArgsSeenListString(pick_args_seen_list);
}

class ClientLbInterceptTrailingMetadataTest : public ClientLbEnd2endTest {
 protected:
  void SetUp() override {
    ClientLbEnd2endTest::SetUp();
    current_test_instance_ = this;
  }

  static void SetUpTestCase() {
    grpc_init();
    grpc_core::RegisterInterceptRecvTrailingMetadataLoadBalancingPolicy(
        ReportTrailerIntercepted);
  }

  static void TearDownTestCase() { grpc_shutdown(); }

  int trailers_intercepted() {
    grpc::internal::MutexLock lock(&mu_);
    return trailers_intercepted_;
  }

  const grpc_core::MetadataVector& trailing_metadata() {
    grpc::internal::MutexLock lock(&mu_);
    return trailing_metadata_;
  }

  const xds::data::orca::v3::OrcaLoadReport* backend_load_report() {
    grpc::internal::MutexLock lock(&mu_);
    return load_report_.get();
  }

 private:
  static void ReportTrailerIntercepted(
      const grpc_core::TrailingMetadataArgsSeen& args_seen) {
    const auto* backend_metric_data = args_seen.backend_metric_data;
    ClientLbInterceptTrailingMetadataTest* self = current_test_instance_;
    grpc::internal::MutexLock lock(&self->mu_);
    self->trailers_intercepted_++;
    self->trailing_metadata_ = args_seen.metadata;
    if (backend_metric_data != nullptr) {
      self->load_report_ =
          absl::make_unique<xds::data::orca::v3::OrcaLoadReport>();
      self->load_report_->set_cpu_utilization(
          backend_metric_data->cpu_utilization);
      self->load_report_->set_mem_utilization(
          backend_metric_data->mem_utilization);
      self->load_report_->set_rps(backend_metric_data->requests_per_second);
      for (const auto& p : backend_metric_data->request_cost) {
        std::string name = std::string(p.first);
        (*self->load_report_->mutable_request_cost())[name] = p.second;
      }
      for (const auto& p : backend_metric_data->utilization) {
        std::string name = std::string(p.first);
        (*self->load_report_->mutable_utilization())[name] = p.second;
      }
    }
  }

  static ClientLbInterceptTrailingMetadataTest* current_test_instance_;
  grpc::internal::Mutex mu_;
  int trailers_intercepted_ = 0;
  grpc_core::MetadataVector trailing_metadata_;
  std::unique_ptr<xds::data::orca::v3::OrcaLoadReport> load_report_;
};

ClientLbInterceptTrailingMetadataTest*
    ClientLbInterceptTrailingMetadataTest::current_test_instance_ = nullptr;

TEST_F(ClientLbInterceptTrailingMetadataTest, InterceptsRetriesDisabled) {
  const int kNumServers = 1;
  const int kNumRpcs = 10;
  StartServers(kNumServers);
  auto response_generator = BuildResolverResponseGenerator();
  auto channel =
      BuildChannel("intercept_trailing_metadata_lb", response_generator);
  auto stub = BuildStub(channel);
  response_generator.SetNextResolution(GetServersPorts());
  for (size_t i = 0; i < kNumRpcs; ++i) {
    CheckRpcSendOk(stub, DEBUG_LOCATION);
  }
  // Check LB policy name for the channel.
  EXPECT_EQ("intercept_trailing_metadata_lb",
            channel->GetLoadBalancingPolicyName());
  EXPECT_EQ(kNumRpcs, trailers_intercepted());
  EXPECT_THAT(trailing_metadata(),
              ::testing::UnorderedElementsAre(
                  // TODO(roth): Should grpc-status be visible here?
                  ::testing::Pair("grpc-status", "0"),
                  ::testing::Pair("user-agent", ::testing::_),
                  ::testing::Pair("foo", "1"), ::testing::Pair("bar", "2"),
                  ::testing::Pair("baz", "3")));
  EXPECT_EQ(nullptr, backend_load_report());
}

TEST_F(ClientLbInterceptTrailingMetadataTest, InterceptsRetriesEnabled) {
  const int kNumServers = 1;
  const int kNumRpcs = 10;
  StartServers(kNumServers);
  ChannelArguments args;
  args.SetServiceConfigJSON(
      "{\n"
      "  \"methodConfig\": [ {\n"
      "    \"name\": [\n"
      "      { \"service\": \"grpc.testing.EchoTestService\" }\n"
      "    ],\n"
      "    \"retryPolicy\": {\n"
      "      \"maxAttempts\": 3,\n"
      "      \"initialBackoff\": \"1s\",\n"
      "      \"maxBackoff\": \"120s\",\n"
      "      \"backoffMultiplier\": 1.6,\n"
      "      \"retryableStatusCodes\": [ \"ABORTED\" ]\n"
      "    }\n"
      "  } ]\n"
      "}");
  auto response_generator = BuildResolverResponseGenerator();
  auto channel =
      BuildChannel("intercept_trailing_metadata_lb", response_generator, args);
  auto stub = BuildStub(channel);
  response_generator.SetNextResolution(GetServersPorts());
  for (size_t i = 0; i < kNumRpcs; ++i) {
    CheckRpcSendOk(stub, DEBUG_LOCATION);
  }
  // Check LB policy name for the channel.
  EXPECT_EQ("intercept_trailing_metadata_lb",
            channel->GetLoadBalancingPolicyName());
  EXPECT_EQ(kNumRpcs, trailers_intercepted());
  EXPECT_THAT(trailing_metadata(),
              ::testing::UnorderedElementsAre(
                  // TODO(roth): Should grpc-status be visible here?
                  ::testing::Pair("grpc-status", "0"),
                  ::testing::Pair("user-agent", ::testing::_),
                  ::testing::Pair("foo", "1"), ::testing::Pair("bar", "2"),
                  ::testing::Pair("baz", "3")));
  EXPECT_EQ(nullptr, backend_load_report());
}

TEST_F(ClientLbInterceptTrailingMetadataTest, BackendMetricData) {
  const int kNumServers = 1;
  const int kNumRpcs = 10;
  StartServers(kNumServers);
  xds::data::orca::v3::OrcaLoadReport load_report;
  load_report.set_cpu_utilization(0.5);
  load_report.set_mem_utilization(0.75);
  load_report.set_rps(25);
  auto* request_cost = load_report.mutable_request_cost();
  (*request_cost)["foo"] = 0.8;
  (*request_cost)["bar"] = 1.4;
  auto* utilization = load_report.mutable_utilization();
  (*utilization)["baz"] = 1.1;
  (*utilization)["quux"] = 0.9;
  for (const auto& server : servers_) {
    server->service_.set_load_report(&load_report);
  }
  auto response_generator = BuildResolverResponseGenerator();
  auto channel =
      BuildChannel("intercept_trailing_metadata_lb", response_generator);
  auto stub = BuildStub(channel);
  response_generator.SetNextResolution(GetServersPorts());
  for (size_t i = 0; i < kNumRpcs; ++i) {
    CheckRpcSendOk(stub, DEBUG_LOCATION);
    auto* actual = backend_load_report();
    ASSERT_NE(actual, nullptr);
    // TODO(roth): Change this to use EqualsProto() once that becomes
    // available in OSS.
    EXPECT_EQ(actual->cpu_utilization(), load_report.cpu_utilization());
    EXPECT_EQ(actual->mem_utilization(), load_report.mem_utilization());
    EXPECT_EQ(actual->rps(), load_report.rps());
    EXPECT_EQ(actual->request_cost().size(), load_report.request_cost().size());
    for (const auto& p : actual->request_cost()) {
      auto it = load_report.request_cost().find(p.first);
      ASSERT_NE(it, load_report.request_cost().end());
      EXPECT_EQ(it->second, p.second);
    }
    EXPECT_EQ(actual->utilization().size(), load_report.utilization().size());
    for (const auto& p : actual->utilization()) {
      auto it = load_report.utilization().find(p.first);
      ASSERT_NE(it, load_report.utilization().end());
      EXPECT_EQ(it->second, p.second);
    }
  }
  // Check LB policy name for the channel.
  EXPECT_EQ("intercept_trailing_metadata_lb",
            channel->GetLoadBalancingPolicyName());
  EXPECT_EQ(kNumRpcs, trailers_intercepted());
}

class ClientLbAddressTest : public ClientLbEnd2endTest {
 protected:
  static const char* kAttributeKey;

  class Attribute : public grpc_core::ServerAddress::AttributeInterface {
   public:
    explicit Attribute(const std::string& str) : str_(str) {}

    std::unique_ptr<AttributeInterface> Copy() const override {
      return absl::make_unique<Attribute>(str_);
    }

    int Cmp(const AttributeInterface* other) const override {
      return str_.compare(static_cast<const Attribute*>(other)->str_);
    }

    std::string ToString() const override { return str_; }

   private:
    std::string str_;
  };

  void SetUp() override {
    ClientLbEnd2endTest::SetUp();
    current_test_instance_ = this;
  }

  static void SetUpTestCase() {
    grpc_init();
    grpc_core::RegisterAddressTestLoadBalancingPolicy(SaveAddress);
  }

  static void TearDownTestCase() { grpc_shutdown(); }

  const std::vector<std::string>& addresses_seen() {
    grpc::internal::MutexLock lock(&mu_);
    return addresses_seen_;
  }

 private:
  static void SaveAddress(const grpc_core::ServerAddress& address) {
    ClientLbAddressTest* self = current_test_instance_;
    grpc::internal::MutexLock lock(&self->mu_);
    self->addresses_seen_.emplace_back(address.ToString());
  }

  static ClientLbAddressTest* current_test_instance_;
  grpc::internal::Mutex mu_;
  std::vector<std::string> addresses_seen_;
};

const char* ClientLbAddressTest::kAttributeKey = "attribute_key";

ClientLbAddressTest* ClientLbAddressTest::current_test_instance_ = nullptr;

TEST_F(ClientLbAddressTest, Basic) {
  const int kNumServers = 1;
  StartServers(kNumServers);
  auto response_generator = BuildResolverResponseGenerator();
  auto channel = BuildChannel("address_test_lb", response_generator);
  auto stub = BuildStub(channel);
  // Addresses returned by the resolver will have attached attributes.
  response_generator.SetNextResolution(GetServersPorts(), nullptr,
                                       kAttributeKey,
                                       absl::make_unique<Attribute>("foo"));
  CheckRpcSendOk(stub, DEBUG_LOCATION);
  // Check LB policy name for the channel.
  EXPECT_EQ("address_test_lb", channel->GetLoadBalancingPolicyName());
  // Make sure that the attributes wind up on the subchannels.
  std::vector<std::string> expected;
  for (const int port : GetServersPorts()) {
    expected.emplace_back(
        absl::StrCat(ipv6_only_ ? "[::1]:" : "127.0.0.1:", port,
                     " args={} attributes={", kAttributeKey, "=foo}"));
  }
  EXPECT_EQ(addresses_seen(), expected);
}

}  // namespace
}  // namespace testing
}  // namespace grpc

int main(int argc, char** argv) {
  ::testing::InitGoogleTest(&argc, argv);
  grpc::testing::TestEnvironment env(argc, argv);
  const auto result = RUN_ALL_TESTS();
  return result;
}<|MERGE_RESOLUTION|>--- conflicted
+++ resolved
@@ -720,11 +720,7 @@
       grpc_core::Duration::FromTimespec(gpr_time_sub(t1, t0));
   gpr_log(GPR_DEBUG, "Waited %" PRId64 " milliseconds", waited.millis());
   // We should have waited less than kInitialBackOffMs.
-<<<<<<< HEAD
-  EXPECT_LT(waited.millis(), kInitialBackOffMs);
-=======
   EXPECT_LT(waited.millis(), kWaitMs);
->>>>>>> 918b8a75
 }
 
 TEST_F(ClientLbEnd2endTest, PickFirstUpdates) {
