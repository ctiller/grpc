--- conflicted
+++ resolved
@@ -53,12 +53,7 @@
 #include "src/proto/grpc/testing/echo.grpc.pb.h"
 #include "test/core/util/port.h"
 #include "test/core/util/test_config.h"
-<<<<<<< HEAD
-#include "src/proto/grpc/testing/duplicate/echo_duplicate.grpc.pb.h"
-#include "src/proto/grpc/testing/echo.grpc.pb.h"
-=======
 #include "test/cpp/end2end/test_service_impl.h"
->>>>>>> 1df08606
 #include "test/cpp/util/string_ref_helper.h"
 #include "test/cpp/util/test_credentials_provider.h"
 
@@ -168,17 +163,10 @@
 const char TestAuthMetadataProcessor::kGoodGuy[] = "Dr Jekyll";
 const char TestAuthMetadataProcessor::kIdentityPropName[] = "novel identity";
 
-<<<<<<< HEAD
-class Proxy : public ::grpc::testing::TestService::Service {
- public:
-  Proxy(std::shared_ptr<Channel> channel)
-      : stub_(grpc::testing::TestService::NewStub(channel)) {}
-=======
 class Proxy : public ::grpc::testing::EchoTestService::Service {
  public:
   Proxy(std::shared_ptr<Channel> channel)
       : stub_(grpc::testing::EchoTestService::NewStub(channel)) {}
->>>>>>> 1df08606
 
   Status Echo(ServerContext* server_context, const EchoRequest* request,
               EchoResponse* response) GRPC_OVERRIDE {
@@ -188,150 +176,11 @@
   }
 
  private:
-<<<<<<< HEAD
-  std::unique_ptr< ::grpc::testing::TestService::Stub> stub_;
-};
-
-class TestServiceImpl : public ::grpc::testing::TestService::Service {
- public:
-  TestServiceImpl() : signal_client_(false), host_() {}
-  explicit TestServiceImpl(const grpc::string& host)
-      : signal_client_(false), host_(new grpc::string(host)) {}
-
-  Status Echo(ServerContext* context, const EchoRequest* request,
-              EchoResponse* response) GRPC_OVERRIDE {
-    response->set_message(request->message());
-    MaybeEchoDeadline(context, request, response);
-    if (host_) {
-      response->mutable_param()->set_host(*host_);
-    }
-    if (request->has_param() && request->param().client_cancel_after_us()) {
-      {
-        std::unique_lock<std::mutex> lock(mu_);
-        signal_client_ = true;
-      }
-      while (!context->IsCancelled()) {
-        gpr_sleep_until(gpr_time_add(
-            gpr_now(GPR_CLOCK_REALTIME),
-            gpr_time_from_micros(request->param().client_cancel_after_us(),
-                                 GPR_TIMESPAN)));
-      }
-      return Status::CANCELLED;
-    } else if (request->has_param() &&
-               request->param().server_cancel_after_us()) {
-      gpr_sleep_until(gpr_time_add(
-          gpr_now(GPR_CLOCK_REALTIME),
-          gpr_time_from_micros(request->param().server_cancel_after_us(),
-                               GPR_TIMESPAN)));
-      return Status::CANCELLED;
-    } else {
-      EXPECT_FALSE(context->IsCancelled());
-    }
-
-    if (request->has_param() && request->param().echo_metadata()) {
-      const std::multimap<grpc::string_ref, grpc::string_ref>& client_metadata =
-          context->client_metadata();
-      for (std::multimap<grpc::string_ref, grpc::string_ref>::const_iterator
-               iter = client_metadata.begin();
-           iter != client_metadata.end(); ++iter) {
-        context->AddTrailingMetadata(ToString(iter->first),
-                                     ToString(iter->second));
-      }
-    }
-    if (request->has_param() &&
-        (request->param().expected_client_identity().length() > 0 ||
-         request->param().check_auth_context())) {
-      CheckServerAuthContext(context,
-                             request->param().expected_client_identity());
-    }
-    if (request->has_param() &&
-        request->param().response_message_length() > 0) {
-      response->set_message(
-          grpc::string(request->param().response_message_length(), '\0'));
-    }
-    if (request->has_param() && request->param().echo_peer()) {
-      response->mutable_param()->set_peer(context->peer());
-    }
-    return Status::OK;
-  }
-
-  // Unimplemented is left unimplemented to test the returned error.
-
-  Status RequestStream(ServerContext* context,
-                       ServerReader<EchoRequest>* reader,
-                       EchoResponse* response) GRPC_OVERRIDE {
-    EchoRequest request;
-    response->set_message("");
-    int cancel_after_reads = 0;
-    const std::multimap<grpc::string_ref, grpc::string_ref>&
-        client_initial_metadata = context->client_metadata();
-    if (client_initial_metadata.find(kServerCancelAfterReads) !=
-        client_initial_metadata.end()) {
-      std::istringstream iss(ToString(
-          client_initial_metadata.find(kServerCancelAfterReads)->second));
-      iss >> cancel_after_reads;
-      gpr_log(GPR_INFO, "cancel_after_reads %d", cancel_after_reads);
-    }
-    while (reader->Read(&request)) {
-      if (cancel_after_reads == 1) {
-        gpr_log(GPR_INFO, "return cancel status");
-        return Status::CANCELLED;
-      } else if (cancel_after_reads > 0) {
-        cancel_after_reads--;
-      }
-      response->mutable_message()->append(request.message());
-    }
-    return Status::OK;
-  }
-
-  // Return 3 messages.
-  // TODO(yangg) make it generic by adding a parameter into EchoRequest
-  Status ResponseStream(ServerContext* context, const EchoRequest* request,
-                        ServerWriter<EchoResponse>* writer) GRPC_OVERRIDE {
-    EchoResponse response;
-    response.set_message(request->message() + "0");
-    writer->Write(response);
-    response.set_message(request->message() + "1");
-    writer->Write(response);
-    response.set_message(request->message() + "2");
-    writer->Write(response);
-
-    return Status::OK;
-  }
-
-  Status BidiStream(ServerContext* context,
-                    ServerReaderWriter<EchoResponse, EchoRequest>* stream)
-      GRPC_OVERRIDE {
-    EchoRequest request;
-    EchoResponse response;
-    while (stream->Read(&request)) {
-      gpr_log(GPR_INFO, "recv msg %s", request.message().c_str());
-      response.set_message(request.message());
-      stream->Write(response);
-    }
-    return Status::OK;
-  }
-
-  bool signal_client() {
-    std::unique_lock<std::mutex> lock(mu_);
-    return signal_client_;
-  }
-
- private:
-  bool signal_client_;
-  std::mutex mu_;
-  std::unique_ptr<grpc::string> host_;
-};
-
-class TestServiceImplDupPkg
-    : public ::grpc::testing::duplicate::TestService::Service {
-=======
   std::unique_ptr< ::grpc::testing::EchoTestService::Stub> stub_;
 };
 
 class TestServiceImplDupPkg
     : public ::grpc::testing::duplicate::EchoTestService::Service {
->>>>>>> 1df08606
  public:
   Status Echo(ServerContext* context, const EchoRequest* request,
               EchoResponse* response) GRPC_OVERRIDE {
@@ -417,20 +266,12 @@
       channel_ = CreateChannel(proxyaddr.str(), InsecureChannelCredentials());
     }
 
-<<<<<<< HEAD
-    stub_ = grpc::testing::TestService::NewStub(channel_);
-=======
     stub_ = grpc::testing::EchoTestService::NewStub(channel_);
->>>>>>> 1df08606
   }
 
   bool is_server_started_;
   std::shared_ptr<Channel> channel_;
-<<<<<<< HEAD
-  std::unique_ptr<grpc::testing::TestService::Stub> stub_;
-=======
   std::unique_ptr<grpc::testing::EchoTestService::Stub> stub_;
->>>>>>> 1df08606
   std::unique_ptr<Server> server_;
   std::unique_ptr<Server> proxy_server_;
   std::unique_ptr<Proxy> proxy_service_;
@@ -442,12 +283,8 @@
   grpc::string user_agent_prefix_;
 };
 
-<<<<<<< HEAD
-static void SendRpc(grpc::testing::TestService::Stub* stub, int num_rpcs) {
-=======
 static void SendRpc(grpc::testing::EchoTestService::Stub* stub, int num_rpcs,
                     bool with_binary_metadata) {
->>>>>>> 1df08606
   EchoRequest request;
   EchoResponse response;
   request.set_message("Hello hello hello hello");
@@ -899,13 +736,8 @@
   EXPECT_EQ(response.message(), request.message());
   EXPECT_TRUE(s.ok());
 
-<<<<<<< HEAD
-  std::unique_ptr<grpc::testing::duplicate::TestService::Stub> dup_pkg_stub(
-      grpc::testing::duplicate::TestService::NewStub(channel_));
-=======
   std::unique_ptr<grpc::testing::duplicate::EchoTestService::Stub> dup_pkg_stub(
       grpc::testing::duplicate::EchoTestService::NewStub(channel_));
->>>>>>> 1df08606
   ClientContext context2;
   s = dup_pkg_stub->Echo(&context2, request, &response);
   EXPECT_EQ("no package", response.message());
