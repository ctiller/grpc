# Copyright 2017 gRPC authors.
#
# Licensed under the Apache License, Version 2.0 (the "License");
# you may not use this file except in compliance with the License.
# You may obtain a copy of the License at
#
#     http://www.apache.org/licenses/LICENSE-2.0
#
# Unless required by applicable law or agreed to in writing, software
# distributed under the License is distributed on an "AS IS" BASIS,
# WITHOUT WARRANTIES OR CONDITIONS OF ANY KIND, either express or implied.
# See the License for the specific language governing permissions and
# limitations under the License.

load("//bazel:grpc_build_system.bzl", "grpc_cc_library", "grpc_cc_test", "grpc_package")

licenses(["notice"])

grpc_package(
    name = "test/cpp/end2end/xds",
    visibility = "public",
)  # Allows external users to implement end2end tests.

grpc_cc_library(
    name = "xds_server",
    testonly = True,
    srcs = ["xds_server.cc"],
    hdrs = ["xds_server.h"],
    external_deps = [
        "gtest",
    ],
    deps = [
        "//:gpr",
        "//:grpc",
        "//:grpc++",
        "//src/proto/grpc/testing/xds:ads_for_test_proto",
        "//src/proto/grpc/testing/xds:lrs_for_test_proto",
        "//src/proto/grpc/testing/xds/v3:ads_proto",
        "//src/proto/grpc/testing/xds/v3:cluster_proto",
        "//src/proto/grpc/testing/xds/v3:discovery_proto",
        "//src/proto/grpc/testing/xds/v3:endpoint_proto",
        "//src/proto/grpc/testing/xds/v3:listener_proto",
        "//src/proto/grpc/testing/xds/v3:lrs_proto",
        "//src/proto/grpc/testing/xds/v3:route_proto",
        "//test/core/util:grpc_test_util",
        "//test/cpp/end2end:counted_service",
    ],
)

grpc_cc_library(
    name = "xds_end2end_test_lib",
    testonly = True,
    srcs = ["xds_end2end_test_lib.cc"],
    hdrs = ["xds_end2end_test_lib.h"],
    external_deps = [
        "gtest",
    ],
    deps = [
        ":xds_server",
        "//:gpr",
        "//:grpc",
        "//:grpc++",
        "//:grpc_resolver_fake",
        "//src/proto/grpc/testing:echo_messages_proto",
        "//src/proto/grpc/testing:echo_proto",
        "//src/proto/grpc/testing/duplicate:echo_duplicate_proto",
        "//src/proto/grpc/testing/xds:ads_for_test_proto",
        "//src/proto/grpc/testing/xds:lrs_for_test_proto",
        "//src/proto/grpc/testing/xds/v3:ads_proto",
        "//src/proto/grpc/testing/xds/v3:cluster_proto",
        "//src/proto/grpc/testing/xds/v3:discovery_proto",
        "//src/proto/grpc/testing/xds/v3:endpoint_proto",
        "//src/proto/grpc/testing/xds/v3:http_connection_manager_proto",
        "//src/proto/grpc/testing/xds/v3:http_filter_rbac_proto",
        "//src/proto/grpc/testing/xds/v3:listener_proto",
        "//src/proto/grpc/testing/xds/v3:lrs_proto",
        "//src/proto/grpc/testing/xds/v3:route_proto",
        "//src/proto/grpc/testing/xds/v3:router_proto",
        "//test/core/util:grpc_test_util",
        "//test/cpp/end2end:counted_service",
        "//test/cpp/end2end:test_service_impl",
        "//test/cpp/util:tls_test_utils",
    ],
)

grpc_cc_test(
    name = "xds_end2end_test",
    size = "large",
    srcs = ["xds_end2end_test.cc"],
    data = [
        "//src/core/tsi/test_creds:badclient.key",
        "//src/core/tsi/test_creds:badclient.pem",
        "//src/core/tsi/test_creds:ca.pem",
        "//src/core/tsi/test_creds:client.key",
        "//src/core/tsi/test_creds:client.pem",
        "//src/core/tsi/test_creds:server1.key",
        "//src/core/tsi/test_creds:server1.pem",
    ],
    external_deps = [
        "gtest",
    ],
    flaky = True,  # TODO(b/144705388)
    linkstatic = True,  # Fixes dyld error on MacOS
    shard_count = 50,
    tags = [
        "no_test_ios",
        "no_windows",
    ],  # TODO(jtattermusch): fix test on windows
    deps = [
        ":xds_end2end_test_lib",
        "//:gpr",
        "//:grpc",
        "//:grpc++",
        "//:grpc_resolver_fake",
        "//src/proto/grpc/testing:echo_messages_proto",
        "//src/proto/grpc/testing:echo_proto",
        "//src/proto/grpc/testing/duplicate:echo_duplicate_proto",
        "//src/proto/grpc/testing/xds:cds_for_test_proto",
        "//src/proto/grpc/testing/xds:eds_for_test_proto",
        "//src/proto/grpc/testing/xds:lds_rds_for_test_proto",
        "//src/proto/grpc/testing/xds/v3:aggregate_cluster_proto",
        "//src/proto/grpc/testing/xds/v3:cluster_proto",
        "//src/proto/grpc/testing/xds/v3:endpoint_proto",
        "//src/proto/grpc/testing/xds/v3:fault_common_proto",
        "//src/proto/grpc/testing/xds/v3:fault_proto",
        "//src/proto/grpc/testing/xds/v3:http_connection_manager_proto",
        "//src/proto/grpc/testing/xds/v3:http_filter_rbac_proto",
        "//src/proto/grpc/testing/xds/v3:listener_proto",
        "//src/proto/grpc/testing/xds/v3:route_proto",
        "//src/proto/grpc/testing/xds/v3:router_proto",
        "//src/proto/grpc/testing/xds/v3:tls_proto",
        "//test/core/util:grpc_test_util",
<<<<<<< HEAD
        "//test/cpp/end2end:connection_delay_injector",
        "//test/cpp/end2end:rls_server",
=======
>>>>>>> 214e3f36
        "//test/cpp/util:test_config",
        "//test/cpp/util:test_util",
        "//test/cpp/util:tls_test_utils",
    ],
)

grpc_cc_test(
    name = "xds_csds_end2end_test",
    size = "large",
    srcs = ["xds_csds_end2end_test.cc"],
    external_deps = [
        "gtest",
    ],
    linkstatic = True,  # Fixes dyld error on MacOS
    tags = [
        "no_test_ios",
        "no_windows",
    ],  # TODO(jtattermusch): fix test on windows
    deps = [
        ":xds_end2end_test_lib",
        "//:gpr",
        "//:grpc",
        "//:grpc++",
        "//:grpcpp_csds",
        "//src/proto/grpc/testing/xds/v3:cluster_proto",
        "//src/proto/grpc/testing/xds/v3:endpoint_proto",
        "//src/proto/grpc/testing/xds/v3:listener_proto",
        "//src/proto/grpc/testing/xds/v3:route_proto",
        "//test/core/util:grpc_test_util",
    ],
)

grpc_cc_test(
    name = "xds_fault_injection_end2end_test",
    size = "large",
    srcs = ["xds_fault_injection_end2end_test.cc"],
    external_deps = [
        "gtest",
    ],
    linkstatic = True,  # Fixes dyld error on MacOS
    tags = [
        "no_test_ios",
        "no_windows",
    ],  # TODO(jtattermusch): fix test on windows
    deps = [
        ":xds_end2end_test_lib",
        "//:gpr",
        "//:grpc",
        "//:grpc++",
        "//src/proto/grpc/testing/xds/v3:cluster_proto",
        "//src/proto/grpc/testing/xds/v3:fault_proto",
        "//src/proto/grpc/testing/xds/v3:http_connection_manager_proto",
        "//src/proto/grpc/testing/xds/v3:router_proto",
        "//test/core/util:grpc_test_util",
    ],
)

grpc_cc_test(
    name = "xds_rls_end2end_test",
    size = "large",
    srcs = ["xds_rls_end2end_test.cc"],
    external_deps = [
        "gtest",
    ],
    linkstatic = True,  # Fixes dyld error on MacOS
    tags = [
        "no_test_ios",
        "no_windows",
    ],  # TODO(jtattermusch): fix test on windows
    deps = [
        ":xds_end2end_test_lib",
        "//:gpr",
        "//:grpc",
        "//:grpc++",
        "//src/proto/grpc/lookup/v1:rls_config_proto",
        "//src/proto/grpc/lookup/v1:rls_proto",
        "//test/core/util:grpc_test_util",
        "//test/cpp/end2end:rls_server",
    ],
)

grpc_cc_test(
    name = "xds_credentials_end2end_test",
    srcs = ["xds_credentials_end2end_test.cc"],
    external_deps = [
        "gtest",
    ],
    tags = ["no_test_ios"],
    deps = [
        "//:gpr",
        "//:grpc",
        "//:grpc++",
        "//src/proto/grpc/testing:echo_messages_proto",
        "//src/proto/grpc/testing:echo_proto",
        "//test/core/util:grpc_test_util",
        "//test/cpp/end2end:test_service_impl",
        "//test/cpp/util:test_util",
    ],
)<|MERGE_RESOLUTION|>--- conflicted
+++ resolved
@@ -130,11 +130,7 @@
         "//src/proto/grpc/testing/xds/v3:router_proto",
         "//src/proto/grpc/testing/xds/v3:tls_proto",
         "//test/core/util:grpc_test_util",
-<<<<<<< HEAD
         "//test/cpp/end2end:connection_delay_injector",
-        "//test/cpp/end2end:rls_server",
-=======
->>>>>>> 214e3f36
         "//test/cpp/util:test_config",
         "//test/cpp/util:test_util",
         "//test/cpp/util:tls_test_utils",
