--- conflicted
+++ resolved
@@ -163,40 +163,51 @@
 )
 
 grpc_cc_test(
-<<<<<<< HEAD
-    name = "xds_rls_end2end_test",
-    size = "large",
-    srcs = ["xds_rls_end2end_test.cc"],
-=======
     name = "xds_fault_injection_end2end_test",
     size = "large",
     srcs = ["xds_fault_injection_end2end_test.cc"],
->>>>>>> 55b0405c
-    external_deps = [
-        "gtest",
-    ],
-    linkstatic = True,  # Fixes dyld error on MacOS
-    tags = [
-        "no_test_ios",
-        "no_windows",
-    ],  # TODO(jtattermusch): fix test on windows
-    deps = [
-        ":xds_end2end_test_lib",
-        "//:gpr",
-        "//:grpc",
-        "//:grpc++",
-<<<<<<< HEAD
-        "//src/proto/grpc/lookup/v1:rls_config_proto",
-        "//src/proto/grpc/lookup/v1:rls_proto",
-        "//test/core/util:grpc_test_util",
-        "//test/cpp/end2end:rls_server",
-=======
+    external_deps = [
+        "gtest",
+    ],
+    linkstatic = True,  # Fixes dyld error on MacOS
+    tags = [
+        "no_test_ios",
+        "no_windows",
+    ],  # TODO(jtattermusch): fix test on windows
+    deps = [
+        ":xds_end2end_test_lib",
+        "//:gpr",
+        "//:grpc",
+        "//:grpc++",
         "//src/proto/grpc/testing/xds/v3:cluster_proto",
         "//src/proto/grpc/testing/xds/v3:fault_proto",
         "//src/proto/grpc/testing/xds/v3:http_connection_manager_proto",
         "//src/proto/grpc/testing/xds/v3:router_proto",
         "//test/core/util:grpc_test_util",
->>>>>>> 55b0405c
+    ],
+)
+
+grpc_cc_test(
+    name = "xds_rls_end2end_test",
+    size = "large",
+    srcs = ["xds_rls_end2end_test.cc"],
+    external_deps = [
+        "gtest",
+    ],
+    linkstatic = True,  # Fixes dyld error on MacOS
+    tags = [
+        "no_test_ios",
+        "no_windows",
+    ],  # TODO(jtattermusch): fix test on windows
+    deps = [
+        ":xds_end2end_test_lib",
+        "//:gpr",
+        "//:grpc",
+        "//:grpc++",
+        "//src/proto/grpc/lookup/v1:rls_config_proto",
+        "//src/proto/grpc/lookup/v1:rls_proto",
+        "//test/core/util:grpc_test_util",
+        "//test/cpp/end2end:rls_server",
     ],
 )
 
