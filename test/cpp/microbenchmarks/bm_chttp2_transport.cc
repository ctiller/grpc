--- conflicted
+++ resolved
@@ -412,234 +412,6 @@
 }
 BENCHMARK(BM_TransportEmptyOp);
 
-<<<<<<< HEAD
-static void BM_TransportStreamSend(benchmark::State& state) {
-  TrackCounters track_counters;
-  grpc_core::ExecCtx exec_ctx;
-  Fixture f(grpc::ChannelArguments(), true);
-  auto* s = new Stream(&f);
-  s->Init(state);
-  grpc_transport_stream_op_batch op;
-  grpc_transport_stream_op_batch_payload op_payload(nullptr);
-  auto reset_op = [&]() {
-    op = {};
-    op.payload = &op_payload;
-  };
-  // Create the send_message payload slice.
-  // Note: We use grpc_slice_malloc_large() instead of grpc_slice_malloc()
-  // to force the slice to be refcounted, so that it remains alive when it
-  // is unreffed after each send_message op.
-  grpc_slice send_slice = grpc_slice_malloc_large(state.range(0));
-  memset(GRPC_SLICE_START_PTR(send_slice), 0, GRPC_SLICE_LENGTH(send_slice));
-  grpc_core::SliceBuffer send_stream;
-  auto arena = grpc_core::MakeScopedArena(1024, g_memory_allocator);
-  grpc_metadata_batch b(arena.get());
-  RepresentativeClientInitialMetadata::Prepare(&b);
-
-  gpr_event* bm_done = new gpr_event;
-  gpr_event_init(bm_done);
-
-  std::unique_ptr<TestClosure> c =
-      MakeTestClosure([&](grpc_error_handle /*error*/) {
-        if (!state.KeepRunning()) {
-          gpr_event_set(bm_done, reinterpret_cast<void*>(1));
-          return;
-        }
-        send_stream.Clear();
-        send_stream.Append(grpc_core::Slice(grpc_slice_ref(send_slice)));
-        // force outgoing window to be yuge
-        s->chttp2_stream()->flow_control.TestOnlyForceHugeWindow();
-        f.chttp2_transport()->flow_control.TestOnlyForceHugeWindow();
-        reset_op();
-        op.on_complete = c.get();
-        op.send_message = true;
-        op.payload->send_message.send_message = &send_stream;
-        s->Op(&op);
-      });
-
-  reset_op();
-  op.send_initial_metadata = true;
-  op.payload->send_initial_metadata.send_initial_metadata = &b;
-  op.on_complete = c.get();
-  s->Op(&op);
-
-  f.FlushExecCtx();
-  gpr_event_wait(bm_done, gpr_inf_future(GPR_CLOCK_REALTIME));
-  done_events.emplace_back(bm_done);
-
-  reset_op();
-  op.cancel_stream = true;
-  op.payload->cancel_stream.cancel_error = GRPC_ERROR_CANCELLED;
-  gpr_event* stream_cancel_done = new gpr_event;
-  gpr_event_init(stream_cancel_done);
-  std::unique_ptr<TestClosure> stream_cancel_closure =
-      MakeTestClosure([&](grpc_error_handle error) {
-        GPR_ASSERT(GRPC_ERROR_IS_NONE(error));
-        gpr_event_set(stream_cancel_done, reinterpret_cast<void*>(1));
-      });
-  op.on_complete = stream_cancel_closure.get();
-  s->Op(&op);
-  f.FlushExecCtx();
-  gpr_event_wait(stream_cancel_done, gpr_inf_future(GPR_CLOCK_REALTIME));
-  done_events.emplace_back(stream_cancel_done);
-  s->DestroyThen(
-      MakeOnceClosure([s](grpc_error_handle /*error*/) { delete s; }));
-  f.FlushExecCtx();
-  track_counters.Finish(state);
-  grpc_slice_unref(send_slice);
-}
-BENCHMARK(BM_TransportStreamSend)->Range(0, 128 * 1024 * 1024);
-
-#define SLICE_FROM_BUFFER(s) grpc_slice_from_static_buffer(s, sizeof(s) - 1)
-
-static grpc_slice CreateIncomingDataSlice(size_t length, size_t frame_size) {
-  std::queue<char> unframed;
-
-  unframed.push(static_cast<uint8_t>(0));
-  unframed.push(static_cast<uint8_t>(length >> 24));
-  unframed.push(static_cast<uint8_t>(length >> 16));
-  unframed.push(static_cast<uint8_t>(length >> 8));
-  unframed.push(static_cast<uint8_t>(length));
-  for (size_t i = 0; i < length; i++) {
-    unframed.push('a');
-  }
-
-  std::vector<char> framed;
-  while (unframed.size() > frame_size) {
-    // frame size
-    framed.push_back(static_cast<uint8_t>(frame_size >> 16));
-    framed.push_back(static_cast<uint8_t>(frame_size >> 8));
-    framed.push_back(static_cast<uint8_t>(frame_size));
-    // data frame
-    framed.push_back(0);
-    // no flags
-    framed.push_back(0);
-    // stream id
-    framed.push_back(0);
-    framed.push_back(0);
-    framed.push_back(0);
-    framed.push_back(1);
-    // frame data
-    for (size_t i = 0; i < frame_size; i++) {
-      framed.push_back(unframed.front());
-      unframed.pop();
-    }
-  }
-
-  // frame size
-  framed.push_back(static_cast<uint8_t>(unframed.size() >> 16));
-  framed.push_back(static_cast<uint8_t>(unframed.size() >> 8));
-  framed.push_back(static_cast<uint8_t>(unframed.size()));
-  // data frame
-  framed.push_back(0);
-  // no flags
-  framed.push_back(0);
-  // stream id
-  framed.push_back(0);
-  framed.push_back(0);
-  framed.push_back(0);
-  framed.push_back(1);
-  while (!unframed.empty()) {
-    framed.push_back(unframed.front());
-    unframed.pop();
-  }
-
-  return grpc_slice_from_copied_buffer(framed.data(), framed.size());
-}
-
-static void BM_TransportStreamRecv(benchmark::State& state) {
-  TrackCounters track_counters;
-  grpc_core::ExecCtx exec_ctx;
-  Fixture f(grpc::ChannelArguments(), true);
-  auto* s = new Stream(&f);
-  s->Init(state);
-  grpc_transport_stream_op_batch_payload op_payload(nullptr);
-  grpc_transport_stream_op_batch op;
-  absl::optional<grpc_core::SliceBuffer> recv_stream;
-  grpc_slice incoming_data = CreateIncomingDataSlice(state.range(0), 16384);
-
-  auto reset_op = [&]() {
-    op = {};
-    op.payload = &op_payload;
-  };
-
-  auto arena = grpc_core::MakeScopedArena(1024, g_memory_allocator);
-  grpc_metadata_batch b(arena.get());
-  RepresentativeClientInitialMetadata::Prepare(&b);
-
-  std::unique_ptr<TestClosure> do_nothing =
-      MakeTestClosure([](grpc_error_handle /*error*/) {});
-
-  uint32_t received;
-
-  std::unique_ptr<TestClosure> c =
-      MakeTestClosure([&](grpc_error_handle /*error*/) {
-        if (!state.KeepRunning()) return;
-        // force outgoing window to be yuge
-        s->chttp2_stream()->flow_control.TestOnlyForceHugeWindow();
-        f.chttp2_transport()->flow_control.TestOnlyForceHugeWindow();
-        received = 0;
-        reset_op();
-        op.on_complete = do_nothing.get();
-        op.recv_message = true;
-        op.payload->recv_message.recv_message = &recv_stream;
-        op.payload->recv_message.call_failed_before_recv_message = nullptr;
-        op.payload->recv_message.recv_message_ready = c.get();
-        s->Op(&op);
-        f.PushInput(grpc_slice_ref(incoming_data));
-      });
-
-  reset_op();
-  auto b_recv = absl::make_unique<grpc_metadata_batch>(arena.get());
-  op.send_initial_metadata = true;
-  op.payload->send_initial_metadata.send_initial_metadata = &b;
-  op.recv_initial_metadata = true;
-  op.payload->recv_initial_metadata.recv_initial_metadata = b_recv.get();
-  op.payload->recv_initial_metadata.recv_initial_metadata_ready =
-      do_nothing.get();
-  op.on_complete = c.get();
-  s->Op(&op);
-  f.PushInput(SLICE_FROM_BUFFER(
-      "\x00\x00\x00\x04\x00\x00\x00\x00\x00"
-      // Generated using:
-      // tools/codegen/core/gen_header_frame.py <
-      // test/cpp/microbenchmarks/representative_server_initial_metadata.headers
-      "\x00\x00X\x01\x04\x00\x00\x00\x01"
-      "\x10\x07:status\x03"
-      "200"
-      "\x10\x0c"
-      "content-type\x10"
-      "application/grpc"
-      "\x10\x14grpc-accept-encoding\x15identity,deflate,gzip"));
-
-  f.FlushExecCtx();
-  reset_op();
-  op.cancel_stream = true;
-  op.payload->cancel_stream.cancel_error = GRPC_ERROR_CANCELLED;
-  gpr_event* stream_cancel_done = new gpr_event;
-  gpr_event_init(stream_cancel_done);
-  std::unique_ptr<TestClosure> stream_cancel_closure =
-      MakeTestClosure([&](grpc_error_handle error) {
-        GPR_ASSERT(GRPC_ERROR_IS_NONE(error));
-        gpr_event_set(stream_cancel_done, reinterpret_cast<void*>(1));
-      });
-  op.on_complete = stream_cancel_closure.get();
-  s->Op(&op);
-  f.FlushExecCtx();
-  gpr_event_wait(stream_cancel_done, gpr_inf_future(GPR_CLOCK_REALTIME));
-  done_events.emplace_back(stream_cancel_done);
-  s->DestroyThen(MakeOnceClosure([s, &b_recv](grpc_error_handle /*error*/) {
-    b_recv.reset();
-    delete s;
-  }));
-  f.FlushExecCtx();
-  track_counters.Finish(state);
-  grpc_slice_unref(incoming_data);
-}
-BENCHMARK(BM_TransportStreamRecv)->Range(0, 128 * 1024 * 1024);
-
-=======
->>>>>>> 28d5ddcb
 // Some distros have RunSpecifiedBenchmarks under the benchmark namespace,
 // and others do not. This allows us to support both modes.
 namespace benchmark {
