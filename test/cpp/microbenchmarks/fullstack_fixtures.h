/*
 *
 * Copyright 2017 gRPC authors.
 *
 * Licensed under the Apache License, Version 2.0 (the "License");
 * you may not use this file except in compliance with the License.
 * You may obtain a copy of the License at
 *
 *     http://www.apache.org/licenses/LICENSE-2.0
 *
 * Unless required by applicable law or agreed to in writing, software
 * distributed under the License is distributed on an "AS IS" BASIS,
 * WITHOUT WARRANTIES OR CONDITIONS OF ANY KIND, either express or implied.
 * See the License for the specific language governing permissions and
 * limitations under the License.
 *
 */

#ifndef TEST_CPP_MICROBENCHMARKS_FULLSTACK_FIXTURES_H
#define TEST_CPP_MICROBENCHMARKS_FULLSTACK_FIXTURES_H

#include <grpc++/channel.h>
#include <grpc++/create_channel.h>
#include <grpc++/security/credentials.h>
#include <grpc++/security/server_credentials.h>
#include <grpc++/server.h>
#include <grpc++/server_builder.h>
#include <grpc/support/atm.h>
#include <grpc/support/log.h>

#include "src/core/ext/transport/chttp2/transport/chttp2_transport.h"
#include "src/core/lib/channel/channel_args.h"
#include "src/core/lib/iomgr/endpoint.h"
#include "src/core/lib/iomgr/endpoint_pair.h"
#include "src/core/lib/iomgr/exec_ctx.h"
#include "src/core/lib/iomgr/tcp_posix.h"
#include "src/core/lib/surface/channel.h"
#include "src/core/lib/surface/completion_queue.h"
#include "src/core/lib/surface/server.h"
#include "test/core/util/passthru_endpoint.h"
#include "test/core/util/port.h"

#include "src/cpp/client/create_channel_internal.h"
#include "test/cpp/microbenchmarks/helpers.h"

namespace grpc {
namespace testing {

class FixtureConfiguration {
 public:
  virtual void ApplyCommonChannelArguments(ChannelArguments* c) const {
    c->SetInt(GRPC_ARG_MAX_RECEIVE_MESSAGE_LENGTH, INT_MAX);
    c->SetInt(GRPC_ARG_MAX_SEND_MESSAGE_LENGTH, INT_MAX);
  }

  virtual void ApplyCommonServerBuilderConfig(ServerBuilder* b) const {
    b->SetMaxReceiveMessageSize(INT_MAX);
    b->SetMaxSendMessageSize(INT_MAX);
  }
};

class BaseFixture : public TrackCounters {};

class FullstackFixture : public BaseFixture {
 public:
  FullstackFixture(Service* service, const FixtureConfiguration& config,
                   const grpc::string& address) {
    ServerBuilder b;
    if (address.length() > 0) {
      b.AddListeningPort(address, InsecureServerCredentials());
    }
    cq_ = b.AddCompletionQueue(true);
    b.RegisterService(service);
    config.ApplyCommonServerBuilderConfig(&b);
    server_ = b.BuildAndStart();
    ChannelArguments args;
    config.ApplyCommonChannelArguments(&args);
    if (address.length() > 0) {
      channel_ =
          CreateCustomChannel(address, InsecureChannelCredentials(), args);
    } else {
      channel_ = server_->InProcessChannel(args);
    }
  }

  virtual ~FullstackFixture() {
    server_->Shutdown(gpr_inf_past(GPR_CLOCK_MONOTONIC));
    cq_->Shutdown();
    void* tag;
    bool ok;
    while (cq_->Next(&tag, &ok)) {
    }
  }

  void AddToLabel(std::ostream& out, benchmark::State& state) {
    BaseFixture::AddToLabel(out, state);
    out << " polls/iter:"
        << (double)grpc_get_cq_poll_num(this->cq()->cq()) / state.iterations();
  }

  ServerCompletionQueue* cq() { return cq_.get(); }
  std::shared_ptr<Channel> channel() { return channel_; }

 private:
  std::unique_ptr<Server> server_;
  std::unique_ptr<ServerCompletionQueue> cq_;
  std::shared_ptr<Channel> channel_;
};

class TCP : public FullstackFixture {
 public:
  TCP(Service* service, const FixtureConfiguration& fixture_configuration =
                            FixtureConfiguration())
      : FullstackFixture(service, fixture_configuration, MakeAddress(&port_)) {}

  ~TCP() { grpc_recycle_unused_port(port_); }

 private:
  int port_;

  static grpc::string MakeAddress(int* port) {
    *port = grpc_pick_unused_port_or_die();
    std::stringstream addr;
    addr << "localhost:" << *port;
    return addr.str();
  }
};

class UDS : public FullstackFixture {
 public:
  UDS(Service* service, const FixtureConfiguration& fixture_configuration =
                            FixtureConfiguration())
      : FullstackFixture(service, fixture_configuration, MakeAddress(&port_)) {}

  ~UDS() { grpc_recycle_unused_port(port_); }

 private:
  int port_;

  static grpc::string MakeAddress(int* port) {
    *port = grpc_pick_unused_port_or_die();  // just for a unique id - not a
                                             // real port
    std::stringstream addr;
    addr << "unix:/tmp/bm_fullstack." << *port;
    return addr.str();
  }
};

class InProcess : public FullstackFixture {
 public:
  InProcess(Service* service,
            const FixtureConfiguration& fixture_configuration =
                FixtureConfiguration())
      : FullstackFixture(service, fixture_configuration, "") {}
  ~InProcess() {}
};

class EndpointPairFixture : public BaseFixture {
 public:
  EndpointPairFixture(Service* service, grpc_endpoint_pair endpoints,
                      const FixtureConfiguration& fixture_configuration)
      : endpoint_pair_(endpoints) {
    ServerBuilder b;
    cq_ = b.AddCompletionQueue(true);
    b.RegisterService(service);
    fixture_configuration.ApplyCommonServerBuilderConfig(&b);
    server_ = b.BuildAndStart();

    grpc_core::ExecCtx exec_ctx;

    /* add server endpoint to server_
     * */
    {
      const grpc_channel_args* server_args =
          grpc_server_get_channel_args(server_->c_server());
      server_transport_ = grpc_create_chttp2_transport(
<<<<<<< HEAD
          server_args, endpoints.server, 0 /* is_client */);
=======
          server_args, endpoints.server, false /* is_client */);
>>>>>>> 2eb22fd6

      grpc_pollset** pollsets;
      size_t num_pollsets = 0;
      grpc_server_get_pollsets(server_->c_server(), &pollsets, &num_pollsets);

      for (size_t i = 0; i < num_pollsets; i++) {
        grpc_endpoint_add_to_pollset(endpoints.server, pollsets[i]);
      }

      grpc_server_setup_transport(server_->c_server(), server_transport_,
                                  nullptr, server_args);
<<<<<<< HEAD
      grpc_chttp2_transport_start_reading(server_transport_, nullptr);
=======
      grpc_chttp2_transport_start_reading(server_transport_, nullptr, nullptr);
>>>>>>> 2eb22fd6
    }

    /* create channel */
    {
      ChannelArguments args;
      args.SetString(GRPC_ARG_DEFAULT_AUTHORITY, "test.authority");
      fixture_configuration.ApplyCommonChannelArguments(&args);

      grpc_channel_args c_args = args.c_channel_args();
      client_transport_ =
<<<<<<< HEAD
          grpc_create_chttp2_transport(&c_args, endpoints.client, 1);
      GPR_ASSERT(client_transport_);
      grpc_channel* channel = grpc_channel_create(
          "target", &c_args, GRPC_CLIENT_DIRECT_CHANNEL, client_transport_);
      grpc_chttp2_transport_start_reading(client_transport_, nullptr);
=======
          grpc_create_chttp2_transport(&c_args, endpoints.client, true);
      GPR_ASSERT(client_transport_);
      grpc_channel* channel = grpc_channel_create(
          "target", &c_args, GRPC_CLIENT_DIRECT_CHANNEL, client_transport_);
      grpc_chttp2_transport_start_reading(client_transport_, nullptr, nullptr);
>>>>>>> 2eb22fd6

      channel_ = CreateChannelInternal("", channel);
    }
  }

  virtual ~EndpointPairFixture() {
    server_->Shutdown(gpr_inf_past(GPR_CLOCK_MONOTONIC));
    cq_->Shutdown();
    void* tag;
    bool ok;
    while (cq_->Next(&tag, &ok)) {
    }
  }

  void AddToLabel(std::ostream& out, benchmark::State& state) {
    BaseFixture::AddToLabel(out, state);
    out << " polls/iter:"
        << (double)grpc_get_cq_poll_num(this->cq()->cq()) / state.iterations();
  }

  ServerCompletionQueue* cq() { return cq_.get(); }
  std::shared_ptr<Channel> channel() { return channel_; }

 protected:
  grpc_endpoint_pair endpoint_pair_;
  grpc_transport* client_transport_;
  grpc_transport* server_transport_;

 private:
  std::unique_ptr<Server> server_;
  std::unique_ptr<ServerCompletionQueue> cq_;
  std::shared_ptr<Channel> channel_;
};

class SockPair : public EndpointPairFixture {
 public:
  SockPair(Service* service, const FixtureConfiguration& fixture_configuration =
                                 FixtureConfiguration())
      : EndpointPairFixture(service,
                            grpc_iomgr_create_endpoint_pair("test", nullptr),
                            fixture_configuration) {}
};

class InProcessCHTTP2 : public EndpointPairFixture {
 public:
  InProcessCHTTP2(Service* service,
                  const FixtureConfiguration& fixture_configuration =
                      FixtureConfiguration())
      : EndpointPairFixture(service, MakeEndpoints(), fixture_configuration) {}

  void AddToLabel(std::ostream& out, benchmark::State& state) {
    EndpointPairFixture::AddToLabel(out, state);
    out << " writes/iter:"
        << static_cast<double>(gpr_atm_no_barrier_load(&stats_.num_writes)) /
               static_cast<double>(state.iterations());
  }

 private:
  grpc_passthru_endpoint_stats stats_;

  grpc_endpoint_pair MakeEndpoints() {
    grpc_endpoint_pair p;
    grpc_passthru_endpoint_create(&p.client, &p.server, Library::get().rq(),
                                  &stats_);
    return p;
  }
};

////////////////////////////////////////////////////////////////////////////////
// Minimal stack fixtures

class MinStackConfiguration : public FixtureConfiguration {
  void ApplyCommonChannelArguments(ChannelArguments* a) const override {
    a->SetInt(GRPC_ARG_MINIMAL_STACK, 1);
    FixtureConfiguration::ApplyCommonChannelArguments(a);
  }

  void ApplyCommonServerBuilderConfig(ServerBuilder* b) const override {
    b->AddChannelArgument(GRPC_ARG_MINIMAL_STACK, 1);
    FixtureConfiguration::ApplyCommonServerBuilderConfig(b);
  }
};

template <class Base>
class MinStackize : public Base {
 public:
  MinStackize(Service* service) : Base(service, MinStackConfiguration()) {}
};

typedef MinStackize<TCP> MinTCP;
typedef MinStackize<UDS> MinUDS;
typedef MinStackize<InProcess> MinInProcess;
typedef MinStackize<SockPair> MinSockPair;
typedef MinStackize<InProcessCHTTP2> MinInProcessCHTTP2;

}  // namespace testing
}  // namespace grpc

#endif<|MERGE_RESOLUTION|>--- conflicted
+++ resolved
@@ -174,11 +174,7 @@
       const grpc_channel_args* server_args =
           grpc_server_get_channel_args(server_->c_server());
       server_transport_ = grpc_create_chttp2_transport(
-<<<<<<< HEAD
-          server_args, endpoints.server, 0 /* is_client */);
-=======
           server_args, endpoints.server, false /* is_client */);
->>>>>>> 2eb22fd6
 
       grpc_pollset** pollsets;
       size_t num_pollsets = 0;
@@ -190,11 +186,7 @@
 
       grpc_server_setup_transport(server_->c_server(), server_transport_,
                                   nullptr, server_args);
-<<<<<<< HEAD
-      grpc_chttp2_transport_start_reading(server_transport_, nullptr);
-=======
       grpc_chttp2_transport_start_reading(server_transport_, nullptr, nullptr);
->>>>>>> 2eb22fd6
     }
 
     /* create channel */
@@ -205,19 +197,11 @@
 
       grpc_channel_args c_args = args.c_channel_args();
       client_transport_ =
-<<<<<<< HEAD
-          grpc_create_chttp2_transport(&c_args, endpoints.client, 1);
-      GPR_ASSERT(client_transport_);
-      grpc_channel* channel = grpc_channel_create(
-          "target", &c_args, GRPC_CLIENT_DIRECT_CHANNEL, client_transport_);
-      grpc_chttp2_transport_start_reading(client_transport_, nullptr);
-=======
           grpc_create_chttp2_transport(&c_args, endpoints.client, true);
       GPR_ASSERT(client_transport_);
       grpc_channel* channel = grpc_channel_create(
           "target", &c_args, GRPC_CLIENT_DIRECT_CHANNEL, client_transport_);
       grpc_chttp2_transport_start_reading(client_transport_, nullptr, nullptr);
->>>>>>> 2eb22fd6
 
       channel_ = CreateChannelInternal("", channel);
     }
