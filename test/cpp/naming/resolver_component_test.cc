/*
 *
 * Copyright 2017 gRPC authors.
 *
 * Licensed under the Apache License, Version 2.0 (the "License");
 * you may not use this file except in compliance with the License.
 * You may obtain a copy of the License at
 *
 *     http://www.apache.org/licenses/LICENSE-2.0
 *
 * Unless required by applicable law or agreed to in writing, software
 * distributed under the License is distributed on an "AS IS" BASIS,
 * WITHOUT WARRANTIES OR CONDITIONS OF ANY KIND, either express or implied.
 * See the License for the specific language governing permissions and
 * limitations under the License.
 *
 */

#include <grpc/support/port_platform.h>

#include <errno.h>
#include <fcntl.h>
#include <string.h>

#include <string>
#include <thread>
#include <vector>

#include <gmock/gmock.h>

#include "absl/flags/flag.h"
#include "absl/memory/memory.h"
#include "absl/strings/str_cat.h"
#include "absl/strings/str_format.h"

#include <grpc/grpc.h>
#include <grpc/impl/codegen/grpc_types.h>
#include <grpc/support/alloc.h>
#include <grpc/support/log.h>
#include <grpc/support/sync.h>
#include <grpc/support/time.h>

#include "src/core/ext/filters/client_channel/client_channel.h"
#include "src/core/ext/filters/client_channel/lb_policy/grpclb/grpclb_balancer_addresses.h"
#include "src/core/ext/filters/client_channel/resolver/dns/c_ares/grpc_ares_wrapper.h"
#include "src/core/lib/address_utils/parse_address.h"
#include "src/core/lib/address_utils/sockaddr_utils.h"
#include "src/core/lib/channel/channel_args.h"
#include "src/core/lib/gpr/string.h"
#include "src/core/lib/gprpp/host_port.h"
#include "src/core/lib/gprpp/orphanable.h"
#include "src/core/lib/iomgr/executor.h"
#include "src/core/lib/iomgr/iomgr.h"
#include "src/core/lib/iomgr/resolve_address.h"
#include "src/core/lib/iomgr/socket_utils.h"
#include "src/core/lib/iomgr/work_serializer.h"
#include "src/core/lib/resolver/resolver.h"
#include "src/core/lib/resolver/resolver_registry.h"
#include "src/core/lib/resolver/server_address.h"
#include "test/core/util/fake_udp_and_tcp_server.h"
#include "test/core/util/port.h"
#include "test/core/util/test_config.h"
#include "test/cpp/util/subprocess.h"
#include "test/cpp/util/test_config.h"

// TODO(unknown): pull in different headers when enabling this
// test on windows. Also set BAD_SOCKET_RETURN_VAL
// to INVALID_SOCKET on windows.
#ifdef GPR_WINDOWS
#include "src/core/lib/iomgr/sockaddr_windows.h"
#include "src/core/lib/iomgr/socket_windows.h"
#include "src/core/lib/iomgr/tcp_windows.h"
#define BAD_SOCKET_RETURN_VAL INVALID_SOCKET
#else
#include "src/core/lib/iomgr/sockaddr_posix.h"
#define BAD_SOCKET_RETURN_VAL (-1)
#endif

using std::vector;
using testing::UnorderedElementsAreArray;

ABSL_FLAG(std::string, target_name, "", "Target name to resolve.");
ABSL_FLAG(std::string, do_ordered_address_comparison, "",
          "Whether or not to compare resolved addresses to expected "
          "addresses using an ordered comparison. This is useful for "
          "testing certain behaviors that involve sorting of resolved "
          "addresses. Note it would be better if this argument was a "
          "bool flag, but it's a string for ease of invocation from "
          "the generated python test runner.");
ABSL_FLAG(std::string, expected_addrs, "",
          "List of expected backend or balancer addresses in the form "
          "'<ip0:port0>,<is_balancer0>;<ip1:port1>,<is_balancer1>;...'. "
          "'is_balancer' should be bool, i.e. true or false.");
ABSL_FLAG(std::string, expected_chosen_service_config, "",
          "Expected service config json string that gets chosen (no "
          "whitespace). Empty for none.");
ABSL_FLAG(std::string, expected_service_config_error, "",
          "Expected service config error. Empty for none.");
ABSL_FLAG(std::string, local_dns_server_address, "",
          "Optional. This address is placed as the uri authority if present.");
// TODO(Capstan): Is this worth making `bool` now with Abseil flags?
ABSL_FLAG(
    std::string, enable_srv_queries, "",
    "Whether or not to enable SRV queries for the ares resolver instance."
    "It would be better if this arg could be bool, but the way that we "
    "generate "
    "the python script runner doesn't allow us to pass a gflags bool to this "
    "binary.");
// TODO(Capstan): Is this worth making `bool` now with Abseil flags?
ABSL_FLAG(
    std::string, enable_txt_queries, "",
    "Whether or not to enable TXT queries for the ares resolver instance."
    "It would be better if this arg could be bool, but the way that we "
    "generate "
    "the python script runner doesn't allow us to pass a gflags bool to this "
    "binary.");
// TODO(Capstan): Is this worth making `bool` now with Abseil flags?
ABSL_FLAG(
    std::string, inject_broken_nameserver_list, "",
    "Whether or not to configure c-ares to use a broken nameserver list, in "
    "which "
    "the first nameserver in the list is non-responsive, but the second one "
    "works, i.e "
    "serves the expected DNS records; using for testing such a real scenario."
    "It would be better if this arg could be bool, but the way that we "
    "generate "
    "the python script runner doesn't allow us to pass a gflags bool to this "
    "binary.");
ABSL_FLAG(std::string, expected_lb_policy, "",
          "Expected lb policy name that appears in resolver result channel "
          "arg. Empty for none.");

namespace {

class GrpcLBAddress final {
 public:
  GrpcLBAddress(std::string address, bool is_balancer)
      : is_balancer(is_balancer), address(std::move(address)) {}

  bool operator==(const GrpcLBAddress& other) const {
    return this->is_balancer == other.is_balancer &&
           this->address == other.address;
  }

  bool operator!=(const GrpcLBAddress& other) const {
    return !(*this == other);
  }

  bool is_balancer;
  std::string address;
};

vector<GrpcLBAddress> ParseExpectedAddrs(std::string expected_addrs) {
  std::vector<GrpcLBAddress> out;
  while (!expected_addrs.empty()) {
    // get the next <ip>,<port> (v4 or v6)
    size_t next_comma = expected_addrs.find(',');
    if (next_comma == std::string::npos) {
      gpr_log(GPR_ERROR,
              "Missing ','. Expected_addrs arg should be a semicolon-separated "
              "list of <ip-port>,<bool> pairs. Left-to-be-parsed arg is |%s|",
              expected_addrs.c_str());
      abort();
    }
    std::string next_addr = expected_addrs.substr(0, next_comma);
    expected_addrs = expected_addrs.substr(next_comma + 1, std::string::npos);
    // get the next is_balancer 'bool' associated with this address
    size_t next_semicolon = expected_addrs.find(';');
    bool is_balancer = false;
    gpr_parse_bool_value(expected_addrs.substr(0, next_semicolon).c_str(),
                         &is_balancer);
    out.emplace_back(GrpcLBAddress(next_addr, is_balancer));
    if (next_semicolon == std::string::npos) {
      break;
    }
    expected_addrs =
        expected_addrs.substr(next_semicolon + 1, std::string::npos);
  }
  if (out.empty()) {
    gpr_log(GPR_ERROR,
            "expected_addrs arg should be a semicolon-separated list of "
            "<ip-port>,<bool> pairs");
    abort();
  }
  return out;
}

gpr_timespec TestDeadline(void) {
  return grpc_timeout_seconds_to_deadline(100);
}

struct ArgsStruct {
  gpr_event ev;
  gpr_atm done_atm;
  gpr_mu* mu;
  grpc_pollset* pollset;
  grpc_pollset_set* pollset_set;
  std::shared_ptr<grpc_core::WorkSerializer> lock;
  grpc_channel_args* channel_args;
  vector<GrpcLBAddress> expected_addrs;
  std::string expected_service_config_string;
  std::string expected_service_config_error;
  std::string expected_lb_policy;
};

void ArgsInit(ArgsStruct* args) {
  gpr_event_init(&args->ev);
  args->pollset = static_cast<grpc_pollset*>(gpr_zalloc(grpc_pollset_size()));
  grpc_pollset_init(args->pollset, &args->mu);
  args->pollset_set = grpc_pollset_set_create();
  grpc_pollset_set_add_pollset(args->pollset_set, args->pollset);
  args->lock = std::make_shared<grpc_core::WorkSerializer>();
  gpr_atm_rel_store(&args->done_atm, 0);
  args->channel_args = nullptr;
}

void DoNothing(void* /*arg*/, grpc_error_handle /*error*/) {}

void ArgsFinish(ArgsStruct* args) {
  GPR_ASSERT(gpr_event_wait(&args->ev, TestDeadline()));
  grpc_pollset_set_del_pollset(args->pollset_set, args->pollset);
  grpc_pollset_set_destroy(args->pollset_set);
  grpc_closure DoNothing_cb;
  GRPC_CLOSURE_INIT(&DoNothing_cb, DoNothing, nullptr,
                    grpc_schedule_on_exec_ctx);
  grpc_pollset_shutdown(args->pollset, &DoNothing_cb);
  // exec_ctx needs to be flushed before calling grpc_pollset_destroy()
  grpc_channel_args_destroy(args->channel_args);
  grpc_core::ExecCtx::Get()->Flush();
  grpc_pollset_destroy(args->pollset);
  gpr_free(args->pollset);
}

gpr_timespec NSecondDeadline(int seconds) {
  return gpr_time_add(gpr_now(GPR_CLOCK_REALTIME),
                      gpr_time_from_seconds(seconds, GPR_TIMESPAN));
}

void PollPollsetUntilRequestDone(ArgsStruct* args) {
  // Use a 20-second timeout to give room for the tests that involve
  // a non-responsive name server (c-ares uses a ~5 second query timeout
  // for that server before succeeding with the healthy one).
  gpr_timespec deadline = NSecondDeadline(20);
  while (true) {
    bool done = gpr_atm_acq_load(&args->done_atm) != 0;
    if (done) {
      break;
    }
    gpr_timespec time_left =
        gpr_time_sub(deadline, gpr_now(GPR_CLOCK_REALTIME));
    gpr_log(GPR_DEBUG, "done=%d, time_left=%" PRId64 ".%09d", done,
            time_left.tv_sec, time_left.tv_nsec);
    GPR_ASSERT(gpr_time_cmp(time_left, gpr_time_0(GPR_TIMESPAN)) >= 0);
    grpc_pollset_worker* worker = nullptr;
    grpc_core::ExecCtx exec_ctx;
    gpr_mu_lock(args->mu);
    GRPC_LOG_IF_ERROR(
        "pollset_work",
<<<<<<< HEAD
        grpc_pollset_work(args->pollset, &worker,
                          grpc_core::Timestamp(NSecondDeadline(1))));
=======
        grpc_pollset_work(
            args->pollset, &worker,
            grpc_core::Timestamp::FromTimespecRoundUp(NSecondDeadline(1))));
>>>>>>> 918b8a75
    gpr_mu_unlock(args->mu);
  }
  gpr_event_set(&args->ev, reinterpret_cast<void*>(1));
}

void CheckServiceConfigResultLocked(const char* service_config_json,
                                    absl::Status service_config_error,
                                    ArgsStruct* args) {
  if (!args->expected_service_config_string.empty()) {
    ASSERT_NE(service_config_json, nullptr);
    EXPECT_EQ(service_config_json, args->expected_service_config_string);
  }
  if (args->expected_service_config_error.empty()) {
    EXPECT_TRUE(service_config_error.ok());
  } else {
    EXPECT_THAT(service_config_error.ToString(),
                testing::HasSubstr(args->expected_service_config_error));
  }
}

void CheckLBPolicyResultLocked(const grpc_channel_args* channel_args,
                               ArgsStruct* args) {
  const grpc_arg* lb_policy_arg =
      grpc_channel_args_find(channel_args, GRPC_ARG_LB_POLICY_NAME);
  if (!args->expected_lb_policy.empty()) {
    GPR_ASSERT(lb_policy_arg != nullptr);
    GPR_ASSERT(lb_policy_arg->type == GRPC_ARG_STRING);
    EXPECT_EQ(lb_policy_arg->value.string, args->expected_lb_policy);
  } else {
    GPR_ASSERT(lb_policy_arg == nullptr);
  }
}

#ifdef GPR_WINDOWS
void OpenAndCloseSocketsStressLoop(int phony_port, gpr_event* done_ev) {
  sockaddr_in6 addr;
  memset(&addr, 0, sizeof(addr));
  addr.sin6_family = AF_INET6;
  addr.sin6_port = htons(phony_port);
  ((char*)&addr.sin6_addr)[15] = 1;
  for (;;) {
    if (gpr_event_get(done_ev)) {
      return;
    }
    std::vector<int> sockets;
    for (size_t i = 0; i < 50; i++) {
      SOCKET s = WSASocket(AF_INET6, SOCK_STREAM, IPPROTO_TCP, nullptr, 0,
                           WSA_FLAG_OVERLAPPED);
      ASSERT_TRUE(s != BAD_SOCKET_RETURN_VAL)
          << "Failed to create TCP ipv6 socket";
      gpr_log(GPR_DEBUG, "Opened socket: %d", s);
      char val = 1;
      ASSERT_TRUE(setsockopt(s, SOL_SOCKET, SO_REUSEADDR, &val, sizeof(val)) !=
                  SOCKET_ERROR)
          << "Failed to set socketopt reuseaddr. WSA error: " +
                 std::to_string(WSAGetLastError());
      ASSERT_TRUE(grpc_tcp_set_non_block(s) == GRPC_ERROR_NONE)
          << "Failed to set socket non-blocking";
      ASSERT_TRUE(bind(s, (const sockaddr*)&addr, sizeof(addr)) != SOCKET_ERROR)
          << "Failed to bind socket " + std::to_string(s) +
                 " to [::1]:" + std::to_string(phony_port) +
                 ". WSA error: " + std::to_string(WSAGetLastError());
      ASSERT_TRUE(listen(s, 1) != SOCKET_ERROR)
          << "Failed to listen on socket " + std::to_string(s) +
                 ". WSA error: " + std::to_string(WSAGetLastError());
      sockets.push_back(s);
    }
    // Do a non-blocking accept followed by a close on all of those sockets.
    // Do this in a separate loop to try to induce a time window to hit races.
    for (size_t i = 0; i < sockets.size(); i++) {
      gpr_log(GPR_DEBUG, "non-blocking accept then close on %d", sockets[i]);
      ASSERT_TRUE(accept(sockets[i], nullptr, nullptr) == INVALID_SOCKET)
          << "Accept on phony socket unexpectedly accepted actual connection.";
      ASSERT_TRUE(WSAGetLastError() == WSAEWOULDBLOCK)
          << "OpenAndCloseSocketsStressLoop accept on socket " +
                 std::to_string(sockets[i]) +
                 " failed in "
                 "an unexpected way. "
                 "WSA error: " +
                 std::to_string(WSAGetLastError()) +
                 ". Socket use-after-close bugs are likely.";
      ASSERT_TRUE(closesocket(sockets[i]) != SOCKET_ERROR)
          << "Failed to close socket: " + std::to_string(sockets[i]) +
                 ". WSA error: " + std::to_string(WSAGetLastError());
    }
  }
  return;
}
#else
void OpenAndCloseSocketsStressLoop(int phony_port, gpr_event* done_ev) {
  // The goal of this loop is to catch socket
  // "use after close" bugs within the c-ares resolver by acting
  // like some separate thread doing I/O.
  // It's goal is to try to hit race conditions whereby:
  //    1) The c-ares resolver closes a socket.
  //    2) This loop opens a socket with (coincidentally) the same handle.
  //    3) the c-ares resolver mistakenly uses that same socket without
  //       realizing that its closed.
  //    4) This loop performs an operation on that socket that should
  //       succeed but instead fails because of what the c-ares
  //       resolver did in the meantime.
  sockaddr_in6 addr;
  memset(&addr, 0, sizeof(addr));
  addr.sin6_family = AF_INET6;
  addr.sin6_port = htons(phony_port);
  (reinterpret_cast<char*>(&addr.sin6_addr))[15] = 1;
  for (;;) {
    if (gpr_event_get(done_ev)) {
      return;
    }
    std::vector<int> sockets;
    // First open a bunch of sockets, bind and listen
    // '50' is an arbitrary number that, experimentally,
    // has a good chance of catching bugs.
    for (size_t i = 0; i < 50; i++) {
      int s = socket(AF_INET6, SOCK_STREAM, 0);
      int val = 1;
      ASSERT_TRUE(setsockopt(s, SOL_SOCKET, SO_REUSEPORT, &val, sizeof(val)) ==
                  0)
          << "Failed to set socketopt reuseport";
      ASSERT_TRUE(setsockopt(s, SOL_SOCKET, SO_REUSEADDR, &val, sizeof(val)) ==
                  0)
          << "Failed to set socket reuseaddr";
      ASSERT_TRUE(fcntl(s, F_SETFL, O_NONBLOCK) == 0)
          << "Failed to set socket non-blocking";
      ASSERT_TRUE(s != BAD_SOCKET_RETURN_VAL)
          << "Failed to create TCP ipv6 socket";
      gpr_log(GPR_DEBUG, "Opened fd: %d", s);
      ASSERT_TRUE(bind(s, (const sockaddr*)&addr, sizeof(addr)) == 0)
          << "Failed to bind socket " + std::to_string(s) +
                 " to [::1]:" + std::to_string(phony_port) +
                 ". errno: " + std::to_string(errno);
      ASSERT_TRUE(listen(s, 1) == 0) << "Failed to listen on socket " +
                                            std::to_string(s) +
                                            ". errno: " + std::to_string(errno);
      sockets.push_back(s);
    }
    // Do a non-blocking accept followed by a close on all of those sockets.
    // Do this in a separate loop to try to induce a time window to hit races.
    for (size_t i = 0; i < sockets.size(); i++) {
      gpr_log(GPR_DEBUG, "non-blocking accept then close on %d", sockets[i]);
      if (accept(sockets[i], nullptr, nullptr)) {
        // If e.g. a "shutdown" was called on this fd from another thread,
        // then this accept call should fail with an unexpected error.
        ASSERT_TRUE(errno == EAGAIN || errno == EWOULDBLOCK)
            << "OpenAndCloseSocketsStressLoop accept on socket " +
                   std::to_string(sockets[i]) +
                   " failed in "
                   "an unexpected way. "
                   "errno: " +
                   std::to_string(errno) +
                   ". Socket use-after-close bugs are likely.";
      }
      ASSERT_TRUE(close(sockets[i]) == 0)
          << "Failed to close socket: " + std::to_string(sockets[i]) +
                 ". errno: " + std::to_string(errno);
    }
  }
}
#endif

class ResultHandler : public grpc_core::Resolver::ResultHandler {
 public:
  static std::unique_ptr<grpc_core::Resolver::ResultHandler> Create(
      ArgsStruct* args) {
    return std::unique_ptr<grpc_core::Resolver::ResultHandler>(
        new ResultHandler(args));
  }

  explicit ResultHandler(ArgsStruct* args) : args_(args) {}

  void ReportResult(grpc_core::Resolver::Result result) override {
    CheckResult(result);
    gpr_atm_rel_store(&args_->done_atm, 1);
    gpr_mu_lock(args_->mu);
    GRPC_LOG_IF_ERROR("pollset_kick",
                      grpc_pollset_kick(args_->pollset, nullptr));
    gpr_mu_unlock(args_->mu);
  }

  virtual void CheckResult(const grpc_core::Resolver::Result& /*result*/) {}

 protected:
  ArgsStruct* args_struct() const { return args_; }

 private:
  ArgsStruct* args_;
};

class CheckingResultHandler : public ResultHandler {
 public:
  static std::unique_ptr<grpc_core::Resolver::ResultHandler> Create(
      ArgsStruct* args) {
    return std::unique_ptr<grpc_core::Resolver::ResultHandler>(
        new CheckingResultHandler(args));
  }

  explicit CheckingResultHandler(ArgsStruct* args) : ResultHandler(args) {}

  void CheckResult(const grpc_core::Resolver::Result& result) override {
    ASSERT_TRUE(result.addresses.ok()) << result.addresses.status().ToString();
    ArgsStruct* args = args_struct();
    std::vector<GrpcLBAddress> found_lb_addrs;
    AddActualAddresses(*result.addresses, /*is_balancer=*/false,
                       &found_lb_addrs);
    const grpc_core::ServerAddressList* balancer_addresses =
        grpc_core::FindGrpclbBalancerAddressesInChannelArgs(*result.args);
    if (balancer_addresses != nullptr) {
      AddActualAddresses(*balancer_addresses, /*is_balancer=*/true,
                         &found_lb_addrs);
    }
    gpr_log(GPR_INFO,
            "found %" PRIdPTR " backend addresses and %" PRIdPTR
            " balancer addresses",
            result.addresses->size(),
            balancer_addresses == nullptr ? 0L : balancer_addresses->size());
    if (args->expected_addrs.size() != found_lb_addrs.size()) {
      gpr_log(GPR_DEBUG,
              "found lb addrs size is: %" PRIdPTR
              ". expected addrs size is %" PRIdPTR,
              found_lb_addrs.size(), args->expected_addrs.size());
      abort();
    }
    if (absl::GetFlag(FLAGS_do_ordered_address_comparison) == "True") {
      EXPECT_EQ(args->expected_addrs, found_lb_addrs);
    } else if (absl::GetFlag(FLAGS_do_ordered_address_comparison) == "False") {
      EXPECT_THAT(args->expected_addrs,
                  UnorderedElementsAreArray(found_lb_addrs));
    } else {
      gpr_log(GPR_ERROR,
              "Invalid for setting for --do_ordered_address_comparison. "
              "Have %s, want True or False",
              absl::GetFlag(FLAGS_do_ordered_address_comparison).c_str());
      GPR_ASSERT(0);
    }
    if (!result.service_config.ok()) {
      CheckServiceConfigResultLocked(nullptr, result.service_config.status(),
                                     args);
    } else {
      const char* service_config_json =
          *result.service_config == nullptr
              ? nullptr
              : (*result.service_config)->json_string().c_str();
      CheckServiceConfigResultLocked(service_config_json, absl::OkStatus(),
                                     args);
    }
    if (args->expected_service_config_string.empty()) {
      CheckLBPolicyResultLocked(result.args, args);
    }
  }

 private:
  static void AddActualAddresses(const grpc_core::ServerAddressList& addresses,
                                 bool is_balancer,
                                 std::vector<GrpcLBAddress>* out) {
    for (size_t i = 0; i < addresses.size(); i++) {
      const grpc_core::ServerAddress& addr = addresses[i];
      std::string str =
          grpc_sockaddr_to_string(&addr.address(), true /* normalize */);
      gpr_log(GPR_INFO, "%s", str.c_str());
      out->emplace_back(GrpcLBAddress(std::move(str), is_balancer));
    }
  }
};

int g_fake_non_responsive_dns_server_port = -1;

/* This function will configure any ares_channel created by the c-ares based
 * resolver. This is useful to effectively mock /etc/resolv.conf settings
 * (and equivalent on Windows), which unit tests don't have write permissions.
 */
void InjectBrokenNameServerList(ares_channel channel) {
  struct ares_addr_port_node dns_server_addrs[2];
  memset(dns_server_addrs, 0, sizeof(dns_server_addrs));
  std::string unused_host;
  std::string local_dns_server_port;
  GPR_ASSERT(grpc_core::SplitHostPort(
      absl::GetFlag(FLAGS_local_dns_server_address).c_str(), &unused_host,
      &local_dns_server_port));
  gpr_log(GPR_DEBUG,
          "Injecting broken nameserver list. Bad server address:|[::1]:%d|. "
          "Good server address:%s",
          g_fake_non_responsive_dns_server_port,
          absl::GetFlag(FLAGS_local_dns_server_address).c_str());
  // Put the non-responsive DNS server at the front of c-ares's nameserver list.
  dns_server_addrs[0].family = AF_INET6;
  (reinterpret_cast<char*>(&dns_server_addrs[0].addr.addr6))[15] = 0x1;
  dns_server_addrs[0].tcp_port = g_fake_non_responsive_dns_server_port;
  dns_server_addrs[0].udp_port = g_fake_non_responsive_dns_server_port;
  dns_server_addrs[0].next = &dns_server_addrs[1];
  // Put the actual healthy DNS server after the first one. The expectation is
  // that the resolver will timeout the query to the non-responsive DNS server
  // and will skip over to this healthy DNS server, without causing any DNS
  // resolution errors.
  dns_server_addrs[1].family = AF_INET;
  (reinterpret_cast<char*>(&dns_server_addrs[1].addr.addr4))[0] = 0x7f;
  (reinterpret_cast<char*>(&dns_server_addrs[1].addr.addr4))[3] = 0x1;
  dns_server_addrs[1].tcp_port = atoi(local_dns_server_port.c_str());
  dns_server_addrs[1].udp_port = atoi(local_dns_server_port.c_str());
  dns_server_addrs[1].next = nullptr;
  GPR_ASSERT(ares_set_servers_ports(channel, dns_server_addrs) == ARES_SUCCESS);
}

void StartResolvingLocked(grpc_core::Resolver* r) { r->StartLocked(); }

void RunResolvesRelevantRecordsTest(
    std::unique_ptr<grpc_core::Resolver::ResultHandler> (*CreateResultHandler)(
        ArgsStruct* args)) {
  grpc_core::ExecCtx exec_ctx;
  ArgsStruct args;
  ArgsInit(&args);
  args.expected_addrs = ParseExpectedAddrs(absl::GetFlag(FLAGS_expected_addrs));
  args.expected_service_config_string =
      absl::GetFlag(FLAGS_expected_chosen_service_config);
  args.expected_service_config_error =
      absl::GetFlag(FLAGS_expected_service_config_error);
  args.expected_lb_policy = absl::GetFlag(FLAGS_expected_lb_policy);
  // maybe build the address with an authority
  std::string whole_uri;
  gpr_log(GPR_DEBUG,
          "resolver_component_test: --inject_broken_nameserver_list: %s",
          absl::GetFlag(FLAGS_inject_broken_nameserver_list).c_str());
  std::unique_ptr<grpc_core::testing::FakeUdpAndTcpServer>
      fake_non_responsive_dns_server;
  if (absl::GetFlag(FLAGS_inject_broken_nameserver_list) == "True") {
    fake_non_responsive_dns_server = absl::make_unique<
        grpc_core::testing::FakeUdpAndTcpServer>(
        grpc_core::testing::FakeUdpAndTcpServer::AcceptMode::
            kWaitForClientToSendFirstBytes,
        grpc_core::testing::FakeUdpAndTcpServer::CloseSocketUponCloseFromPeer);
    g_fake_non_responsive_dns_server_port =
        fake_non_responsive_dns_server->port();
    grpc_ares_test_only_inject_config = InjectBrokenNameServerList;
    whole_uri = absl::StrCat("dns:///", absl::GetFlag(FLAGS_target_name));
  } else if (absl::GetFlag(FLAGS_inject_broken_nameserver_list) == "False") {
    gpr_log(GPR_INFO, "Specifying authority in uris to: %s",
            absl::GetFlag(FLAGS_local_dns_server_address).c_str());
    whole_uri = absl::StrFormat("dns://%s/%s",
                                absl::GetFlag(FLAGS_local_dns_server_address),
                                absl::GetFlag(FLAGS_target_name));
  } else {
    gpr_log(GPR_DEBUG, "Invalid value for --inject_broken_nameserver_list.");
    abort();
  }
  gpr_log(GPR_DEBUG, "resolver_component_test: --enable_srv_queries: %s",
          absl::GetFlag(FLAGS_enable_srv_queries).c_str());
  grpc_channel_args* resolver_args = nullptr;
  // By default, SRV queries are disabled, so tests that expect no SRV query
  // should avoid setting any channel arg. Test cases that do rely on the SRV
  // query must explicitly enable SRV though.
  if (absl::GetFlag(FLAGS_enable_srv_queries) == "True") {
    grpc_arg srv_queries_arg = grpc_channel_arg_integer_create(
        const_cast<char*>(GRPC_ARG_DNS_ENABLE_SRV_QUERIES), true);
    resolver_args =
        grpc_channel_args_copy_and_add(nullptr, &srv_queries_arg, 1);
  } else if (absl::GetFlag(FLAGS_enable_srv_queries) != "False") {
    gpr_log(GPR_DEBUG, "Invalid value for --enable_srv_queries.");
    abort();
  }
  gpr_log(GPR_DEBUG, "resolver_component_test: --enable_txt_queries: %s",
          absl::GetFlag(FLAGS_enable_txt_queries).c_str());
  // By default, TXT queries are disabled, so tests that expect no TXT query
  // should avoid setting any channel arg. Test cases that do rely on the TXT
  // query must explicitly enable TXT though.
  if (absl::GetFlag(FLAGS_enable_txt_queries) == "True") {
    // Unlike SRV queries, there isn't a channel arg specific to TXT records.
    // Rather, we use the resolver-agnostic "service config" resolution option,
    // for which c-ares has its own specific default value, which isn't
    // necessarily shared by other resolvers.
    grpc_arg txt_queries_arg = grpc_channel_arg_integer_create(
        const_cast<char*>(GRPC_ARG_SERVICE_CONFIG_DISABLE_RESOLUTION), false);
    grpc_channel_args* tmp_args =
        grpc_channel_args_copy_and_add(resolver_args, &txt_queries_arg, 1);
    grpc_channel_args_destroy(resolver_args);
    resolver_args = tmp_args;
  } else if (absl::GetFlag(FLAGS_enable_txt_queries) != "False") {
    gpr_log(GPR_DEBUG, "Invalid value for --enable_txt_queries.");
    abort();
  }
  // create resolver and resolve
  grpc_core::OrphanablePtr<grpc_core::Resolver> resolver =
      grpc_core::ResolverRegistry::CreateResolver(
          whole_uri.c_str(), resolver_args, args.pollset_set, args.lock,
          CreateResultHandler(&args));
  grpc_channel_args_destroy(resolver_args);
  auto* resolver_ptr = resolver.get();
  args.lock->Run([resolver_ptr]() { StartResolvingLocked(resolver_ptr); },
                 DEBUG_LOCATION);
  grpc_core::ExecCtx::Get()->Flush();
  PollPollsetUntilRequestDone(&args);
  ArgsFinish(&args);
}

TEST(ResolverComponentTest, TestResolvesRelevantRecords) {
  RunResolvesRelevantRecordsTest(CheckingResultHandler::Create);
}

TEST(ResolverComponentTest, TestResolvesRelevantRecordsWithConcurrentFdStress) {
  // Start up background stress thread
  int phony_port = grpc_pick_unused_port_or_die();
  gpr_event done_ev;
  gpr_event_init(&done_ev);
  std::thread socket_stress_thread(OpenAndCloseSocketsStressLoop, phony_port,
                                   &done_ev);
  // Run the resolver test
  RunResolvesRelevantRecordsTest(ResultHandler::Create);
  // Shutdown and join stress thread
  gpr_event_set(&done_ev, reinterpret_cast<void*>(1));
  socket_stress_thread.join();
}

}  // namespace

int main(int argc, char** argv) {
  grpc_init();
  grpc::testing::TestEnvironment env(argc, argv);
  ::testing::InitGoogleTest(&argc, argv);
  grpc::testing::InitTest(&argc, &argv, true);
  if (absl::GetFlag(FLAGS_target_name).empty()) {
    gpr_log(GPR_ERROR, "Missing target_name param.");
    abort();
  }
  auto result = RUN_ALL_TESTS();
  grpc_shutdown();
  return result;
}<|MERGE_RESOLUTION|>--- conflicted
+++ resolved
@@ -256,14 +256,9 @@
     gpr_mu_lock(args->mu);
     GRPC_LOG_IF_ERROR(
         "pollset_work",
-<<<<<<< HEAD
-        grpc_pollset_work(args->pollset, &worker,
-                          grpc_core::Timestamp(NSecondDeadline(1))));
-=======
         grpc_pollset_work(
             args->pollset, &worker,
             grpc_core::Timestamp::FromTimespecRoundUp(NSecondDeadline(1))));
->>>>>>> 918b8a75
     gpr_mu_unlock(args->mu);
   }
   gpr_event_set(&args->ev, reinterpret_cast<void*>(1));
