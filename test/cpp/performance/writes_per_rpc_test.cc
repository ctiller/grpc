--- conflicted
+++ resolved
@@ -89,11 +89,7 @@
       const grpc_channel_args* server_args =
           grpc_server_get_channel_args(server_->c_server());
       grpc_transport* transport = grpc_create_chttp2_transport(
-<<<<<<< HEAD
-          server_args, endpoints.server, 0 /* is_client */);
-=======
           server_args, endpoints.server, false /* is_client */);
->>>>>>> 2eb22fd6
 
       grpc_pollset** pollsets;
       size_t num_pollsets = 0;
@@ -105,11 +101,7 @@
 
       grpc_server_setup_transport(server_->c_server(), transport, nullptr,
                                   server_args);
-<<<<<<< HEAD
-      grpc_chttp2_transport_start_reading(transport, nullptr);
-=======
       grpc_chttp2_transport_start_reading(transport, nullptr, nullptr);
->>>>>>> 2eb22fd6
     }
 
     /* create channel */
@@ -120,19 +112,11 @@
 
       grpc_channel_args c_args = args.c_channel_args();
       grpc_transport* transport =
-<<<<<<< HEAD
-          grpc_create_chttp2_transport(&c_args, endpoints.client, 1);
-      GPR_ASSERT(transport);
-      grpc_channel* channel = grpc_channel_create(
-          "target", &c_args, GRPC_CLIENT_DIRECT_CHANNEL, transport);
-      grpc_chttp2_transport_start_reading(transport, nullptr);
-=======
           grpc_create_chttp2_transport(&c_args, endpoints.client, true);
       GPR_ASSERT(transport);
       grpc_channel* channel = grpc_channel_create(
           "target", &c_args, GRPC_CLIENT_DIRECT_CHANNEL, transport);
       grpc_chttp2_transport_start_reading(transport, nullptr, nullptr);
->>>>>>> 2eb22fd6
 
       channel_ = CreateChannelInternal("", channel);
     }
