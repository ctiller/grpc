/*
 *
 * Copyright 2015, Google Inc.
 * All rights reserved.
 *
 * Redistribution and use in source and binary forms, with or without
 * modification, are permitted provided that the following conditions are
 * met:
 *
 *     * Redistributions of source code must retain the above copyright
 * notice, this list of conditions and the following disclaimer.
 *     * Redistributions in binary form must reproduce the above
 * copyright notice, this list of conditions and the following disclaimer
 * in the documentation and/or other materials provided with the
 * distribution.
 *     * Neither the name of Google Inc. nor the names of its
 * contributors may be used to endorse or promote products derived from
 * this software without specific prior written permission.
 *
 * THIS SOFTWARE IS PROVIDED BY THE COPYRIGHT HOLDERS AND CONTRIBUTORS
 * "AS IS" AND ANY EXPRESS OR IMPLIED WARRANTIES, INCLUDING, BUT NOT
 * LIMITED TO, THE IMPLIED WARRANTIES OF MERCHANTABILITY AND FITNESS FOR
 * A PARTICULAR PURPOSE ARE DISCLAIMED. IN NO EVENT SHALL THE COPYRIGHT
 * OWNER OR CONTRIBUTORS BE LIABLE FOR ANY DIRECT, INDIRECT, INCIDENTAL,
 * SPECIAL, EXEMPLARY, OR CONSEQUENTIAL DAMAGES (INCLUDING, BUT NOT
 * LIMITED TO, PROCUREMENT OF SUBSTITUTE GOODS OR SERVICES; LOSS OF USE,
 * DATA, OR PROFITS; OR BUSINESS INTERRUPTION) HOWEVER CAUSED AND ON ANY
 * THEORY OF LIABILITY, WHETHER IN CONTRACT, STRICT LIABILITY, OR TORT
 * (INCLUDING NEGLIGENCE OR OTHERWISE) ARISING IN ANY WAY OUT OF THE USE
 * OF THIS SOFTWARE, EVEN IF ADVISED OF THE POSSIBILITY OF SUCH DAMAGE.
 *
 */

#include <forward_list>
#include <functional>
#include <list>
#include <memory>
#include <mutex>
#include <sstream>
#include <string>
#include <thread>
#include <vector>

#include <grpc++/alarm.h>
#include <grpc++/channel.h>
#include <grpc++/client_context.h>
#include <grpc++/generic/generic_stub.h>
#include <grpc/grpc.h>
#include <grpc/support/cpu.h>
#include <grpc/support/log.h>

#include "src/proto/grpc/testing/services.grpc.pb.h"
#include "test/cpp/qps/client.h"
#include "test/cpp/qps/usage_timer.h"
#include "test/cpp/util/create_test_channel.h"

namespace grpc {
namespace testing {

class ClientRpcContext {
 public:
  ClientRpcContext() {}
  virtual ~ClientRpcContext() {}
  // next state, return false if done. Collect stats when appropriate
  virtual bool RunNextState(bool, HistogramEntry* entry) = 0;
  virtual ClientRpcContext* StartNewClone() = 0;
  static void* tag(ClientRpcContext* c) { return reinterpret_cast<void*>(c); }
  static ClientRpcContext* detag(void* t) {
    return reinterpret_cast<ClientRpcContext*>(t);
  }

  virtual void Start(CompletionQueue* cq) = 0;
};

template <class RequestType, class ResponseType>
class ClientRpcContextUnaryImpl : public ClientRpcContext {
 public:
  ClientRpcContextUnaryImpl(
      BenchmarkService::Stub* stub, const RequestType& req,
      std::function<gpr_timespec()> next_issue,
      std::function<
          std::unique_ptr<grpc::ClientAsyncResponseReader<ResponseType>>(
              BenchmarkService::Stub*, grpc::ClientContext*, const RequestType&,
              CompletionQueue*)>
          start_req,
      std::function<void(grpc::Status, ResponseType*)> on_done)
      : context_(),
        stub_(stub),
        cq_(nullptr),
        req_(req),
        response_(),
        next_state_(State::READY),
        callback_(on_done),
        next_issue_(next_issue),
        start_req_(start_req) {}
  ~ClientRpcContextUnaryImpl() GRPC_OVERRIDE {}
  void Start(CompletionQueue* cq) GRPC_OVERRIDE {
    cq_ = cq;
    if (!next_issue_) {  // ready to issue
      RunNextState(true, nullptr);
    } else {  // wait for the issue time
      alarm_.reset(new Alarm(cq_, next_issue_(), ClientRpcContext::tag(this)));
    }
  }
  bool RunNextState(bool ok, HistogramEntry* entry) GRPC_OVERRIDE {
    switch (next_state_) {
      case State::READY:
        start_ = UsageTimer::Now();
        response_reader_ = start_req_(stub_, &context_, req_, cq_);
        response_reader_->Finish(&response_, &status_,
                                 ClientRpcContext::tag(this));
        next_state_ = State::RESP_DONE;
        return true;
      case State::RESP_DONE:
        entry->set_value((UsageTimer::Now() - start_) * 1e9);
        callback_(status_, &response_);
        next_state_ = State::INVALID;
        return false;
      default:
        GPR_ASSERT(false);
        return false;
    }
  }
  ClientRpcContext* StartNewClone() GRPC_OVERRIDE {
    return new ClientRpcContextUnaryImpl(stub_, req_, next_issue_, start_req_,
                                         callback_);
  }

 private:
  grpc::ClientContext context_;
  BenchmarkService::Stub* stub_;
  CompletionQueue* cq_;
  std::unique_ptr<Alarm> alarm_;
  RequestType req_;
  ResponseType response_;
  enum State { INVALID, READY, RESP_DONE };
  State next_state_;
  std::function<void(grpc::Status, ResponseType*)> callback_;
  std::function<gpr_timespec()> next_issue_;
  std::function<std::unique_ptr<grpc::ClientAsyncResponseReader<ResponseType>>(
      BenchmarkService::Stub*, grpc::ClientContext*, const RequestType&,
      CompletionQueue*)>
      start_req_;
  grpc::Status status_;
  double start_;
  std::unique_ptr<grpc::ClientAsyncResponseReader<ResponseType>>
      response_reader_;
};

typedef std::forward_list<ClientRpcContext*> context_list;

template <class StubType, class RequestType>
class AsyncClient : public ClientImpl<StubType, RequestType> {
  // Specify which protected members we are using since there is no
  // member name resolution until the template types are fully resolved
 public:
  using Client::SetupLoadTest;
  using Client::closed_loop_;
  using Client::NextIssuer;
  using ClientImpl<StubType, RequestType>::cores_;
  using ClientImpl<StubType, RequestType>::channels_;
  using ClientImpl<StubType, RequestType>::request_;
  AsyncClient(const ClientConfig& config,
              std::function<ClientRpcContext*(
                  StubType*, std::function<gpr_timespec()> next_issue,
                  const RequestType&)>
                  setup_ctx,
              std::function<std::unique_ptr<StubType>(std::shared_ptr<Channel>)>
                  create_stub)
      : ClientImpl<StubType, RequestType>(config, create_stub),
        num_async_threads_(NumThreads(config)) {
    SetupLoadTest(config, num_async_threads_);

    for (int i = 0; i < num_async_threads_; i++) {
      cli_cqs_.emplace_back(new CompletionQueue);
      next_issuers_.emplace_back(NextIssuer(i));
      shutdown_state_.emplace_back(new PerThreadShutdownState());
    }

    using namespace std::placeholders;
    int t = 0;
    for (int ch = 0; ch < config.client_channels(); ch++) {
      for (int i = 0; i < config.outstanding_rpcs_per_channel(); i++) {
        auto* cq = cli_cqs_[t].get();
        auto ctx =
            setup_ctx(channels_[ch].get_stub(), next_issuers_[t], request_);
        ctx->Start(cq);
      }
      t = (t + 1) % cli_cqs_.size();
    }
  }
  virtual ~AsyncClient() {
    for (auto ss = shutdown_state_.begin(); ss != shutdown_state_.end(); ++ss) {
      std::lock_guard<std::mutex> lock((*ss)->mutex);
      (*ss)->shutdown = true;
    }
    for (auto cq = cli_cqs_.begin(); cq != cli_cqs_.end(); cq++) {
      (*cq)->Shutdown();
    }
    this->EndThreads(); // Need "this->" for resolution
    for (auto cq = cli_cqs_.begin(); cq != cli_cqs_.end(); cq++) {
      void* got_tag;
      bool ok;
      while ((*cq)->Next(&got_tag, &ok)) {
        delete ClientRpcContext::detag(got_tag);
      }
    }
  }

  bool ThreadFunc(HistogramEntry* entry,
                  size_t thread_idx) GRPC_OVERRIDE GRPC_FINAL {
    void* got_tag;
    bool ok;

<<<<<<< HEAD
    switch (cli_cqs_[thread_idx]->AsyncNext(
        &got_tag, &ok,
        std::chrono::system_clock::now() + std::chrono::milliseconds(10))) {
      case CompletionQueue::SHUTDOWN:
        return false;
      case CompletionQueue::GOT_EVENT: {
        // Got a regular event, so process it
        ClientRpcContext* ctx = ClientRpcContext::detag(got_tag);
        if (!ctx->RunNextState(ok, histogram)) {
          // The RPC and callback are done, so clone the ctx
          // and kickstart the new one
          auto clone = ctx->StartNewClone();
          clone->Start(cli_cqs_[thread_idx].get());
          // delete the old version
          delete ctx;
        }
        return true;
      }
      case CompletionQueue::TIMEOUT:
        return true;
=======
    if (cli_cqs_[thread_idx]->Next(&got_tag, &ok)) {
      // Got a regular event, so process it
      ClientRpcContext* ctx = ClientRpcContext::detag(got_tag);
      // Proceed while holding a lock to make sure that
      // this thread isn't supposed to shut down
      std::lock_guard<std::mutex> l(shutdown_state_[thread_idx]->mutex);
      if (shutdown_state_[thread_idx]->shutdown) {
        return true;
      } else if (!ctx->RunNextState(ok, entry)) {
        // The RPC and callback are done, so clone the ctx
        // and kickstart the new one
        auto clone = ctx->StartNewClone();
        clone->Start(cli_cqs_[thread_idx].get());
        // delete the old version
        delete ctx;
      }
      return true;
    } else {  // queue is shutting down, so we must be done
      return true;
>>>>>>> a831651a
    }
    GPR_UNREACHABLE_CODE(return false);
  }

 protected:
  const int num_async_threads_;

 private:
  struct PerThreadShutdownState {
    mutable std::mutex mutex;
    bool shutdown;
    PerThreadShutdownState() : shutdown(false) {}
  };

  int NumThreads(const ClientConfig& config) {
    int num_threads = config.async_client_threads();
    if (num_threads <= 0) {  // Use dynamic sizing
      num_threads = cores_;
      gpr_log(GPR_INFO, "Sizing async client to %d threads", num_threads);
    }
    return num_threads;
  }
  std::vector<std::unique_ptr<CompletionQueue>> cli_cqs_;
  std::vector<std::function<gpr_timespec()>> next_issuers_;
  std::vector<std::unique_ptr<PerThreadShutdownState>> shutdown_state_;
};

static std::unique_ptr<BenchmarkService::Stub> BenchmarkStubCreator(
    std::shared_ptr<Channel> ch) {
  return BenchmarkService::NewStub(ch);
}

class AsyncUnaryClient GRPC_FINAL
    : public AsyncClient<BenchmarkService::Stub, SimpleRequest> {
 public:
  explicit AsyncUnaryClient(const ClientConfig& config)
      : AsyncClient<BenchmarkService::Stub, SimpleRequest>(
            config, SetupCtx, BenchmarkStubCreator) {
    StartThreads(num_async_threads_);
  }
  ~AsyncUnaryClient() GRPC_OVERRIDE {}

 private:
  static void CheckDone(grpc::Status s, SimpleResponse* response) {}
  static std::unique_ptr<grpc::ClientAsyncResponseReader<SimpleResponse>>
  StartReq(BenchmarkService::Stub* stub, grpc::ClientContext* ctx,
           const SimpleRequest& request, CompletionQueue* cq) {
    return stub->AsyncUnaryCall(ctx, request, cq);
  };
  static ClientRpcContext* SetupCtx(BenchmarkService::Stub* stub,
                                    std::function<gpr_timespec()> next_issue,
                                    const SimpleRequest& req) {
    return new ClientRpcContextUnaryImpl<SimpleRequest, SimpleResponse>(
        stub, req, next_issue, AsyncUnaryClient::StartReq,
        AsyncUnaryClient::CheckDone);
  }
};

template <class RequestType, class ResponseType>
class ClientRpcContextStreamingImpl : public ClientRpcContext {
 public:
  ClientRpcContextStreamingImpl(
      BenchmarkService::Stub* stub, const RequestType& req,
      std::function<gpr_timespec()> next_issue,
      std::function<std::unique_ptr<
          grpc::ClientAsyncReaderWriter<RequestType, ResponseType>>(
          BenchmarkService::Stub*, grpc::ClientContext*, CompletionQueue*,
          void*)>
          start_req,
      std::function<void(grpc::Status, ResponseType*)> on_done)
      : context_(),
        stub_(stub),
        cq_(nullptr),
        req_(req),
        response_(),
        next_state_(State::INVALID),
        callback_(on_done),
        next_issue_(next_issue),
        start_req_(start_req) {}
  ~ClientRpcContextStreamingImpl() GRPC_OVERRIDE {}
  void Start(CompletionQueue* cq) GRPC_OVERRIDE {
    cq_ = cq;
    stream_ = start_req_(stub_, &context_, cq, ClientRpcContext::tag(this));
    next_state_ = State::STREAM_IDLE;
  }
  bool RunNextState(bool ok, HistogramEntry* entry) GRPC_OVERRIDE {
    while (true) {
      switch (next_state_) {
        case State::STREAM_IDLE:
          if (!next_issue_) {  // ready to issue
            next_state_ = State::READY_TO_WRITE;
          } else {
            next_state_ = State::WAIT;
          }
          break;  // loop around, don't return
        case State::WAIT:
          alarm_.reset(
              new Alarm(cq_, next_issue_(), ClientRpcContext::tag(this)));
          next_state_ = State::READY_TO_WRITE;
          return true;
        case State::READY_TO_WRITE:
          if (!ok) {
            return false;
          }
          start_ = UsageTimer::Now();
          next_state_ = State::WRITE_DONE;
          stream_->Write(req_, ClientRpcContext::tag(this));
          return true;
        case State::WRITE_DONE:
          if (!ok) {
            return false;
          }
          next_state_ = State::READ_DONE;
          stream_->Read(&response_, ClientRpcContext::tag(this));
          return true;
          break;
        case State::READ_DONE:
          entry->set_value((UsageTimer::Now() - start_) * 1e9);
          callback_(status_, &response_);
          next_state_ = State::STREAM_IDLE;
          break;  // loop around
        default:
          GPR_ASSERT(false);
          return false;
      }
    }
  }
  ClientRpcContext* StartNewClone() GRPC_OVERRIDE {
    return new ClientRpcContextStreamingImpl(stub_, req_, next_issue_,
                                             start_req_, callback_);
  }

 private:
  grpc::ClientContext context_;
  BenchmarkService::Stub* stub_;
  CompletionQueue* cq_;
  std::unique_ptr<Alarm> alarm_;
  RequestType req_;
  ResponseType response_;
  enum State {
    INVALID,
    STREAM_IDLE,
    WAIT,
    READY_TO_WRITE,
    WRITE_DONE,
    READ_DONE
  };
  State next_state_;
  std::function<void(grpc::Status, ResponseType*)> callback_;
  std::function<gpr_timespec()> next_issue_;
  std::function<std::unique_ptr<
      grpc::ClientAsyncReaderWriter<RequestType, ResponseType>>(
      BenchmarkService::Stub*, grpc::ClientContext*, CompletionQueue*, void*)>
      start_req_;
  grpc::Status status_;
  double start_;
  std::unique_ptr<grpc::ClientAsyncReaderWriter<RequestType, ResponseType>>
      stream_;
};

class AsyncStreamingClient GRPC_FINAL
    : public AsyncClient<BenchmarkService::Stub, SimpleRequest> {
 public:
  explicit AsyncStreamingClient(const ClientConfig& config)
      : AsyncClient<BenchmarkService::Stub, SimpleRequest>(
            config, SetupCtx, BenchmarkStubCreator) {
    StartThreads(num_async_threads_);
  }

  ~AsyncStreamingClient() GRPC_OVERRIDE {}

 private:
  static void CheckDone(grpc::Status s, SimpleResponse* response) {}
  static std::unique_ptr<
      grpc::ClientAsyncReaderWriter<SimpleRequest, SimpleResponse>>
  StartReq(BenchmarkService::Stub* stub, grpc::ClientContext* ctx,
           CompletionQueue* cq, void* tag) {
    auto stream = stub->AsyncStreamingCall(ctx, cq, tag);
    return stream;
  };
  static ClientRpcContext* SetupCtx(BenchmarkService::Stub* stub,
                                    std::function<gpr_timespec()> next_issue,
                                    const SimpleRequest& req) {
    return new ClientRpcContextStreamingImpl<SimpleRequest, SimpleResponse>(
        stub, req, next_issue, AsyncStreamingClient::StartReq,
        AsyncStreamingClient::CheckDone);
  }
};

class ClientRpcContextGenericStreamingImpl : public ClientRpcContext {
 public:
  ClientRpcContextGenericStreamingImpl(
      grpc::GenericStub* stub, const ByteBuffer& req,
      std::function<gpr_timespec()> next_issue,
      std::function<std::unique_ptr<grpc::GenericClientAsyncReaderWriter>(
          grpc::GenericStub*, grpc::ClientContext*,
          const grpc::string& method_name, CompletionQueue*, void*)>
          start_req,
      std::function<void(grpc::Status, ByteBuffer*)> on_done)
      : context_(),
        stub_(stub),
        cq_(nullptr),
        req_(req),
        response_(),
        next_state_(State::INVALID),
        callback_(on_done),
        next_issue_(next_issue),
        start_req_(start_req) {}
  ~ClientRpcContextGenericStreamingImpl() GRPC_OVERRIDE {}
  void Start(CompletionQueue* cq) GRPC_OVERRIDE {
    cq_ = cq;
    const grpc::string kMethodName(
        "/grpc.testing.BenchmarkService/StreamingCall");
    stream_ = start_req_(stub_, &context_, kMethodName, cq,
                         ClientRpcContext::tag(this));
    next_state_ = State::STREAM_IDLE;
  }
  bool RunNextState(bool ok, HistogramEntry* entry) GRPC_OVERRIDE {
    while (true) {
      switch (next_state_) {
        case State::STREAM_IDLE:
          if (!next_issue_) {  // ready to issue
            next_state_ = State::READY_TO_WRITE;
          } else {
            next_state_ = State::WAIT;
          }
          break;  // loop around, don't return
        case State::WAIT:
          alarm_.reset(
              new Alarm(cq_, next_issue_(), ClientRpcContext::tag(this)));
          next_state_ = State::READY_TO_WRITE;
          return true;
        case State::READY_TO_WRITE:
          if (!ok) {
            return false;
          }
          start_ = UsageTimer::Now();
          next_state_ = State::WRITE_DONE;
          stream_->Write(req_, ClientRpcContext::tag(this));
          return true;
        case State::WRITE_DONE:
          if (!ok) {
            return false;
          }
          next_state_ = State::READ_DONE;
          stream_->Read(&response_, ClientRpcContext::tag(this));
          return true;
          break;
        case State::READ_DONE:
          entry->set_value((UsageTimer::Now() - start_) * 1e9);
          callback_(status_, &response_);
          next_state_ = State::STREAM_IDLE;
          break;  // loop around
        default:
          GPR_ASSERT(false);
          return false;
      }
    }
  }
  ClientRpcContext* StartNewClone() GRPC_OVERRIDE {
    return new ClientRpcContextGenericStreamingImpl(stub_, req_, next_issue_,
                                                    start_req_, callback_);
  }

 private:
  grpc::ClientContext context_;
  grpc::GenericStub* stub_;
  CompletionQueue* cq_;
  std::unique_ptr<Alarm> alarm_;
  ByteBuffer req_;
  ByteBuffer response_;
  enum State {
    INVALID,
    STREAM_IDLE,
    WAIT,
    READY_TO_WRITE,
    WRITE_DONE,
    READ_DONE
  };
  State next_state_;
  std::function<void(grpc::Status, ByteBuffer*)> callback_;
  std::function<gpr_timespec()> next_issue_;
  std::function<std::unique_ptr<grpc::GenericClientAsyncReaderWriter>(
      grpc::GenericStub*, grpc::ClientContext*, const grpc::string&,
      CompletionQueue*, void*)>
      start_req_;
  grpc::Status status_;
  double start_;
  std::unique_ptr<grpc::GenericClientAsyncReaderWriter> stream_;
};

static std::unique_ptr<grpc::GenericStub> GenericStubCreator(
    std::shared_ptr<Channel> ch) {
  return std::unique_ptr<grpc::GenericStub>(new grpc::GenericStub(ch));
}

class GenericAsyncStreamingClient GRPC_FINAL
    : public AsyncClient<grpc::GenericStub, ByteBuffer> {
 public:
  explicit GenericAsyncStreamingClient(const ClientConfig& config)
      : AsyncClient<grpc::GenericStub, ByteBuffer>(config, SetupCtx,
                                                   GenericStubCreator) {
    StartThreads(num_async_threads_);
  }

  ~GenericAsyncStreamingClient() GRPC_OVERRIDE {}

 private:
  static void CheckDone(grpc::Status s, ByteBuffer* response) {}
  static std::unique_ptr<grpc::GenericClientAsyncReaderWriter> StartReq(
      grpc::GenericStub* stub, grpc::ClientContext* ctx,
      const grpc::string& method_name, CompletionQueue* cq, void* tag) {
    auto stream = stub->Call(ctx, method_name, cq, tag);
    return stream;
  };
  static ClientRpcContext* SetupCtx(grpc::GenericStub* stub,
                                    std::function<gpr_timespec()> next_issue,
                                    const ByteBuffer& req) {
    return new ClientRpcContextGenericStreamingImpl(
        stub, req, next_issue, GenericAsyncStreamingClient::StartReq,
        GenericAsyncStreamingClient::CheckDone);
  }
};

std::unique_ptr<Client> CreateAsyncUnaryClient(const ClientConfig& args) {
  return std::unique_ptr<Client>(new AsyncUnaryClient(args));
}
std::unique_ptr<Client> CreateAsyncStreamingClient(const ClientConfig& args) {
  return std::unique_ptr<Client>(new AsyncStreamingClient(args));
}
std::unique_ptr<Client> CreateGenericAsyncStreamingClient(
    const ClientConfig& args) {
  return std::unique_ptr<Client>(new GenericAsyncStreamingClient(args));
}

}  // namespace testing
}  // namespace grpc<|MERGE_RESOLUTION|>--- conflicted
+++ resolved
@@ -197,7 +197,7 @@
     for (auto cq = cli_cqs_.begin(); cq != cli_cqs_.end(); cq++) {
       (*cq)->Shutdown();
     }
-    this->EndThreads(); // Need "this->" for resolution
+    this->EndThreads();  // Need "this->" for resolution
     for (auto cq = cli_cqs_.begin(); cq != cli_cqs_.end(); cq++) {
       void* got_tag;
       bool ok;
@@ -212,16 +212,22 @@
     void* got_tag;
     bool ok;
 
-<<<<<<< HEAD
     switch (cli_cqs_[thread_idx]->AsyncNext(
         &got_tag, &ok,
         std::chrono::system_clock::now() + std::chrono::milliseconds(10))) {
       case CompletionQueue::SHUTDOWN:
         return false;
+      case CompletionQueue::TIMEOUT:
+        return true;
       case CompletionQueue::GOT_EVENT: {
         // Got a regular event, so process it
         ClientRpcContext* ctx = ClientRpcContext::detag(got_tag);
-        if (!ctx->RunNextState(ok, histogram)) {
+        // Proceed while holding a lock to make sure that
+        // this thread isn't supposed to shut down
+        std::lock_guard<std::mutex> l(shutdown_state_[thread_idx]->mutex);
+        if (shutdown_state_[thread_idx]->shutdown) {
+          return true;
+        } else if (!ctx->RunNextState(ok, entry)) {
           // The RPC and callback are done, so clone the ctx
           // and kickstart the new one
           auto clone = ctx->StartNewClone();
@@ -231,29 +237,6 @@
         }
         return true;
       }
-      case CompletionQueue::TIMEOUT:
-        return true;
-=======
-    if (cli_cqs_[thread_idx]->Next(&got_tag, &ok)) {
-      // Got a regular event, so process it
-      ClientRpcContext* ctx = ClientRpcContext::detag(got_tag);
-      // Proceed while holding a lock to make sure that
-      // this thread isn't supposed to shut down
-      std::lock_guard<std::mutex> l(shutdown_state_[thread_idx]->mutex);
-      if (shutdown_state_[thread_idx]->shutdown) {
-        return true;
-      } else if (!ctx->RunNextState(ok, entry)) {
-        // The RPC and callback are done, so clone the ctx
-        // and kickstart the new one
-        auto clone = ctx->StartNewClone();
-        clone->Start(cli_cqs_[thread_idx].get());
-        // delete the old version
-        delete ctx;
-      }
-      return true;
-    } else {  // queue is shutting down, so we must be done
-      return true;
->>>>>>> a831651a
     }
     GPR_UNREACHABLE_CODE(return false);
   }
