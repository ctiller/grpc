--- conflicted
+++ resolved
@@ -233,16 +233,18 @@
     void* got_tag;
     bool ok;
 
-<<<<<<< HEAD
     switch (cli_cqs_[thread_idx]->AsyncNext(
         &got_tag, &ok,
         std::chrono::system_clock::now() + std::chrono::milliseconds(10))) {
-      case CompletionQueue::SHUTDOWN:
-        return false;
       case CompletionQueue::GOT_EVENT: {
         // Got a regular event, so process it
         ClientRpcContext* ctx = ClientRpcContext::detag(got_tag);
-        if (!ctx->RunNextState(ok, histogram)) {
+        // Proceed while holding a lock to make sure that
+        // this thread isn't supposed to shut down
+        std::lock_guard<std::mutex> l(shutdown_state_[thread_idx]->mutex);
+        if (shutdown_state_[thread_idx]->shutdown) {
+          return true;
+        } else if (!ctx->RunNextState(ok, entry)) {
           // The RPC and callback are done, so clone the ctx
           // and kickstart the new one
           auto clone = ctx->StartNewClone();
@@ -252,44 +254,16 @@
         }
         return true;
       }
-      case CompletionQueue::TIMEOUT:
-        // TODO(ctiller): do something here to track how frequently we pass
-        // through this codepath.
+      case CompletionQueue::TIMEOUT: {
+        std::lock_guard<std::mutex> l(shutdown_state_[thread_idx]->mutex);
+        if (shutdown_state_[thread_idx]->shutdown) {
+          return true;
+        }
         return true;
-    }
-    GPR_UNREACHABLE_CODE(return false);
-  }
-
- protected:
-  const int num_async_threads_;
-
- private:
-  int NumThreads(const ClientConfig& config) {
-    int num_threads = config.async_client_threads();
-    if (num_threads <= 0) {  // Use dynamic sizing
-      num_threads = cores_;
-      gpr_log(GPR_INFO, "Sizing async client to %d threads", num_threads);
-=======
-    if (cli_cqs_[thread_idx]->Next(&got_tag, &ok)) {
-      // Got a regular event, so process it
-      ClientRpcContext* ctx = ClientRpcContext::detag(got_tag);
-      // Proceed while holding a lock to make sure that
-      // this thread isn't supposed to shut down
-      std::lock_guard<std::mutex> l(shutdown_state_[thread_idx]->mutex);
-      if (shutdown_state_[thread_idx]->shutdown) {
+      }
+      case CompletionQueue::SHUTDOWN:  // queue is shutting down, so we must be
+                                       // done
         return true;
-      } else if (!ctx->RunNextState(ok, entry)) {
-        // The RPC and callback are done, so clone the ctx
-        // and kickstart the new one
-        auto clone = ctx->StartNewClone();
-        clone->Start(cli_cqs_[thread_idx].get());
-        // delete the old version
-        delete ctx;
-      }
-      return true;
-    } else {  // queue is shutting down, so we must be done
-      return true;
->>>>>>> 5fde20d9
     }
   }
 
