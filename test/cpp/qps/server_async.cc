--- conflicted
+++ resolved
@@ -131,15 +131,10 @@
       std::lock_guard<std::mutex> lock((*ss)->mutex);
       (*ss)->shutdown = true;
     }
-<<<<<<< HEAD
-    server_->Shutdown(std::chrono::system_clock::now() +
-                      std::chrono::seconds(3));
-=======
     server_->Shutdown();
     for (auto cq = srv_cqs_.begin(); cq != srv_cqs_.end(); ++cq) {
       (*cq)->Shutdown();
     }
->>>>>>> a831651a
     for (auto thr = threads_.begin(); thr != threads_.end(); thr++) {
       thr->join();
     }
@@ -160,41 +155,33 @@
     // Wait until work is available or we are shutting down
     bool ok;
     void *got_tag;
-<<<<<<< HEAD
-    ServerRpcContext *ctx = NULL;
     for (;;) {
-      bool still_going = true;
-      switch (srv_cqs_[rank]->AsyncNext(
+      switch (srv_cqs_[thread_idx]->AsyncNext(
           &got_tag, &ok,
           std::chrono::system_clock::now() + std::chrono::milliseconds(10))) {
         case CompletionQueue::SHUTDOWN:
           return;
         case CompletionQueue::GOT_EVENT: {
-          ctx = detag(got_tag);
+          ServerRpcContext *ctx = detag(got_tag);
           // The tag is a pointer to an RPC context to invoke
-          still_going = ctx->RunNextState(ok);
+          // Proceed while holding a lock to make sure that
+          // this thread isn't supposed to shut down
+          std::lock_guard<std::mutex> l(shutdown_state_[thread_idx]->mutex);
+          if (shutdown_state_[thread_idx]->shutdown) {
+            return;
+          }
+          const bool still_going = ctx->RunNextState(ok);
+          // if this RPC context is done, refresh it
+          if (!still_going) {
+            ctx->Reset();
+          }
+        } break;
+        case CompletionQueue::TIMEOUT: {
+          std::lock_guard<std::mutex> l(shutdown_state_[thread_idx]->mutex);
+          if (shutdown_state_[thread_idx]->shutdown) {
+            return;
+          }
         }
-        // fallthrough
-        case CompletionQueue::TIMEOUT:
-          if (!shutdown_state_[rank]->shutdown()) {
-            // this RPC context is done, so refresh it
-            if (!still_going) {
-              ctx->Reset();
-            }
-          }
-=======
-    while (srv_cqs_[thread_idx]->Next(&got_tag, &ok)) {
-      ServerRpcContext *ctx = detag(got_tag);
-      // The tag is a pointer to an RPC context to invoke
-      // Proceed while holding a lock to make sure that
-      // this thread isn't supposed to shut down
-      std::lock_guard<std::mutex> l(shutdown_state_[thread_idx]->mutex);
-      if (shutdown_state_[thread_idx]->shutdown) { return; }
-      const bool still_going = ctx->RunNextState(ok);
-      // if this RPC context is done, refresh it
-      if (!still_going) {
-        ctx->Reset();
->>>>>>> a831651a
       }
     }
   }
