cc_library(
    name = "gtest",
    srcs = [
        "googletest/src/gtest-all.cc",
    ],
    hdrs = glob(["googletest/include/**/*.h", "googletest/src/*.cc", "googletest/src/*.h"]),
    includes = [
<<<<<<< HEAD
        "googletest/include",
        "googletest",
=======
        "googletest",
        "googletest/include",
>>>>>>> 498e2b35
    ],
    linkstatic = 1,
    visibility = [
        "//visibility:public",
    ],
)<|MERGE_RESOLUTION|>--- conflicted
+++ resolved
@@ -5,13 +5,8 @@
     ],
     hdrs = glob(["googletest/include/**/*.h", "googletest/src/*.cc", "googletest/src/*.h"]),
     includes = [
-<<<<<<< HEAD
-        "googletest/include",
-        "googletest",
-=======
         "googletest",
         "googletest/include",
->>>>>>> 498e2b35
     ],
     linkstatic = 1,
     visibility = [
