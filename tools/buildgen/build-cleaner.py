#!/usr/bin/env python2.7
# Copyright 2015-2016, Google Inc.
# All rights reserved.
#
# Redistribution and use in source and binary forms, with or without
# modification, are permitted provided that the following conditions are
# met:
#
#     * Redistributions of source code must retain the above copyright
# notice, this list of conditions and the following disclaimer.
#     * Redistributions in binary form must reproduce the above
# copyright notice, this list of conditions and the following disclaimer
# in the documentation and/or other materials provided with the
# distribution.
#     * Neither the name of Google Inc. nor the names of its
# contributors may be used to endorse or promote products derived from
# this software without specific prior written permission.
#
# THIS SOFTWARE IS PROVIDED BY THE COPYRIGHT HOLDERS AND CONTRIBUTORS
# "AS IS" AND ANY EXPRESS OR IMPLIED WARRANTIES, INCLUDING, BUT NOT
# LIMITED TO, THE IMPLIED WARRANTIES OF MERCHANTABILITY AND FITNESS FOR
# A PARTICULAR PURPOSE ARE DISCLAIMED. IN NO EVENT SHALL THE COPYRIGHT
# OWNER OR CONTRIBUTORS BE LIABLE FOR ANY DIRECT, INDIRECT, INCIDENTAL,
# SPECIAL, EXEMPLARY, OR CONSEQUENTIAL DAMAGES (INCLUDING, BUT NOT
# LIMITED TO, PROCUREMENT OF SUBSTITUTE GOODS OR SERVICES; LOSS OF USE,
# DATA, OR PROFITS; OR BUSINESS INTERRUPTION) HOWEVER CAUSED AND ON ANY
# THEORY OF LIABILITY, WHETHER IN CONTRACT, STRICT LIABILITY, OR TORT
# (INCLUDING NEGLIGENCE OR OTHERWISE) ARISING IN ANY WAY OUT OF THE USE
# OF THIS SOFTWARE, EVEN IF ADVISED OF THE POSSIBILITY OF SUCH DAMAGE.

# produces cleaner build.yaml files

import collections
import os
import sys
import yaml

TEST = (os.environ.get('TEST', 'false') == 'true')

_TOP_LEVEL_KEYS = ['settings', 'proto_deps', 'filegroups', 'libs', 'targets', 'vspackages']
<<<<<<< HEAD
_VERSION_KEYS = ['major', 'minor', 'micro', 'build']
=======
>>>>>>> 1df08606
_ELEM_KEYS = [
    'name',
    'gtest',
    'cpu_cost',
    'flaky',
    'build',
    'run',
    'language',
    'public_headers',
    'headers',
    'src',
    'deps']

def repr_ordered_dict(dumper, odict):
  return dumper.represent_mapping(u'tag:yaml.org,2002:map', odict.items())

yaml.add_representer(collections.OrderedDict, repr_ordered_dict)

def rebuild_as_ordered_dict(indict, special_keys):
  outdict = collections.OrderedDict()
  for key in sorted(indict.keys()):
    if '#' in key:
      outdict[key] = indict[key]
  for key in special_keys:
    if key in indict:
      outdict[key] = indict[key]
  for key in sorted(indict.keys()):
    if key in special_keys: continue
    if '#' in key: continue
    outdict[key] = indict[key]
  return outdict

def clean_elem(indict):
  for name in ['public_headers', 'headers', 'src']:
    if name not in indict: continue
    inlist = indict[name]
    protos = list(x for x in inlist if os.path.splitext(x)[1] == '.proto')
    others = set(x for x in inlist if x not in protos)
    indict[name] = protos + sorted(others)
  return rebuild_as_ordered_dict(indict, _ELEM_KEYS)

for filename in sys.argv[1:]:
  with open(filename) as f:
    js = yaml.load(f)
  js = rebuild_as_ordered_dict(js, _TOP_LEVEL_KEYS)
  for grp in ['filegroups', 'libs', 'targets']:
    if grp not in js: continue
    js[grp] = sorted([clean_elem(x) for x in js[grp]],
                     key=lambda x: (x.get('language', '_'), x['name']))
  output = yaml.dump(js, indent=2, width=80, default_flow_style=False)
  # massage out trailing whitespace
  lines = []
  for line in output.splitlines():
    lines.append(line.rstrip() + '\n')
  output = ''.join(lines)
  if TEST:
    with open(filename) as f:
      assert f.read() == output
  else:
    with open(filename, 'w') as f:
      f.write(output)<|MERGE_RESOLUTION|>--- conflicted
+++ resolved
@@ -38,10 +38,6 @@
 TEST = (os.environ.get('TEST', 'false') == 'true')
 
 _TOP_LEVEL_KEYS = ['settings', 'proto_deps', 'filegroups', 'libs', 'targets', 'vspackages']
-<<<<<<< HEAD
-_VERSION_KEYS = ['major', 'minor', 'micro', 'build']
-=======
->>>>>>> 1df08606
 _ELEM_KEYS = [
     'name',
     'gtest',
