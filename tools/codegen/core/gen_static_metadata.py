--- conflicted
+++ resolved
@@ -35,8 +35,6 @@
 
 CONFIG = [
     # metadata strings
-    'host',
-    'grpc-timeout',
     'grpc-internal-encoding-request',
     'grpc-internal-stream-encoding-request',
     ':path',
@@ -51,15 +49,6 @@
     '3',
     '4',
     '',
-<<<<<<< HEAD
-    # channel arg keys
-    'grpc.wait_for_ready',
-    'grpc.timeout',
-    'grpc.max_request_message_bytes',
-    'grpc.max_response_message_bytes',
-=======
-    'x-endpoint-load-metrics-bin',
->>>>>>> 86d119c8
     # well known method names
     '/grpc.lb.v1.LoadBalancer/BalanceLoad',
     '/envoy.service.load_stats.v2.LoadReportingService/StreamLoadStats',
