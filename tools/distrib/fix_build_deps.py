#!/usr/bin/env python3

# Copyright 2022 gRPC authors.
#
# Licensed under the Apache License, Version 2.0 (the "License");
# you may not use this file except in compliance with the License.
# You may obtain a copy of the License at
#
#     http://www.apache.org/licenses/LICENSE-2.0
#
# Unless required by applicable law or agreed to in writing, software
# distributed under the License is distributed on an "AS IS" BASIS,
# WITHOUT WARRANTIES OR CONDITIONS OF ANY KIND, either express or implied.
# See the License for the specific language governing permissions and
# limitations under the License.

import argparse
import collections
from doctest import SKIP
import multiprocessing
import os
import re
import sys
import time

import run_buildozer

INCLUDED_DIRECTORIES = [
    "",
    "src/core",
    "src/cpp/ext/gcp",
    "src/cpp/ext/filters/logging",
    "test/core/uri",
    "test/core/util",
    "test/core/end2end",
    "test/core/event_engine/...",
    "test/core/promise",
    "test/core/resource_quota",
    "test/core/transport/chaotic_good",
]

# find our home
ROOT = os.path.abspath(os.path.join(os.path.dirname(sys.argv[0]), '../..'))
os.chdir(ROOT)

vendors = collections.defaultdict(list)
scores = collections.defaultdict(int)
avoidness = collections.defaultdict(int)
consumes = {}
no_update = set()
buildozer_commands = []
original_deps = {}
original_external_deps = {}
skip_headers = collections.defaultdict(set)
canonical_deps = {}
alwayslink_targets = set()

# TODO(ctiller): ideally we wouldn't hardcode a bunch of paths here.
# We can likely parse out BUILD files from dependencies to generate this index.
EXTERNAL_DEPS = {
    'absl/algorithm/container.h':
        'absl/algorithm:container',
    'absl/base/attributes.h':
        'absl/base:core_headers',
    'absl/base/call_once.h':
        'absl/base',
    # TODO(ctiller) remove this
    'absl/base/internal/endian.h':
        'absl/base',
    'absl/base/thread_annotations.h':
        'absl/base:core_headers',
    'absl/container/flat_hash_map.h':
        'absl/container:flat_hash_map',
    'absl/container/flat_hash_set.h':
        'absl/container:flat_hash_set',
    'absl/container/inlined_vector.h':
        'absl/container:inlined_vector',
    'absl/cleanup/cleanup.h':
        'absl/cleanup',
    'absl/debugging/failure_signal_handler.h':
        'absl/debugging:failure_signal_handler',
    'absl/debugging/stacktrace.h':
        'absl/debugging:stacktrace',
    'absl/debugging/symbolize.h':
        'absl/debugging:symbolize',
    'absl/flags/flag.h':
        'absl/flags:flag',
    'absl/flags/parse.h':
        'absl/flags:parse',
    'absl/functional/any_invocable.h':
        'absl/functional:any_invocable',
    'absl/functional/bind_front.h':
        'absl/functional:bind_front',
    'absl/functional/function_ref.h':
        'absl/functional:function_ref',
    'absl/hash/hash.h':
        'absl/hash',
    'absl/memory/memory.h':
        'absl/memory',
    'absl/meta/type_traits.h':
        'absl/meta:type_traits',
    'absl/numeric/int128.h':
        'absl/numeric:int128',
    'absl/random/random.h':
        'absl/random',
    'absl/random/distributions.h':
        'absl/random:distributions',
    'absl/random/uniform_int_distribution.h':
        'absl/random:distributions',
    'absl/status/status.h':
        'absl/status',
    'absl/status/statusor.h':
        'absl/status:statusor',
    'absl/strings/ascii.h':
        'absl/strings',
    'absl/strings/cord.h':
        'absl/strings:cord',
    'absl/strings/escaping.h':
        'absl/strings',
    'absl/strings/match.h':
        'absl/strings',
    'absl/strings/numbers.h':
        'absl/strings',
    'absl/strings/str_cat.h':
        'absl/strings',
    'absl/strings/str_format.h':
        'absl/strings:str_format',
    'absl/strings/str_join.h':
        'absl/strings',
    'absl/strings/str_replace.h':
        'absl/strings',
    'absl/strings/str_split.h':
        'absl/strings',
    'absl/strings/string_view.h':
        'absl/strings',
    'absl/strings/strip.h':
        'absl/strings',
    'absl/strings/substitute.h':
        'absl/strings',
    'absl/synchronization/mutex.h':
        'absl/synchronization',
    'absl/synchronization/notification.h':
        'absl/synchronization',
    'absl/time/clock.h':
        'absl/time',
    'absl/time/time.h':
        'absl/time',
    'absl/types/optional.h':
        'absl/types:optional',
    'absl/types/span.h':
        'absl/types:span',
    'absl/types/variant.h':
        'absl/types:variant',
    'absl/utility/utility.h':
        'absl/utility',
    'address_sorting/address_sorting.h':
        'address_sorting',
    'ares.h':
        'cares',
<<<<<<< HEAD
    'benchmark/benchmark.h':
        'benchmark',
=======
    'fuzztest/fuzztest.h': ['fuzztest', 'fuzztest_main'],
>>>>>>> 8038d2d8
    'google/api/monitored_resource.pb.h':
        'google/api:monitored_resource_cc_proto',
    'google/devtools/cloudtrace/v2/tracing.grpc.pb.h':
        'googleapis_trace_grpc_service',
    'google/logging/v2/logging.grpc.pb.h':
        'googleapis_logging_grpc_service',
    'google/logging/v2/logging.pb.h':
        'googleapis_logging_cc_proto',
    'google/logging/v2/log_entry.pb.h':
        'googleapis_logging_cc_proto',
    'google/monitoring/v3/metric_service.grpc.pb.h':
        'googleapis_monitoring_grpc_service',
    'gmock/gmock.h':
        'gtest',
    'gtest/gtest.h':
        'gtest',
    'opencensus/exporters/stats/stackdriver/stackdriver_exporter.h':
        'opencensus-stats-stackdriver_exporter',
    'opencensus/exporters/trace/stackdriver/stackdriver_exporter.h':
        'opencensus-trace-stackdriver_exporter',
    'opencensus/trace/context_util.h':
        'opencensus-trace-context_util',
    'opencensus/trace/propagation/grpc_trace_bin.h':
        'opencensus-trace-propagation',
    'opencensus/tags/context_util.h':
        'opencensus-tags-context_util',
    'opencensus/trace/span_context.h':
        'opencensus-trace-span_context',
    'openssl/base.h':
        'libssl',
    'openssl/bio.h':
        'libssl',
    'openssl/bn.h':
        'libcrypto',
    'openssl/buffer.h':
        'libcrypto',
    'openssl/crypto.h':
        'libcrypto',
    'openssl/digest.h':
        'libssl',
    'openssl/engine.h':
        'libcrypto',
    'openssl/err.h':
        'libcrypto',
    'openssl/evp.h':
        'libcrypto',
    'openssl/hmac.h':
        'libcrypto',
    'openssl/pem.h':
        'libcrypto',
    'openssl/rsa.h':
        'libcrypto',
    'openssl/sha.h':
        'libcrypto',
    'openssl/ssl.h':
        'libssl',
    'openssl/tls1.h':
        'libssl',
    'openssl/x509.h':
        'libcrypto',
    'openssl/x509v3.h':
        'libcrypto',
    're2/re2.h':
        're2',
    'upb/arena.h':
        'upb_lib',
    'upb/def.h':
        'upb_lib',
    'upb/json_encode.h':
        'upb_json_lib',
    'upb/text_encode.h':
        'upb_textformat_lib',
    'upb/def.hpp':
        'upb_reflection',
    'upb/upb.h':
        'upb_lib',
    'upb/upb.hpp':
        'upb_lib',
    'xxhash.h':
        'xxhash',
    'zlib.h':
        'madler_zlib',
}

INTERNAL_DEPS = {
    'google/api/expr/v1alpha1/syntax.upb.h':
        'google_type_expr_upb',
    'google/rpc/status.upb.h':
        'google_rpc_status_upb',
    'google/protobuf/any.upb.h':
        'protobuf_any_upb',
    'google/protobuf/duration.upb.h':
        'protobuf_duration_upb',
    'google/protobuf/struct.upb.h':
        'protobuf_struct_upb',
    'google/protobuf/timestamp.upb.h':
        'protobuf_timestamp_upb',
    'google/protobuf/wrappers.upb.h':
        'protobuf_wrappers_upb',
    'src/proto/grpc/channelz/channelz.grpc.pb.h':
        '//src/proto/grpc/channelz:channelz_proto',
    'src/proto/grpc/core/stats.pb.h':
        '//src/proto/grpc/core:stats_proto',
    'src/proto/grpc/health/v1/health.upb.h':
        'grpc_health_upb',
    'src/proto/grpc/lb/v1/load_reporter.grpc.pb.h':
        '//src/proto/grpc/lb/v1:load_reporter_proto',
    'src/proto/grpc/lb/v1/load_balancer.upb.h':
        'grpc_lb_upb',
    'src/proto/grpc/reflection/v1alpha/reflection.grpc.pb.h':
        '//src/proto/grpc/reflection/v1alpha:reflection_proto',
    'src/proto/grpc/gcp/transport_security_common.upb.h':
        'alts_upb',
    'src/proto/grpc/gcp/handshaker.upb.h':
        'alts_upb',
    'src/proto/grpc/gcp/altscontext.upb.h':
        'alts_upb',
    'src/proto/grpc/lookup/v1/rls.upb.h':
        'rls_upb',
    'src/proto/grpc/lookup/v1/rls_config.upb.h':
        'rls_config_upb',
    'src/proto/grpc/lookup/v1/rls_config.upbdefs.h':
        'rls_config_upbdefs',
    'src/proto/grpc/testing/xds/v3/csds.grpc.pb.h':
        '//src/proto/grpc/testing/xds/v3:csds_proto',
    'xds/data/orca/v3/orca_load_report.upb.h':
        'xds_orca_upb',
    'xds/service/orca/v3/orca.upb.h':
        'xds_orca_service_upb',
    'xds/type/v3/typed_struct.upb.h':
        'xds_type_upb',
}


class FakeSelects:

    def config_setting_group(self, **kwargs):
        pass


num_cc_libraries = 0
num_opted_out_cc_libraries = 0
parsing_path = None


# Convert the source or header target to a relative path.
def _get_filename(name, parsing_path):
    filename = '%s%s' % (
        (parsing_path + '/' if
         (parsing_path and not name.startswith('//')) else ''), name)
    filename = filename.replace('//:', '')
    filename = filename.replace('//src/core:', 'src/core/')
    filename = filename.replace('//src/cpp/ext/filters/census:',
                                'src/cpp/ext/filters/census/')
    return filename


def grpc_cc_library(name,
                    hdrs=[],
                    public_hdrs=[],
                    srcs=[],
                    select_deps=None,
                    tags=[],
                    deps=[],
                    external_deps=[],
                    proto=None,
                    alwayslink=False,
                    **kwargs):
    global args
    global num_cc_libraries
    global num_opted_out_cc_libraries
    global parsing_path
    assert (parsing_path is not None)
    name = '//%s:%s' % (parsing_path, name)
    num_cc_libraries += 1
    if select_deps or 'nofixdeps' in tags:
        if args.whats_left and not select_deps and 'nofixdeps' not in tags:
            num_opted_out_cc_libraries += 1
            print("Not opted in: {}".format(name))
        no_update.add(name)
    if alwayslink:
        alwayslink_targets.add(name)
    scores[name] = len(public_hdrs + hdrs)
    # avoid_dep is the internal way of saying prefer something else
    # we add grpc_avoid_dep to allow internal grpc-only stuff to avoid each
    # other, whilst not biasing dependent projects
    if 'avoid_dep' in tags or 'grpc_avoid_dep' in tags:
        avoidness[name] += 10
    if proto:
        proto_hdr = '%s%s' % ((parsing_path + '/' if parsing_path else ''),
                              proto.replace('.proto', '.pb.h'))
        skip_headers[name].add(proto_hdr)

    for hdr in hdrs + public_hdrs:
        f = _get_filename(hdr, parsing_path)
        vendors[f].append(name)
        if 'canonical_dep' in tags:
            assert f not in canonical_deps
            canonical_deps[f] = name
    inc = set()
    original_deps[name] = frozenset(deps)
    original_external_deps[name] = frozenset(external_deps)
    for src in hdrs + public_hdrs + srcs:
        for line in open(_get_filename(src, parsing_path)):
            m = re.search(r'^#include <(.*)>', line)
            if m:
                inc.add(m.group(1))
            m = re.search(r'^#include "(.*)"', line)
            if m:
                inc.add(m.group(1))
    consumes[name] = list(inc)


def buildozer(cmd, target):
    buildozer_commands.append('%s|%s' % (cmd, target))


def buildozer_set_list(name, values, target, via=""):
    if not values:
        buildozer('remove %s' % name, target)
        return
    adjust = via if via else name
    buildozer('set %s %s' % (adjust, ' '.join('"%s"' % s for s in values)),
              target)
    if via:
        buildozer('remove %s' % name, target)
        buildozer('rename %s %s' % (via, name), target)


def score_edit_distance(proposed, existing):
    """Score a proposed change primarily by edit distance"""
    sum = 0
    for p in proposed:
        if p not in existing:
            sum += 1
    for e in existing:
        if e not in proposed:
            sum += 1
    return sum


def total_score(proposal):
    return sum(scores[dep] for dep in proposal)


def total_avoidness(proposal):
    return sum(avoidness[dep] for dep in proposal)


def score_list_size(proposed, existing):
    """Score a proposed change primarily by number of dependencies"""
    return len(proposed)


def score_best(proposed, existing):
    """Score a proposed change primarily by dependency score"""
    return 0


SCORERS = {
    'edit_distance': score_edit_distance,
    'list_size': score_list_size,
    'best': score_best,
}

parser = argparse.ArgumentParser(description='Fix build dependencies')
parser.add_argument('targets',
                    nargs='*',
                    default=[],
                    help='targets to fix (empty => all)')
parser.add_argument('--score',
                    type=str,
                    default='edit_distance',
                    help='scoring function to use: one of ' +
                    ', '.join(SCORERS.keys()))
parser.add_argument('--whats_left',
                    action='store_true',
                    default=False,
                    help='show what is left to opt in')
parser.add_argument('--explain',
                    action='store_true',
                    default=False,
                    help='try to explain some decisions')
parser.add_argument(
    '--why',
    type=str,
    default=None,
    help='with --explain, target why a given dependency is needed')
parser.add_argument(
    '--time',
    action='store_true',
    default=False,
    help=
    'Time how long it takes to run on each target and produce a report at the end'
)
args = parser.parse_args()

<<<<<<< HEAD

def included_directories():
    for name in INCLUDED_DIRECTORIES:
        if name.endswith('/...'):
            for root, dirs, files in os.walk(name[:-4]):
                if 'BUILD' in files:
                    yield root
        else:
            yield name


for dirname in included_directories():
=======
for dirname in [
        "",
        "src/core",
        "src/cpp/ext/gcp",
        "test/core/backoff",
        "test/core/uri",
        "test/core/util",
        "test/core/end2end",
        "test/core/event_engine",
        "test/core/promise",
        "test/core/resource_quota",
        "test/core/transport/chaotic_good",
        "fuzztest",
]:
>>>>>>> 8038d2d8
    parsing_path = dirname
    exec(
        open('%sBUILD' % (dirname + '/' if dirname else ''), 'r').read(), {
            'load': lambda filename, *args: None,
            'licenses': lambda licenses: None,
            'package': lambda **kwargs: None,
            'exports_files': lambda files, visibility=None: None,
            'config_setting': lambda **kwargs: None,
            'selects': FakeSelects(),
            'python_config_settings': lambda **kwargs: None,
            'grpc_proto_library': lambda **kwargs: None,
            'grpc_cc_binary': grpc_cc_library,
            'grpc_cc_library': grpc_cc_library,
            'grpc_cc_test': grpc_cc_library,
            'grpc_fuzzer': grpc_cc_library,
            'grpc_fuzz_test': grpc_cc_library,
            'grpc_proto_fuzzer': grpc_cc_library,
            'select': lambda d: d["//conditions:default"],
            'glob': lambda files: None,
            'grpc_end2end_tests': lambda: None,
            'grpc_upb_proto_library': lambda name, **kwargs: None,
            'grpc_upb_proto_reflection_library': lambda name, **kwargs: None,
            'grpc_generate_one_off_targets': lambda: None,
            'grpc_package': lambda **kwargs: None,
            'filegroup': lambda name, **kwargs: None,
            'sh_library': lambda name, **kwargs: None,
        }, {})
    parsing_path = None

if args.whats_left:
    print("{}/{} libraries are opted in".format(
        num_cc_libraries - num_opted_out_cc_libraries, num_cc_libraries))


def make_relative_path(dep, lib):
    if lib is None:
        return dep
    lib_path = lib[:lib.rfind(':') + 1]
    if dep.startswith(lib_path):
        return dep[len(lib_path):]
    return dep


if args.whats_left:
    print("{}/{} libraries are opted in".format(
        num_cc_libraries - num_opted_out_cc_libraries, num_cc_libraries))


# Keeps track of all possible sets of dependencies that could satify the
# problem. (models the list monad in Haskell!)
class Choices:

    def __init__(self, library, substitutions):
        self.library = library
        self.to_add = []
        self.to_remove = []
        self.substitutions = substitutions

    def add_one_of(self, choices, trigger):
        if not choices:
            return
        choices = sum([self.apply_substitutions(choice) for choice in choices],
                      [])
        if self.library in choices:
            return
        if args.explain and (args.why is None or args.why in choices):
            print("{}: Adding one of {} for {}".format(self.library, choices,
                                                       trigger))
        self.to_add.append(
            tuple(
                make_relative_path(choice, self.library) for choice in choices))

    def add(self, choice, trigger):
        self.add_one_of([choice], trigger)

    def remove(self, remove):
        for remove in self.apply_substitutions(remove):
            self.to_remove.append(make_relative_path(remove, self.library))

    def apply_substitutions(self, dep):
        if dep in self.substitutions:
            return self.substitutions[dep]
        return [dep]

    def best(self, scorer):
        choices = set()
        choices.add(frozenset())

        for add in sorted(set(self.to_add), key=lambda x: (len(x), x)):
            new_choices = set()
            for append_choice in add:
                for choice in choices:
                    new_choices.add(choice.union([append_choice]))
            choices = new_choices
        for remove in sorted(set(self.to_remove)):
            new_choices = set()
            for choice in choices:
                new_choices.add(choice.difference([remove]))
            choices = new_choices

        best = None

        def final_scorer(x):
            return (total_avoidness(x), scorer(x), total_score(x))

        for choice in choices:
            if best is None or final_scorer(choice) < final_scorer(best):
                best = choice
        return best


def make_library(library):
    start_time = time.perf_counter()
    error = False
    hdrs = sorted(consumes[library])
    # we need a little trickery here since grpc_base has channel.cc, which calls grpc_init
    # which is in grpc, which is illegal but hard to change
    # once EventEngine lands we can clean this up
    deps = Choices(library, {'//:grpc_base': ['//:grpc', '//:grpc_unsecure']}
                   if library.startswith('//test/') else {})
    external_deps = Choices(None, {})
    for dep in original_deps[library]:
        if not dep.startswith('//'):
            dep = library[:library.find(':')] + ':' + dep
        if dep in alwayslink_targets:
            deps.add(dep, 'alwayslink:' + dep)
    for hdr in hdrs:
        if hdr in skip_headers[library]:
            continue

        if hdr == 'systemd/sd-daemon.h':
            continue

        if hdr == 'src/core/lib/profiling/stap_probes.h':
            continue

        if hdr.startswith('src/libfuzzer/'):
            continue

        if hdr == 'grpc/grpc.h' and library.startswith('//test'):
            # not the root build including grpc.h ==> //:grpc
            deps.add_one_of(['//:grpc', '//:grpc_unsecure'], hdr)
            continue

        if hdr in INTERNAL_DEPS:
            dep = INTERNAL_DEPS[hdr]
            if isinstance(dep, list):
                for d in dep:
                    deps.add(d, hdr)
            else:
                if not ('//' in dep):
                    dep = '//:' + dep
                deps.add(dep, hdr)
            continue

        if hdr in canonical_deps:
            deps.add(canonical_deps[hdr], hdr)
            continue

        if 'include/' + hdr in canonical_deps:
            deps.add(canonical_deps['include/' + hdr], hdr)
            continue

        if hdr in vendors:
            deps.add_one_of(vendors[hdr], hdr)
            continue

        if 'include/' + hdr in vendors:
            deps.add_one_of(vendors['include/' + hdr], hdr)
            continue

        if '.' not in hdr:
            # assume a c++ system include
            continue

        if hdr in EXTERNAL_DEPS:
            if isinstance(EXTERNAL_DEPS[hdr], list):
                for dep in EXTERNAL_DEPS[hdr]:
                    external_deps.add(dep, hdr)
            else:
                external_deps.add(EXTERNAL_DEPS[hdr], hdr)
            continue

        if hdr.startswith('opencensus/'):
            trail = hdr[len('opencensus/'):]
            trail = trail[:trail.find('/')]
            external_deps.add('opencensus-' + trail, hdr)
            continue

        if hdr.startswith('envoy/'):
            path, file = os.path.split(hdr)
            file = file.split('.')
            path = path.split('/')
            dep = '_'.join(path[:-1] + [file[1]])
            deps.add(dep, hdr)
            continue

        if hdr.startswith('google/protobuf/') and not hdr.endswith('.upb.h'):
            external_deps.add('protobuf_headers', hdr)
            continue

        if '/' not in hdr:
            # assume a system include
            continue

        is_sys_include = False
        for sys_path in [
                'sys',
                'arpa',
                'gperftools',
                'netinet',
                'linux',
                'android',
                'mach',
                'net',
                'CoreFoundation',
        ]:
            if hdr.startswith(sys_path + '/'):
                is_sys_include = True
                break
        if is_sys_include:
            # assume a system include
            continue

        if hdr.endswith('.pb.h') and hdr.startswith('test/'):
            path = hdr[:hdr.rfind('/')]
            filename = hdr[hdr.rfind('/') + 1:]
            target = filename[:filename.find('.')] + '_proto'
            deps.add('//' + path + ':' + target, hdr)
            continue

        print("# ERROR: can't categorize header: %s used by %s" %
              (hdr, library))
        error = True

    deps.remove(library)

    deps = sorted(
        deps.best(lambda x: SCORERS[args.score](x, original_deps[library])))
    external_deps = sorted(
        external_deps.best(lambda x: SCORERS[args.score]
                           (x, original_external_deps[library])))

    return (library, error, deps, external_deps,
            time.perf_counter() - start_time)


def main() -> None:
    update_libraries = []
    for library in sorted(consumes.keys()):
        if library in no_update:
            continue
        if args.targets and library not in args.targets:
            continue
        update_libraries.append(library)
    with multiprocessing.Pool(processes=multiprocessing.cpu_count()) as p:
        updated_libraries = p.map(make_library, update_libraries, 1)

    error = False
    for library, lib_error, deps, external_deps, time in updated_libraries:
        if lib_error:
            error = True
            continue
        buildozer_set_list('external_deps', external_deps, library, via='deps')
        buildozer_set_list('deps', deps, library)

    run_buildozer.run_buildozer(buildozer_commands)

    if args.time:
        benchmark.sort(key=lambda x: x[1])
        for library, time in benchmark:
            print('%s: %.2fs' % (library, time))
        print('')
        print('')
        print('ADVICE: if a target is slow, consider one of:')
        print('- splitting it up into smaller parts')
        print('- eliminating ambiguity in the deps of that target')
        print(
            'You can see the deps for a target with `fix_build_deps.py --explain //path/to:target`'
        )

    if error:
        sys.exit(1)


if __name__ == "__main__":
    main()<|MERGE_RESOLUTION|>--- conflicted
+++ resolved
@@ -29,7 +29,7 @@
     "",
     "src/core",
     "src/cpp/ext/gcp",
-    "src/cpp/ext/filters/logging",
+    "test/core/backoff",
     "test/core/uri",
     "test/core/util",
     "test/core/end2end",
@@ -37,6 +37,7 @@
     "test/core/promise",
     "test/core/resource_quota",
     "test/core/transport/chaotic_good",
+    "fuzztest",
 ]
 
 # find our home
@@ -157,12 +158,9 @@
         'address_sorting',
     'ares.h':
         'cares',
-<<<<<<< HEAD
     'benchmark/benchmark.h':
         'benchmark',
-=======
     'fuzztest/fuzztest.h': ['fuzztest', 'fuzztest_main'],
->>>>>>> 8038d2d8
     'google/api/monitored_resource.pb.h':
         'google/api:monitored_resource_cc_proto',
     'google/devtools/cloudtrace/v2/tracing.grpc.pb.h':
@@ -460,7 +458,6 @@
 )
 args = parser.parse_args()
 
-<<<<<<< HEAD
 
 def included_directories():
     for name in INCLUDED_DIRECTORIES:
@@ -473,49 +470,38 @@
 
 
 for dirname in included_directories():
-=======
-for dirname in [
-        "",
-        "src/core",
-        "src/cpp/ext/gcp",
-        "test/core/backoff",
-        "test/core/uri",
-        "test/core/util",
-        "test/core/end2end",
-        "test/core/event_engine",
-        "test/core/promise",
-        "test/core/resource_quota",
-        "test/core/transport/chaotic_good",
-        "fuzztest",
-]:
->>>>>>> 8038d2d8
     parsing_path = dirname
-    exec(
-        open('%sBUILD' % (dirname + '/' if dirname else ''), 'r').read(), {
-            'load': lambda filename, *args: None,
-            'licenses': lambda licenses: None,
-            'package': lambda **kwargs: None,
-            'exports_files': lambda files, visibility=None: None,
-            'config_setting': lambda **kwargs: None,
-            'selects': FakeSelects(),
-            'python_config_settings': lambda **kwargs: None,
-            'grpc_proto_library': lambda **kwargs: None,
-            'grpc_cc_binary': grpc_cc_library,
-            'grpc_cc_library': grpc_cc_library,
-            'grpc_cc_test': grpc_cc_library,
-            'grpc_fuzzer': grpc_cc_library,
-            'grpc_fuzz_test': grpc_cc_library,
-            'grpc_proto_fuzzer': grpc_cc_library,
-            'select': lambda d: d["//conditions:default"],
-            'glob': lambda files: None,
-            'grpc_end2end_tests': lambda: None,
-            'grpc_upb_proto_library': lambda name, **kwargs: None,
-            'grpc_upb_proto_reflection_library': lambda name, **kwargs: None,
-            'grpc_generate_one_off_targets': lambda: None,
-            'grpc_package': lambda **kwargs: None,
-            'filegroup': lambda name, **kwargs: None,
-            'sh_library': lambda name, **kwargs: None,
-        }, {})
+    build_file = '%sBUILD' % (dirname + '/' if dirname else '')
+    try:
+        exec(
+            open(build_file, 'r').read(), {
+                'load': lambda filename, *args: None,
+                'licenses': lambda licenses: None,
+                'package': lambda **kwargs: None,
+                'exports_files': lambda files, visibility=None: None,
+                'config_setting': lambda **kwargs: None,
+                'selects': FakeSelects(),
+                'python_config_settings': lambda **kwargs: None,
+                'grpc_proto_library': lambda **kwargs: None,
+                'grpc_cc_binary': grpc_cc_library,
+                'grpc_cc_library': grpc_cc_library,
+                'grpc_cc_test': grpc_cc_library,
+                'grpc_fuzzer': grpc_cc_library,
+                'grpc_fuzz_test': grpc_cc_library,
+                'grpc_proto_fuzzer': grpc_cc_library,
+                'select': lambda d: d["//conditions:default"],
+                'glob': lambda files: None,
+                'grpc_end2end_tests': lambda: None,
+                'grpc_upb_proto_library': lambda name, **kwargs: None,
+                'grpc_upb_proto_reflection_library': lambda name, **kwargs: None,
+                'grpc_generate_one_off_targets': lambda: None,
+                'grpc_package': lambda **kwargs: None,
+                'filegroup': lambda name, **kwargs: None,
+                'sh_library': lambda name, **kwargs: None,
+            }, {})
+    except Exception as e:
+        print('Error parsing %s' % build_file)
+        raise e
     parsing_path = None
 
 if args.whats_left:
