#!/bin/sh
# Copyright 2017 gRPC authors.
#
# Licensed under the Apache License, Version 2.0 (the "License");
# you may not use this file except in compliance with the License.
# You may obtain a copy of the License at
#
#     http://www.apache.org/licenses/LICENSE-2.0
#
# Unless required by applicable law or agreed to in writing, software
# distributed under the License is distributed on an "AS IS" BASIS,
# WITHOUT WARRANTIES OR CONDITIONS OF ANY KIND, either express or implied.
# See the License for the specific language governing permissions and
# limitations under the License.

set -ex

cd ${IWYU_ROOT}

export PATH=${PATH}:${IWYU_ROOT}/iwyu_build/bin

# number of CPUs available
CPU_COUNT=`nproc`

rm -rf iwyu || true
git clone https://github.com/include-what-you-use/include-what-you-use.git iwyu
# latest commit on the clang 13 branch
cd ${IWYU_ROOT}/iwyu
git checkout fbd921d6640bf1b18fe5a8a895636215367eb6b9
mkdir -p ${IWYU_ROOT}/iwyu_build
cd ${IWYU_ROOT}/iwyu_build
cmake -G "Unix Makefiles" -DCMAKE_C_COMPILER=clang -DCMAKE_CXX_COMPILER=clang++ -DLLVM_ROOT_DIR=/usr/lib/llvm-13 ${IWYU_ROOT}/iwyu 
make -j $CPU_COUNT
cd ${IWYU_ROOT}

# patch python shebang for our environment (we need python3, not python)
sed -i 's,^#!/usr/bin/env python,#!/usr/bin/env python3,g' ${IWYU_ROOT}/iwyu/iwyu_tool.py
sed -i 's,^#!/usr/bin/env python,#!/usr/bin/env python3,g' ${IWYU_ROOT}/iwyu/fix_includes.py

cat compile_commands.json | sed "s,\"file\": \",\"file\": \"${IWYU_ROOT}/,g" > compile_commands_for_iwyu.json

export ENABLED_MODULES='
  src/core/ext/filters/client_channel
  src/core/ext/transport/chttp2
  src/core/lib/avl
  src/core/lib/channel
  src/core/lib/config
  src/core/lib/gprpp
  src/core/lib/json
  src/core/lib/slice
  src/core/lib/resource_quota
  src/core/lib/promise
  src/core/lib/surface
  src/core/lib/transport
  src/core/lib/uri
  src/cpp
'

export INCLUSION_REGEX=`echo $ENABLED_MODULES | sed 's/ /|/g' | sed 's,\\(.*\\),^(\\1)/,g'`

# figure out which files to include
cat compile_commands.json | jq -r '.[].file'         \
  | grep -E $INCLUSION_REGEX                         \
  | grep -v -E "/upb-generated/|/upbdefs-generated/" \
  | sort                                             \
  > iwyu_files.txt

echo '#!/bin/sh
<<<<<<< HEAD
${IWYU_ROOT}/iwyu/iwyu_tool.py -p compile_commands_for_iwyu.json $1 \
    -- -Xiwyu --no_fwd_decls -Xiwyu --update_comments               \
  | grep -v -E "port_platform.h"                                    \
  | grep -v -E "^(- )?namespace "                                   \
=======
${IWYU_ROOT}/iwyu/iwyu_tool.py -p compile_commands_for_iwyu.json $1 -- -Xiwyu --no_fwd_decls \
  | grep -v -E "port_platform.h" \
  | grep -v -E "^(- )?namespace " \
>>>>>>> 33f860bc
  > iwyu/iwyu.`echo $1 | sha1sum`.out
' > iwyu/run_iwyu_on.sh
chmod +x iwyu/run_iwyu_on.sh

# run iwyu, filtering out changes to port_platform.h
xargs -n 1 -P $CPU_COUNT -a iwyu_files.txt ${IWYU_ROOT}/iwyu/run_iwyu_on.sh

cat iwyu/iwyu.*.out > iwyu.out

# apply the suggested changes
<<<<<<< HEAD
${IWYU_ROOT}/iwyu/fix_includes.py \
  --nocomments                    \
  --nosafe_headers                \
  --ignore_re='^include/.*'       \
  < iwyu.out                      \
  || true

# reformat sources, since iwyu gets this wrong
xargs -a iwyu_files.txt ${CLANG_FORMAT:-clang-format} -i

# TODO(ctiller): expand this to match the clang-tidy directories:
#  | grep -E "(^include/|^src/core/|^src/cpp/|^test/core/|^test/cpp/)"

git diff --exit-code > /dev/null
=======
${IWYU_ROOT}/iwyu/fix_includes.py --nocomments --nosafe_headers < iwyu.out
>>>>>>> 33f860bc
<|MERGE_RESOLUTION|>--- conflicted
+++ resolved
@@ -66,16 +66,10 @@
   > iwyu_files.txt
 
 echo '#!/bin/sh
-<<<<<<< HEAD
 ${IWYU_ROOT}/iwyu/iwyu_tool.py -p compile_commands_for_iwyu.json $1 \
     -- -Xiwyu --no_fwd_decls -Xiwyu --update_comments               \
   | grep -v -E "port_platform.h"                                    \
   | grep -v -E "^(- )?namespace "                                   \
-=======
-${IWYU_ROOT}/iwyu/iwyu_tool.py -p compile_commands_for_iwyu.json $1 -- -Xiwyu --no_fwd_decls \
-  | grep -v -E "port_platform.h" \
-  | grep -v -E "^(- )?namespace " \
->>>>>>> 33f860bc
   > iwyu/iwyu.`echo $1 | sha1sum`.out
 ' > iwyu/run_iwyu_on.sh
 chmod +x iwyu/run_iwyu_on.sh
@@ -86,21 +80,8 @@
 cat iwyu/iwyu.*.out > iwyu.out
 
 # apply the suggested changes
-<<<<<<< HEAD
 ${IWYU_ROOT}/iwyu/fix_includes.py \
   --nocomments                    \
   --nosafe_headers                \
   --ignore_re='^include/.*'       \
-  < iwyu.out                      \
-  || true
-
-# reformat sources, since iwyu gets this wrong
-xargs -a iwyu_files.txt ${CLANG_FORMAT:-clang-format} -i
-
-# TODO(ctiller): expand this to match the clang-tidy directories:
-#  | grep -E "(^include/|^src/core/|^src/cpp/|^test/core/|^test/cpp/)"
-
-git diff --exit-code > /dev/null
-=======
-${IWYU_ROOT}/iwyu/fix_includes.py --nocomments --nosafe_headers < iwyu.out
->>>>>>> 33f860bc
+  < iwyu.out                      \