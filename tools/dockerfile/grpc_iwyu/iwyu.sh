--- conflicted
+++ resolved
@@ -25,17 +25,12 @@
 rm -rf iwyu || true
 git clone https://github.com/include-what-you-use/include-what-you-use.git iwyu
 # latest commit on the clang 13 branch
-<<<<<<< HEAD
-cd ${IWYU_ROOT}/iwyu && git checkout fbd921d6640bf1b18fe5a8a895636215367eb6b9
-mkdir -p ${IWYU_ROOT}/iwyu_build && cd ${IWYU_ROOT}/iwyu_build && cmake -G "Unix Makefiles" ${IWYU_ROOT}/iwyu && make
-=======
 cd ${IWYU_ROOT}/iwyu
 git checkout fbd921d6640bf1b18fe5a8a895636215367eb6b9
 mkdir -p ${IWYU_ROOT}/iwyu_build
 cd ${IWYU_ROOT}/iwyu_build
 cmake -G "Unix Makefiles" -DCMAKE_C_COMPILER=clang -DCMAKE_CXX_COMPILER=clang++ -DLLVM_ROOT_DIR=/usr/lib/llvm-13 ${IWYU_ROOT}/iwyu 
 make -j $CPU_COUNT
->>>>>>> 5918f98e
 cd ${IWYU_ROOT}
 
 # patch python shebang for our environment (we need python3, not python)
@@ -69,11 +64,7 @@
   > iwyu_files.txt
 
 echo '#!/bin/sh
-<<<<<<< HEAD
-${IWYU_ROOT}/iwyu/iwyu_tool.py -p compile_commands_for_iwyu.json $1 -- -Xiwyu --no_fwd_decls \
-=======
 ${IWYU_ROOT}/iwyu/iwyu_tool.py -p compile_commands_for_iwyu.json $1 -- -Xiwyu --no_fwd_decls -Xiwyu --update_comments \
->>>>>>> 5918f98e
   | grep -v -E "port_platform.h" \
   | grep -v -E "^(- )?namespace " \
   > iwyu/iwyu.`echo $1 | sha1sum`.out
