--- conflicted
+++ resolved
@@ -29,11 +29,8 @@
 cat compile_commands.json | sed "s,\"file\": \",\"file\": \"${IWYU_ROOT}/,g" > compile_commands_for_iwyu.json
 
 export ENABLED_MODULES='
-<<<<<<< HEAD
+  src/core/lib/avl
   src/core/lib/backoff
-=======
-  src/core/lib/avl
->>>>>>> 1475ed4f
   src/core/lib/channel
   src/core/lib/config
   src/core/lib/json
