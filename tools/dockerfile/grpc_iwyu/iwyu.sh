#!/bin/sh
# Copyright 2017 gRPC authors.
#
# Licensed under the Apache License, Version 2.0 (the "License");
# you may not use this file except in compliance with the License.
# You may obtain a copy of the License at
#
#     http://www.apache.org/licenses/LICENSE-2.0
#
# Unless required by applicable law or agreed to in writing, software
# distributed under the License is distributed on an "AS IS" BASIS,
# WITHOUT WARRANTIES OR CONDITIONS OF ANY KIND, either express or implied.
# See the License for the specific language governing permissions and
# limitations under the License.

set -ex

cd ${IWYU_ROOT}

export PATH=${PATH}:${IWYU_ROOT}/iwyu_build/bin

rm -rf iwyu || true
git clone https://github.com/include-what-you-use/include-what-you-use.git iwyu
# latest commit on the clang 11 branch
cd ${IWYU_ROOT}/iwyu && git checkout 5db414ac448004fe019871c977905cb7c2cff23f
mkdir -p ${IWYU_ROOT}/iwyu_build && cd ${IWYU_ROOT}/iwyu_build && cmake -G "Unix Makefiles" -DCMAKE_PREFIX_PATH=/usr/lib/llvm-11 /iwyu && make
cd ${IWYU_ROOT}

cat compile_commands.json | sed "s,\"file\": \",\"file\": \"${IWYU_ROOT}/,g" > compile_commands_for_iwyu.json

# figure out which files to include
cat compile_commands.json | jq -r '.[].file' \
  | grep -E "^src/core/lib/promise/" \
  | grep -v -E "/upb-generated/|/upbdefs-generated/" \
  | sort \
  | tee iwyu_files.txt

# run iwyu, filtering out changes to port_platform.h
<<<<<<< HEAD
xargs -a iwyu_files.txt ${IWYU_ROOT}/iwyu/iwyu_tool.py -p compile_commands_for_iwyu.json -j 16 \
=======
xargs -a iwyu_files.txt -I FILES /iwyu/iwyu_tool.py -p compile_commands_for_iwyu.json -j 16 FILES -- -Xiwyu --no_fwd_decls \
>>>>>>> 535cee4f
  | grep -v -E "port_platform.h" \
  | tee iwyu.out

cat iwyu.out | grep -Ev "^namespace " > iwyu.out.filtered

# apply the suggested changes
${IWYU_ROOT}/iwyu/fix_includes.py --nocomments < iwyu.out.filtered || true

# reformat sources, since iwyu gets this wrong
xargs -a iwyu_files.txt ${CLANG_FORMAT:-clang-format} -i

# TODO(ctiller): expand this to match the clang-tidy directories:
#  | grep -E "(^include/|^src/core/|^src/cpp/|^test/core/|^test/cpp/)"

git diff --exit-code > /dev/null<|MERGE_RESOLUTION|>--- conflicted
+++ resolved
@@ -36,11 +36,7 @@
   | tee iwyu_files.txt
 
 # run iwyu, filtering out changes to port_platform.h
-<<<<<<< HEAD
-xargs -a iwyu_files.txt ${IWYU_ROOT}/iwyu/iwyu_tool.py -p compile_commands_for_iwyu.json -j 16 \
-=======
-xargs -a iwyu_files.txt -I FILES /iwyu/iwyu_tool.py -p compile_commands_for_iwyu.json -j 16 FILES -- -Xiwyu --no_fwd_decls \
->>>>>>> 535cee4f
+xargs -a iwyu_files.txt -I FILES ${IWYU_ROOT}/iwyu/iwyu_tool.py -p compile_commands_for_iwyu.json -j 16 FILES -- -Xiwyu --no_fwd_decls \
   | grep -v -E "port_platform.h" \
   | tee iwyu.out
 
