#!/bin/sh
# Copyright 2017 gRPC authors.
#
# Licensed under the Apache License, Version 2.0 (the "License");
# you may not use this file except in compliance with the License.
# You may obtain a copy of the License at
#
#     http://www.apache.org/licenses/LICENSE-2.0
#
# Unless required by applicable law or agreed to in writing, software
# distributed under the License is distributed on an "AS IS" BASIS,
# WITHOUT WARRANTIES OR CONDITIONS OF ANY KIND, either express or implied.
# See the License for the specific language governing permissions and
# limitations under the License.

set -ex

cd ${IWYU_ROOT}

export PATH=${PATH}:${IWYU_ROOT}/iwyu_build/bin

rm -rf iwyu || true
git clone https://github.com/include-what-you-use/include-what-you-use.git iwyu
# latest commit on the clang 11 branch
cd ${IWYU_ROOT}/iwyu && git checkout fbd921d6640bf1b18fe5a8a895636215367eb6b9
mkdir -p ${IWYU_ROOT}/iwyu_build && cd ${IWYU_ROOT}/iwyu_build && cmake -G "Unix Makefiles" ${IWYU_ROOT}/iwyu && make
cd ${IWYU_ROOT}

cat compile_commands.json | sed "s,\"file\": \",\"file\": \"${IWYU_ROOT}/,g" > compile_commands_for_iwyu.json

export ENABLED_MODULES='
<<<<<<< HEAD
  src/core/ext/filters/client_channel
=======
  src/core/ext/transport/chttp2
>>>>>>> 1228c028
  src/core/lib/avl
  src/core/lib/channel
  src/core/lib/config
  src/core/lib/gprpp
  src/core/lib/json
  src/core/lib/slice
  src/core/lib/resource_quota
  src/core/lib/promise
  src/core/lib/transport
  src/core/lib/uri
'

export INCLUSION_REGEX=`echo $ENABLED_MODULES | sed 's/ /|/g' | sed 's,\\(.*\\),^(\\1)/,g'`

# figure out which files to include
cat compile_commands.json | jq -r '.[].file' \
  | grep -E $INCLUSION_REGEX \
  | grep -v -E "/upb-generated/|/upbdefs-generated/" \
  | sort \
  | tee iwyu_files.txt

# run iwyu, filtering out changes to port_platform.h
xargs -a iwyu_files.txt -I FILES ${IWYU_ROOT}/iwyu/iwyu_tool.py -p compile_commands_for_iwyu.json -j 16 FILES -- -Xiwyu --no_fwd_decls \
  | grep -v -E "port_platform.h" \
  | tee iwyu.out

# apply the suggested changes
${IWYU_ROOT}/iwyu/fix_includes.py --nocomments < iwyu.out || true

# reformat sources, since iwyu gets this wrong
xargs -a iwyu_files.txt ${CLANG_FORMAT:-clang-format} -i

# TODO(ctiller): expand this to match the clang-tidy directories:
#  | grep -E "(^include/|^src/core/|^src/cpp/|^test/core/|^test/cpp/)"

git diff --exit-code > /dev/null<|MERGE_RESOLUTION|>--- conflicted
+++ resolved
@@ -29,11 +29,8 @@
 cat compile_commands.json | sed "s,\"file\": \",\"file\": \"${IWYU_ROOT}/,g" > compile_commands_for_iwyu.json
 
 export ENABLED_MODULES='
-<<<<<<< HEAD
   src/core/ext/filters/client_channel
-=======
   src/core/ext/transport/chttp2
->>>>>>> 1228c028
   src/core/lib/avl
   src/core/lib/channel
   src/core/lib/config
