# Copyright 2016 gRPC authors.
#
# Licensed under the Apache License, Version 2.0 (the "License");
# you may not use this file except in compliance with the License.
# You may obtain a copy of the License at
#
#     http://www.apache.org/licenses/LICENSE-2.0
#
# Unless required by applicable law or agreed to in writing, software
# distributed under the License is distributed on an "AS IS" BASIS,
# WITHOUT WARRANTIES OR CONDITIONS OF ANY KIND, either express or implied.
# See the License for the specific language governing permissions and
# limitations under the License.

FROM php:7.3-zts-stretch

RUN apt-get update && apt-get install -y \
  autoconf automake build-essential git libtool curl \
  zlib1g-dev \
  && apt-get clean

# install php pthreads from source
# TODO(jtattermusch): is this really needed?
# See https://github.com/grpc/grpc/pull/23056
WORKDIR /tmp
RUN git clone https://github.com/krakjoe/pthreads
RUN cd pthreads && \
  phpize && \
  ./configure && \
  make && \
  make install

#====================
# run_tests.py python dependencies

# Basic python dependencies to be able to run tools/run_tests python scripts
# These dependencies are not sufficient to build gRPC Python, gRPC Python
# deps are defined elsewhere (e.g. python_deps.include)
RUN apt-get update && apt-get install -y \
  python3 \
  python3-pip \
  python3-setuptools \
  python3-yaml \
  && apt-get clean

# use pinned version of pip to avoid sudden breakages
RUN python3 -m pip install --upgrade pip==19.3.1
<<<<<<< HEAD

# TODO(jtattermusch): currently six is needed for tools/run_tests scripts
# but since our python2 usage is deprecated, we should get rid of it.
RUN python3 -m pip install six==1.16.0

=======

# TODO(jtattermusch): currently six is needed for tools/run_tests scripts
# but since our python2 usage is deprecated, we should get rid of it.
RUN python3 -m pip install six==1.16.0

>>>>>>> a54c362d
# Google Cloud Platform API libraries
# These are needed for uploading test results to BigQuery (e.g. by tools/run_tests scripts)
RUN python3 -m pip install --upgrade google-auth==1.23.0 google-api-python-client==1.12.8 oauth2client==4.1.0


# Install composer
RUN curl -sS https://getcomposer.org/installer | php
RUN mv composer.phar /usr/local/bin/composer


RUN mkdir /var/local/jenkins


RUN python3 -m pip install virtualenv==16.7.9

# Define the default command.
CMD ["bash"]<|MERGE_RESOLUTION|>--- conflicted
+++ resolved
@@ -45,19 +45,11 @@
 
 # use pinned version of pip to avoid sudden breakages
 RUN python3 -m pip install --upgrade pip==19.3.1
-<<<<<<< HEAD
 
 # TODO(jtattermusch): currently six is needed for tools/run_tests scripts
 # but since our python2 usage is deprecated, we should get rid of it.
 RUN python3 -m pip install six==1.16.0
 
-=======
-
-# TODO(jtattermusch): currently six is needed for tools/run_tests scripts
-# but since our python2 usage is deprecated, we should get rid of it.
-RUN python3 -m pip install six==1.16.0
-
->>>>>>> a54c362d
 # Google Cloud Platform API libraries
 # These are needed for uploading test results to BigQuery (e.g. by tools/run_tests scripts)
 RUN python3 -m pip install --upgrade google-auth==1.23.0 google-api-python-client==1.12.8 oauth2client==4.1.0
