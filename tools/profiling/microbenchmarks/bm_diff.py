--- conflicted
+++ resolved
@@ -211,21 +211,13 @@
   with open('%s.lto.old.json' % bm) as f:
     js_old_lto = json.loads(f.read())
 
-<<<<<<< HEAD
   for row in bm_json.expand_json(js_new_ctr, js_new_lto):
+    print row
     name = row['cpp_name']
     if name.endswith('_mean') or name.endswith('_stddev'): continue
     benchmarks[name].add_sample(row, True)
   for row in bm_json.expand_json(js_old_ctr, js_old_lto):
-=======
-  for row in bm_json.expand_json(js_new_ctr, js_new_opt):
     print row
-    name = row['cpp_name']
-    if name.endswith('_mean') or name.endswith('_stddev'): continue
-    benchmarks[name].add_sample(row, True)
-  for row in bm_json.expand_json(js_old_ctr, js_old_opt):
-    print row
->>>>>>> 9298a92f
     name = row['cpp_name']
     if name.endswith('_mean') or name.endswith('_stddev'): continue
     benchmarks[name].add_sample(row, False)
