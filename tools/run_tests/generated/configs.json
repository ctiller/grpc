--- conflicted
+++ resolved
@@ -41,7 +41,7 @@
   {
     "config": "ubsan", 
     "environ": {
-      "UBSAN_OPTIONS": "halt_on_error=1:print_stacktrace=1"
+      "UBSAN_OPTIONS": "halt_on_error=1:print_stacktrace=1:suppressions=tools/ubsan_suppressions.txt"
     }
   }, 
   {
@@ -65,30 +65,7 @@
     ]
   }, 
   {
-<<<<<<< HEAD
     "config": "lto"
-=======
-    "config": "asan", 
-    "environ": {
-      "ASAN_OPTIONS": "detect_leaks=1:color=always", 
-      "LSAN_OPTIONS": "suppressions=tools/lsan_suppressions.txt:report_objects=1"
-    }
-  }, 
-  {
-    "config": "tsan", 
-    "environ": {
-      "TSAN_OPTIONS": "suppressions=tools/tsan_suppressions.txt:halt_on_error=1:second_deadlock_stack=1"
-    }
-  }, 
-  {
-    "config": "ubsan", 
-    "environ": {
-      "UBSAN_OPTIONS": "halt_on_error=1:print_stacktrace=1:suppressions=tools/ubsan_suppressions.txt"
-    }
-  }, 
-  {
-    "config": "msan"
->>>>>>> 7e6b7df8
   }, 
   {
     "config": "mutrace"
