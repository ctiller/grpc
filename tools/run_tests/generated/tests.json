

[
  {
    "args": [],
    "benchmark": false,
    "ci_platforms": [
      "linux",
      "mac",
      "posix",
      "windows"
    ],
    "cpu_cost": 1.0,
    "exclude_configs": [],
    "exclude_iomgrs": [],
    "flaky": false,
    "gtest": false,
    "language": "c",
    "name": "alloc_test",
    "platforms": [
      "linux",
      "mac",
      "posix",
      "windows"
    ],
    "uses_polling": false
  },
  {
    "args": [],
    "benchmark": false,
    "ci_platforms": [
      "linux",
      "mac",
      "posix",
      "windows"
    ],
    "cpu_cost": 1.0,
    "exclude_configs": [],
    "exclude_iomgrs": [],
    "flaky": false,
    "gtest": false,
    "language": "c",
    "name": "b64_test",
    "platforms": [
      "linux",
      "mac",
      "posix",
      "windows"
    ],
    "uses_polling": false
  },
  {
    "args": [],
    "benchmark": false,
    "ci_platforms": [
      "linux",
      "mac",
      "posix",
      "windows"
    ],
    "cpu_cost": 1.0,
    "exclude_configs": [],
    "exclude_iomgrs": [],
    "flaky": false,
    "gtest": false,
    "language": "c",
<<<<<<< HEAD
    "name": "bin_decoder_test",
=======
    "name": "bad_server_response_test",
>>>>>>> caf0a49e
    "platforms": [
      "linux",
      "mac",
      "posix",
      "windows"
    ],
<<<<<<< HEAD
    "uses_polling": false
=======
    "uses_polling": true
>>>>>>> caf0a49e
  },
  {
    "args": [],
    "benchmark": false,
    "ci_platforms": [
      "linux",
      "mac",
<<<<<<< HEAD
      "posix",
      "windows"
=======
      "posix"
>>>>>>> caf0a49e
    ],
    "cpu_cost": 1.0,
    "exclude_configs": [],
    "exclude_iomgrs": [],
    "flaky": false,
    "gtest": false,
    "language": "c",
<<<<<<< HEAD
    "name": "bin_encoder_test",
    "platforms": [
      "linux",
      "mac",
      "posix",
      "windows"
    ],
    "uses_polling": false
=======
    "name": "bad_ssl_alpn_test",
    "platforms": [
      "linux",
      "mac",
      "posix"
    ],
    "uses_polling": true
  },
  {
    "args": [],
    "benchmark": false,
    "ci_platforms": [
      "linux",
      "mac",
      "posix"
    ],
    "cpu_cost": 1.0,
    "exclude_configs": [],
    "exclude_iomgrs": [],
    "flaky": false,
    "gtest": false,
    "language": "c",
    "name": "bad_ssl_cert_test",
    "platforms": [
      "linux",
      "mac",
      "posix"
    ],
    "uses_polling": true
>>>>>>> caf0a49e
  },
  {
    "args": [],
    "benchmark": false,
    "ci_platforms": [
      "linux",
      "mac",
      "posix",
      "windows"
    ],
    "cpu_cost": 1.0,
    "exclude_configs": [],
    "exclude_iomgrs": [],
    "flaky": false,
    "gtest": false,
    "language": "c",
    "name": "buffer_list_test",
    "platforms": [
      "linux",
      "mac",
      "posix",
      "windows"
    ],
    "uses_polling": true
  },
  {
    "args": [],
    "benchmark": false,
    "ci_platforms": [
      "linux",
      "mac",
      "posix",
      "windows"
    ],
    "cpu_cost": 1.0,
    "exclude_configs": [],
    "exclude_iomgrs": [],
    "flaky": false,
    "gtest": false,
    "language": "c",
    "name": "c_slice_buffer_test",
    "platforms": [
      "linux",
      "mac",
      "posix",
      "windows"
    ],
    "uses_polling": false
  },
  {
    "args": [],
    "benchmark": false,
    "ci_platforms": [
      "linux",
      "mac",
      "posix"
    ],
    "cpu_cost": 1.0,
    "exclude_configs": [],
    "exclude_iomgrs": [],
    "flaky": false,
    "gtest": false,
    "language": "c",
    "name": "combiner_test",
    "platforms": [
      "linux",
      "mac",
      "posix"
    ],
    "uses_polling": true
  },
  {
    "args": [],
    "benchmark": false,
    "ci_platforms": [
      "linux",
      "mac",
      "posix",
      "windows"
    ],
    "cpu_cost": 1.0,
    "exclude_configs": [],
    "exclude_iomgrs": [],
    "flaky": false,
    "gtest": false,
    "language": "c",
    "name": "compression_test",
    "platforms": [
      "linux",
      "mac",
      "posix",
      "windows"
    ],
    "uses_polling": false
  },
  {
    "args": [],
    "benchmark": false,
    "ci_platforms": [
      "linux",
      "mac",
      "posix",
      "windows"
    ],
    "cpu_cost": 1.0,
    "exclude_configs": [],
    "exclude_iomgrs": [],
    "flaky": false,
    "gtest": false,
    "language": "c",
    "name": "cpu_test",
    "platforms": [
      "linux",
      "mac",
      "posix",
      "windows"
    ],
    "uses_polling": false
  },
  {
    "args": [],
    "benchmark": false,
    "ci_platforms": [
      "linux",
      "mac",
      "posix",
      "windows"
    ],
    "cpu_cost": 1.0,
    "exclude_configs": [],
    "exclude_iomgrs": [],
    "flaky": false,
    "gtest": false,
    "language": "c",
    "name": "endpoint_pair_test",
    "platforms": [
      "linux",
      "mac",
      "posix",
      "windows"
    ],
    "uses_polling": true
  },
  {
    "args": [],
    "benchmark": false,
    "ci_platforms": [
      "linux",
      "mac",
      "posix",
      "windows"
    ],
    "cpu_cost": 1.0,
    "exclude_configs": [],
    "exclude_iomgrs": [],
    "flaky": false,
    "gtest": false,
    "language": "c",
    "name": "env_test",
    "platforms": [
      "linux",
      "mac",
      "posix",
      "windows"
    ],
    "uses_polling": false
  },
  {
    "args": [],
    "benchmark": false,
    "ci_platforms": [
      "linux",
      "mac",
      "posix"
    ],
    "cpu_cost": 1.0,
    "exclude_configs": [],
    "exclude_iomgrs": [],
    "flaky": false,
    "gtest": false,
    "language": "c",
    "name": "fd_conservation_posix_test",
    "platforms": [
      "linux",
      "mac",
      "posix"
    ],
    "uses_polling": true
  },
  {
    "args": [],
    "benchmark": false,
    "ci_platforms": [
      "linux",
      "mac",
      "posix"
    ],
    "cpu_cost": 1.0,
    "exclude_configs": [],
    "exclude_iomgrs": [],
    "flaky": false,
    "gtest": false,
    "language": "c",
    "name": "fd_posix_test",
    "platforms": [
      "linux",
      "mac",
      "posix"
    ],
    "uses_polling": true
  },
  {
    "args": [],
    "benchmark": false,
    "ci_platforms": [
      "linux",
      "mac",
      "posix"
    ],
    "cpu_cost": 1.0,
    "exclude_configs": [],
    "exclude_iomgrs": [],
    "flaky": false,
    "gtest": false,
    "language": "c",
    "name": "fling_stream_test",
    "platforms": [
      "linux",
      "mac",
      "posix"
    ],
    "uses_polling": true
  },
  {
    "args": [],
    "benchmark": false,
    "ci_platforms": [
      "linux",
      "mac",
      "posix"
    ],
    "cpu_cost": 1.0,
    "exclude_configs": [],
    "exclude_iomgrs": [],
    "flaky": false,
    "gtest": false,
    "language": "c",
    "name": "fling_test",
    "platforms": [
      "linux",
      "mac",
      "posix"
    ],
    "uses_polling": true
  },
  {
    "args": [],
    "benchmark": false,
    "ci_platforms": [
      "linux",
      "mac",
      "posix",
      "windows"
    ],
    "cpu_cost": 1.0,
    "exclude_configs": [],
    "exclude_iomgrs": [],
    "flaky": false,
    "gtest": false,
    "language": "c",
    "name": "format_request_test",
    "platforms": [
      "linux",
      "mac",
      "posix",
      "windows"
    ],
    "uses_polling": true
  },
  {
    "args": [],
    "benchmark": false,
    "ci_platforms": [
      "linux",
      "mac",
      "posix",
      "windows"
    ],
    "cpu_cost": 1.0,
    "exclude_configs": [],
    "exclude_iomgrs": [],
    "flaky": false,
    "gtest": false,
    "language": "c",
    "name": "grpc_ipv6_loopback_available_test",
    "platforms": [
      "linux",
      "mac",
      "posix",
      "windows"
    ],
    "uses_polling": true
  },
  {
    "args": [],
    "benchmark": false,
    "ci_platforms": [
      "linux",
      "mac",
      "posix",
      "windows"
    ],
    "cpu_cost": 1.0,
    "exclude_configs": [],
    "exclude_iomgrs": [],
    "flaky": false,
    "gtest": false,
    "language": "c",
<<<<<<< HEAD
    "name": "hpack_encoder_test",
=======
    "name": "inproc_callback_test",
>>>>>>> caf0a49e
    "platforms": [
      "linux",
      "mac",
      "posix",
      "windows"
    ],
    "uses_polling": false
  },
  {
    "args": [],
    "benchmark": false,
    "ci_platforms": [
      "linux",
      "mac",
      "posix",
      "windows"
    ],
    "cpu_cost": 1.0,
    "exclude_configs": [],
    "exclude_iomgrs": [],
    "flaky": false,
    "gtest": false,
    "language": "c",
<<<<<<< HEAD
=======
    "name": "invalid_call_argument_test",
    "platforms": [
      "linux",
      "mac",
      "posix",
      "windows"
    ],
    "uses_polling": true
  },
  {
    "args": [],
    "benchmark": false,
    "ci_platforms": [
      "linux",
      "mac",
      "posix",
      "windows"
    ],
    "cpu_cost": 1.0,
    "exclude_configs": [],
    "exclude_iomgrs": [],
    "flaky": false,
    "gtest": false,
    "language": "c",
>>>>>>> caf0a49e
    "name": "load_file_test",
    "platforms": [
      "linux",
      "mac",
      "posix",
      "windows"
    ],
    "uses_polling": false
  },
  {
    "args": [],
    "benchmark": false,
    "ci_platforms": [
      "linux",
      "mac",
      "posix",
      "windows"
    ],
    "cpu_cost": 1.0,
    "exclude_configs": [],
    "exclude_iomgrs": [],
    "flaky": false,
    "gtest": false,
    "language": "c",
    "name": "message_compress_test",
    "platforms": [
      "linux",
      "mac",
      "posix",
      "windows"
    ],
    "uses_polling": false
  },
  {
    "args": [],
    "benchmark": false,
    "ci_platforms": [
      "linux",
      "mac",
      "posix",
      "windows"
    ],
    "cpu_cost": 1.0,
    "exclude_configs": [],
    "exclude_iomgrs": [],
    "flaky": false,
    "gtest": false,
    "language": "c",
    "name": "minimal_stack_is_minimal_test",
    "platforms": [
      "linux",
      "mac",
      "posix",
      "windows"
    ],
    "uses_polling": false
  },
  {
    "args": [],
    "benchmark": false,
    "ci_platforms": [
      "linux",
      "mac",
      "posix",
      "windows"
    ],
    "cpu_cost": 1.0,
    "exclude_configs": [],
    "exclude_iomgrs": [],
    "flaky": false,
    "gtest": false,
    "language": "c",
    "name": "murmur_hash_test",
    "platforms": [
      "linux",
      "mac",
      "posix",
      "windows"
    ],
    "uses_polling": false
  },
  {
    "args": [],
    "benchmark": false,
    "ci_platforms": [
      "linux",
      "mac",
      "posix",
      "windows"
    ],
    "cpu_cost": 1.0,
    "exclude_configs": [],
    "exclude_iomgrs": [],
    "flaky": false,
    "gtest": false,
    "language": "c",
    "name": "parser_test",
    "platforms": [
      "linux",
      "mac",
      "posix",
      "windows"
    ],
    "uses_polling": false
  },
  {
    "args": [],
    "benchmark": false,
    "ci_platforms": [
      "linux",
      "mac",
      "posix",
      "windows"
    ],
    "cpu_cost": 1.0,
    "exclude_configs": [],
    "exclude_iomgrs": [],
    "flaky": false,
    "gtest": false,
    "language": "c",
    "name": "percent_encoding_test",
    "platforms": [
      "linux",
      "mac",
      "posix",
      "windows"
    ],
    "uses_polling": false
  },
  {
    "args": [],
    "benchmark": false,
    "ci_platforms": [
      "linux",
      "mac",
      "posix",
      "windows"
    ],
    "cpu_cost": 1.0,
    "exclude_configs": [],
    "exclude_iomgrs": [],
    "flaky": false,
    "gtest": false,
    "language": "c",
    "name": "public_headers_must_be_c89",
    "platforms": [
      "linux",
      "mac",
      "posix",
      "windows"
    ],
    "uses_polling": true
  },
  {
    "args": [
      "--resolver=ares"
    ],
    "benchmark": false,
    "ci_platforms": [
      "linux",
      "mac",
      "posix"
    ],
    "cpu_cost": 1.0,
    "exclude_configs": [],
    "exclude_iomgrs": [],
    "flaky": false,
    "gtest": false,
    "language": "c",
    "name": "resolve_address_using_ares_resolver_posix_test",
    "platforms": [
      "linux",
      "mac",
      "posix"
    ],
    "uses_polling": true
  },
  {
    "args": [
      "--resolver=native"
    ],
    "benchmark": false,
    "ci_platforms": [
      "linux",
      "mac",
      "posix"
    ],
    "cpu_cost": 1.0,
    "exclude_configs": [],
    "exclude_iomgrs": [],
    "flaky": false,
    "gtest": false,
    "language": "c",
    "name": "resolve_address_using_native_resolver_posix_test",
    "platforms": [
      "linux",
      "mac",
      "posix"
    ],
    "uses_polling": true
  },
  {
    "args": [],
    "benchmark": false,
    "ci_platforms": [
      "linux",
      "mac",
      "posix",
      "windows"
    ],
    "cpu_cost": 1.0,
    "exclude_configs": [],
    "exclude_iomgrs": [],
    "flaky": false,
    "gtest": false,
    "language": "c",
    "name": "slice_string_helpers_test",
    "platforms": [
      "linux",
      "mac",
      "posix",
      "windows"
    ],
    "uses_polling": false
  },
  {
    "args": [],
    "benchmark": false,
    "ci_platforms": [
      "linux",
      "mac",
      "posix"
    ],
    "cpu_cost": 1.0,
    "exclude_configs": [],
    "exclude_iomgrs": [],
    "flaky": false,
    "gtest": false,
    "language": "c",
    "name": "socket_utils_test",
    "platforms": [
      "linux",
      "mac",
      "posix"
    ],
    "uses_polling": true
  },
  {
    "args": [],
    "benchmark": false,
    "ci_platforms": [
      "linux",
      "mac",
      "posix",
      "windows"
    ],
    "cpu_cost": 1.0,
    "exclude_configs": [],
    "exclude_iomgrs": [],
    "flaky": false,
    "gtest": false,
    "language": "c",
    "name": "spinlock_test",
    "platforms": [
      "linux",
      "mac",
      "posix",
      "windows"
    ],
    "uses_polling": false
  },
  {
    "args": [],
    "benchmark": false,
    "ci_platforms": [
      "linux",
      "mac",
      "posix",
      "windows"
    ],
    "cpu_cost": 1.0,
    "exclude_configs": [],
    "exclude_iomgrs": [],
    "flaky": false,
    "gtest": false,
    "language": "c",
    "name": "string_test",
    "platforms": [
      "linux",
      "mac",
      "posix",
      "windows"
    ],
    "uses_polling": false
  },
  {
    "args": [],
    "benchmark": false,
    "ci_platforms": [
      "linux",
      "mac",
      "posix",
      "windows"
    ],
    "cpu_cost": 1.0,
    "exclude_configs": [],
    "exclude_iomgrs": [],
    "flaky": false,
    "gtest": false,
    "language": "c",
    "name": "sync_test",
    "platforms": [
      "linux",
      "mac",
      "posix",
      "windows"
    ],
    "uses_polling": false
  },
  {
    "args": [],
    "benchmark": false,
    "ci_platforms": [
      "linux",
      "mac",
      "posix"
    ],
    "cpu_cost": 1.0,
    "exclude_configs": [],
    "exclude_iomgrs": [],
    "flaky": false,
    "gtest": false,
    "language": "c",
    "name": "tcp_client_posix_test",
    "platforms": [
      "linux",
      "mac",
      "posix"
    ],
    "uses_polling": true
  },
  {
    "args": [],
    "benchmark": false,
    "ci_platforms": [
      "linux",
      "posix"
    ],
    "cpu_cost": 1.0,
    "exclude_configs": [],
    "exclude_iomgrs": [],
    "flaky": false,
    "gtest": false,
    "language": "c",
    "name": "tcp_posix_test",
    "platforms": [
      "linux",
      "posix"
    ],
    "uses_polling": true
  },
  {
    "args": [],
    "benchmark": false,
    "ci_platforms": [
      "linux",
      "mac",
      "posix"
    ],
    "cpu_cost": 1.0,
    "exclude_configs": [],
    "exclude_iomgrs": [],
    "flaky": false,
    "gtest": false,
    "language": "c",
    "name": "tcp_server_posix_test",
    "platforms": [
      "linux",
      "mac",
      "posix"
    ],
    "uses_polling": true
  },
  {
    "args": [],
    "benchmark": false,
    "ci_platforms": [
      "linux",
      "mac",
      "posix",
      "windows"
    ],
    "cpu_cost": 1.0,
    "exclude_configs": [],
    "exclude_iomgrs": [],
    "flaky": false,
    "gtest": false,
    "language": "c",
    "name": "test_core_gpr_time_test",
    "platforms": [
      "linux",
      "mac",
      "posix",
      "windows"
    ],
    "uses_polling": false
  },
  {
    "args": [],
    "benchmark": false,
    "ci_platforms": [
      "linux",
      "mac",
      "posix",
      "windows"
    ],
    "cpu_cost": 1.0,
    "exclude_configs": [],
    "exclude_iomgrs": [],
    "flaky": false,
    "gtest": false,
    "language": "c",
    "name": "test_core_iomgr_time_averaged_stats_test",
    "platforms": [
      "linux",
      "mac",
      "posix",
      "windows"
    ],
    "uses_polling": false
  },
  {
    "args": [],
    "benchmark": false,
    "ci_platforms": [
      "linux",
      "mac",
      "posix",
      "windows"
    ],
    "cpu_cost": 1.0,
    "exclude_configs": [],
    "exclude_iomgrs": [],
    "flaky": false,
    "gtest": false,
    "language": "c",
    "name": "test_core_iomgr_timer_heap_test",
    "platforms": [
      "linux",
      "mac",
      "posix",
      "windows"
    ],
    "uses_polling": false
  },
  {
    "args": [],
    "benchmark": false,
    "ci_platforms": [
      "linux",
      "mac",
      "posix",
      "windows"
    ],
    "cpu_cost": 1.0,
    "exclude_configs": [],
    "exclude_iomgrs": [],
    "flaky": false,
    "gtest": false,
    "language": "c",
    "name": "test_core_iomgr_timer_list_test",
    "platforms": [
      "linux",
      "mac",
      "posix",
      "windows"
    ],
    "uses_polling": false
  },
  {
    "args": [],
    "benchmark": false,
    "ci_platforms": [
      "linux",
      "mac",
      "posix",
      "windows"
    ],
    "cpu_cost": 1.0,
    "exclude_configs": [],
    "exclude_iomgrs": [],
    "flaky": false,
    "gtest": true,
    "language": "c++",
    "name": "activity_test",
    "platforms": [
      "linux",
      "mac",
      "posix",
      "windows"
    ],
    "uses_polling": false
  },
  {
    "args": [],
    "benchmark": false,
    "ci_platforms": [
      "linux",
      "mac",
      "posix"
    ],
    "cpu_cost": 1.0,
    "exclude_configs": [],
    "exclude_iomgrs": [],
    "flaky": false,
    "gtest": true,
    "language": "c++",
    "name": "address_sorting_test",
    "platforms": [
      "linux",
      "mac",
      "posix"
    ],
    "uses_polling": true
  },
  {
    "args": [],
    "benchmark": false,
    "ci_platforms": [
      "linux",
      "mac",
      "posix"
    ],
    "cpu_cost": 1.0,
    "exclude_configs": [],
    "exclude_iomgrs": [],
    "flaky": false,
    "gtest": true,
    "language": "c++",
    "name": "address_sorting_test_unsecure",
    "platforms": [
      "linux",
      "mac",
      "posix"
    ],
    "uses_polling": true
  },
  {
    "args": [],
    "benchmark": false,
    "ci_platforms": [
      "linux",
      "mac",
      "posix",
      "windows"
    ],
    "cpu_cost": 1.0,
    "exclude_configs": [],
    "exclude_iomgrs": [],
    "flaky": false,
    "gtest": true,
    "language": "c++",
    "name": "admin_services_end2end_test",
    "platforms": [
      "linux",
      "mac",
      "posix",
      "windows"
    ],
    "uses_polling": true
  },
  {
    "args": [],
    "benchmark": false,
    "ci_platforms": [
      "linux",
      "mac",
      "posix"
    ],
    "cpu_cost": 1.0,
    "exclude_configs": [],
    "exclude_iomgrs": [],
    "flaky": false,
    "gtest": true,
    "language": "c++",
    "name": "alarm_test",
    "platforms": [
      "linux",
      "mac",
      "posix"
    ],
    "uses_polling": true
  },
  {
    "args": [],
    "benchmark": false,
    "ci_platforms": [
      "linux",
      "mac",
      "posix",
      "windows"
    ],
    "cpu_cost": 1.0,
    "exclude_configs": [],
    "exclude_iomgrs": [],
    "flaky": false,
    "gtest": true,
    "language": "c++",
    "name": "alpn_test",
    "platforms": [
      "linux",
      "mac",
      "posix",
      "windows"
    ],
    "uses_polling": true
  },
  {
    "args": [],
    "benchmark": false,
    "ci_platforms": [
      "linux",
      "posix"
    ],
    "cpu_cost": 1.0,
    "exclude_configs": [],
    "exclude_iomgrs": [],
    "flaky": false,
    "gtest": true,
    "language": "c++",
    "name": "alts_concurrent_connectivity_test",
    "platforms": [
      "linux",
      "posix"
    ],
    "uses_polling": true
  },
  {
    "args": [],
    "benchmark": false,
    "ci_platforms": [
      "linux",
      "mac",
      "posix",
      "windows"
    ],
    "cpu_cost": 1.0,
    "exclude_configs": [],
    "exclude_iomgrs": [],
    "flaky": false,
    "gtest": true,
    "language": "c++",
    "name": "alts_counter_test",
    "platforms": [
      "linux",
      "mac",
      "posix",
      "windows"
    ],
    "uses_polling": true
  },
  {
    "args": [],
    "benchmark": false,
    "ci_platforms": [
      "linux",
      "mac",
      "posix",
      "windows"
    ],
    "cpu_cost": 1.0,
    "exclude_configs": [],
    "exclude_iomgrs": [],
    "flaky": false,
    "gtest": true,
    "language": "c++",
    "name": "alts_crypt_test",
    "platforms": [
      "linux",
      "mac",
      "posix",
      "windows"
    ],
    "uses_polling": true
  },
  {
    "args": [],
    "benchmark": false,
    "ci_platforms": [
      "linux",
      "mac",
      "posix",
      "windows"
    ],
    "cpu_cost": 1.0,
    "exclude_configs": [],
    "exclude_iomgrs": [],
    "flaky": false,
    "gtest": true,
    "language": "c++",
    "name": "alts_crypter_test",
    "platforms": [
      "linux",
      "mac",
      "posix",
      "windows"
    ],
    "uses_polling": true
  },
  {
    "args": [],
    "benchmark": false,
    "ci_platforms": [
      "linux",
      "mac",
      "posix",
      "windows"
    ],
    "cpu_cost": 1.0,
    "exclude_configs": [],
    "exclude_iomgrs": [],
    "flaky": false,
    "gtest": true,
    "language": "c++",
    "name": "alts_frame_protector_test",
    "platforms": [
      "linux",
      "mac",
      "posix",
      "windows"
    ],
    "uses_polling": true
  },
  {
    "args": [],
    "benchmark": false,
    "ci_platforms": [
      "linux",
      "mac",
      "posix",
      "windows"
    ],
    "cpu_cost": 1.0,
    "exclude_configs": [],
    "exclude_iomgrs": [],
    "flaky": false,
    "gtest": true,
    "language": "c++",
    "name": "alts_grpc_record_protocol_test",
    "platforms": [
      "linux",
      "mac",
      "posix",
      "windows"
    ],
    "uses_polling": true
  },
  {
    "args": [],
    "benchmark": false,
    "ci_platforms": [
      "linux",
      "mac",
      "posix",
      "windows"
    ],
    "cpu_cost": 1.0,
    "exclude_configs": [],
    "exclude_iomgrs": [],
    "flaky": false,
    "gtest": true,
    "language": "c++",
    "name": "alts_handshaker_client_test",
    "platforms": [
      "linux",
      "mac",
      "posix",
      "windows"
    ],
    "uses_polling": true
  },
  {
    "args": [],
    "benchmark": false,
    "ci_platforms": [
      "linux",
      "mac",
      "posix",
      "windows"
    ],
    "cpu_cost": 1.0,
    "exclude_configs": [],
    "exclude_iomgrs": [],
    "flaky": false,
    "gtest": true,
    "language": "c++",
    "name": "alts_iovec_record_protocol_test",
    "platforms": [
      "linux",
      "mac",
      "posix",
      "windows"
    ],
    "uses_polling": true
  },
  {
    "args": [],
    "benchmark": false,
    "ci_platforms": [
      "linux",
      "mac",
      "posix",
      "windows"
    ],
    "cpu_cost": 1.0,
    "exclude_configs": [],
    "exclude_iomgrs": [],
    "flaky": false,
    "gtest": true,
    "language": "c++",
    "name": "alts_security_connector_test",
    "platforms": [
      "linux",
      "mac",
      "posix",
      "windows"
    ],
    "uses_polling": true
  },
  {
    "args": [],
    "benchmark": false,
    "ci_platforms": [
      "linux",
      "mac",
      "posix",
      "windows"
    ],
    "cpu_cost": 1.0,
    "exclude_configs": [],
    "exclude_iomgrs": [],
    "flaky": false,
    "gtest": true,
    "language": "c++",
    "name": "alts_tsi_handshaker_test",
    "platforms": [
      "linux",
      "mac",
      "posix",
      "windows"
    ],
    "uses_polling": true
  },
  {
    "args": [],
    "benchmark": false,
    "ci_platforms": [
      "linux",
      "mac",
      "posix",
      "windows"
    ],
    "cpu_cost": 1.0,
    "exclude_configs": [],
    "exclude_iomgrs": [],
    "flaky": false,
    "gtest": true,
    "language": "c++",
    "name": "alts_tsi_utils_test",
    "platforms": [
      "linux",
      "mac",
      "posix",
      "windows"
    ],
    "uses_polling": true
  },
  {
    "args": [],
    "benchmark": false,
    "ci_platforms": [
      "linux",
      "mac",
      "posix",
      "windows"
    ],
    "cpu_cost": 1.0,
    "exclude_configs": [],
    "exclude_iomgrs": [],
    "flaky": false,
    "gtest": true,
    "language": "c++",
    "name": "alts_util_test",
    "platforms": [
      "linux",
      "mac",
      "posix",
      "windows"
    ],
    "uses_polling": true
  },
  {
    "args": [],
    "benchmark": false,
    "ci_platforms": [
      "linux",
      "mac",
      "posix",
      "windows"
    ],
    "cpu_cost": 1.0,
    "exclude_configs": [],
    "exclude_iomgrs": [],
    "flaky": false,
    "gtest": true,
    "language": "c++",
    "name": "alts_zero_copy_grpc_protector_test",
    "platforms": [
      "linux",
      "mac",
      "posix",
      "windows"
    ],
    "uses_polling": true
  },
  {
    "args": [],
    "benchmark": false,
    "ci_platforms": [
      "linux",
      "mac",
      "posix",
      "windows"
    ],
    "cpu_cost": 1.0,
    "exclude_configs": [],
    "exclude_iomgrs": [],
    "flaky": false,
    "gtest": true,
    "language": "c++",
    "name": "arena_promise_test",
    "platforms": [
      "linux",
      "mac",
      "posix",
      "windows"
    ],
    "uses_polling": false
  },
  {
    "args": [],
    "benchmark": false,
    "ci_platforms": [
      "linux",
      "mac",
      "posix",
      "windows"
    ],
    "cpu_cost": 1.0,
    "exclude_configs": [],
    "exclude_iomgrs": [],
    "flaky": false,
    "gtest": true,
    "language": "c++",
    "name": "arena_test",
    "platforms": [
      "linux",
      "mac",
      "posix",
      "windows"
    ],
    "uses_polling": false
  },
  {
    "args": [],
    "benchmark": false,
    "ci_platforms": [
      "linux",
      "mac",
      "posix",
      "windows"
    ],
    "cpu_cost": 1.0,
    "exclude_configs": [],
    "exclude_iomgrs": [],
    "flaky": false,
    "gtest": true,
    "language": "c++",
    "name": "async_end2end_test",
    "platforms": [
      "linux",
      "mac",
      "posix",
      "windows"
    ],
    "uses_polling": true
  },
  {
    "args": [],
    "benchmark": false,
    "ci_platforms": [
      "linux",
      "mac",
      "posix",
      "windows"
    ],
    "cpu_cost": 1.0,
    "exclude_configs": [],
    "exclude_iomgrs": [],
    "flaky": false,
    "gtest": true,
    "language": "c++",
    "name": "auth_context_test",
    "platforms": [
      "linux",
      "mac",
      "posix",
      "windows"
    ],
    "uses_polling": false
  },
  {
    "args": [],
    "benchmark": false,
    "ci_platforms": [
      "linux",
      "mac",
      "posix",
      "windows"
    ],
    "cpu_cost": 1.0,
    "exclude_configs": [],
    "exclude_iomgrs": [],
    "flaky": false,
    "gtest": true,
    "language": "c++",
    "name": "auth_property_iterator_test",
    "platforms": [
      "linux",
      "mac",
      "posix",
      "windows"
    ],
    "uses_polling": false
  },
  {
    "args": [],
    "benchmark": false,
    "ci_platforms": [
      "linux",
      "mac",
      "posix",
      "windows"
    ],
    "cpu_cost": 1.0,
    "exclude_configs": [],
    "exclude_iomgrs": [],
    "flaky": false,
    "gtest": true,
    "language": "c++",
    "name": "authorization_matchers_test",
    "platforms": [
      "linux",
      "mac",
      "posix",
      "windows"
    ],
    "uses_polling": true
  },
  {
    "args": [],
    "benchmark": false,
    "ci_platforms": [
      "linux",
      "mac",
      "posix",
      "windows"
    ],
    "cpu_cost": 1.0,
    "exclude_configs": [],
    "exclude_iomgrs": [],
    "flaky": false,
    "gtest": true,
    "language": "c++",
    "name": "authorization_policy_provider_test",
    "platforms": [
      "linux",
      "mac",
      "posix",
      "windows"
    ],
    "uses_polling": true
  },
  {
    "args": [],
    "benchmark": false,
    "ci_platforms": [
      "linux",
      "mac",
      "posix",
      "windows"
    ],
    "cpu_cost": 1.0,
    "exclude_configs": [],
    "exclude_iomgrs": [],
    "flaky": false,
    "gtest": true,
    "language": "c++",
    "name": "avl_test",
    "platforms": [
      "linux",
      "mac",
      "posix",
      "windows"
    ],
    "uses_polling": false
  },
  {
    "args": [],
    "benchmark": false,
    "ci_platforms": [
      "linux",
      "mac",
      "posix",
      "windows"
    ],
    "cpu_cost": 1.0,
    "exclude_configs": [],
    "exclude_iomgrs": [],
    "flaky": false,
    "gtest": true,
    "language": "c++",
    "name": "aws_request_signer_test",
    "platforms": [
      "linux",
      "mac",
      "posix",
      "windows"
    ],
    "uses_polling": true
  },
  {
    "args": [],
    "benchmark": false,
    "ci_platforms": [
      "linux",
      "mac",
      "posix",
      "windows"
    ],
    "cpu_cost": 1.0,
    "exclude_configs": [],
    "exclude_iomgrs": [],
    "flaky": false,
    "gtest": true,
    "language": "c++",
    "name": "backoff_test",
    "platforms": [
      "linux",
      "mac",
      "posix",
      "windows"
    ],
    "uses_polling": false
  },
  {
    "args": [],
    "benchmark": false,
    "ci_platforms": [
      "linux",
      "mac",
      "posix",
      "windows"
    ],
    "cpu_cost": 1.0,
    "exclude_configs": [],
    "exclude_iomgrs": [],
    "flaky": false,
    "gtest": true,
    "language": "c++",
    "name": "bad_server_response_test",
    "platforms": [
      "linux",
      "mac",
      "posix",
      "windows"
    ],
    "uses_polling": true
  },
  {
    "args": [],
    "benchmark": false,
    "ci_platforms": [
      "linux",
      "mac",
      "posix"
    ],
    "cpu_cost": 1.0,
    "exclude_configs": [],
    "exclude_iomgrs": [],
    "flaky": false,
    "gtest": true,
    "language": "c++",
    "name": "bad_ssl_alpn_test",
    "platforms": [
      "linux",
      "mac",
      "posix"
    ],
    "uses_polling": true
  },
  {
    "args": [],
    "benchmark": false,
    "ci_platforms": [
      "linux",
      "mac",
      "posix"
    ],
    "cpu_cost": 1.0,
    "exclude_configs": [],
    "exclude_iomgrs": [],
    "flaky": false,
    "gtest": true,
    "language": "c++",
    "name": "bad_ssl_cert_test",
    "platforms": [
      "linux",
      "mac",
      "posix"
    ],
    "uses_polling": true
  },
  {
    "args": [],
    "benchmark": false,
    "ci_platforms": [
      "linux",
      "mac",
      "posix",
      "windows"
    ],
    "cpu_cost": 1.0,
    "exclude_configs": [],
    "exclude_iomgrs": [],
    "flaky": false,
    "gtest": true,
    "language": "c++",
    "name": "bad_streaming_id_bad_client_test",
    "platforms": [
      "linux",
      "mac",
      "posix",
      "windows"
    ],
    "uses_polling": true
  },
  {
    "args": [],
    "benchmark": false,
    "ci_platforms": [
      "linux",
      "mac",
      "posix",
      "windows"
    ],
    "cpu_cost": 1.0,
    "exclude_configs": [],
    "exclude_iomgrs": [],
    "flaky": false,
    "gtest": true,
    "language": "c++",
    "name": "badreq_bad_client_test",
    "platforms": [
      "linux",
      "mac",
      "posix",
      "windows"
    ],
    "uses_polling": true
  },
  {
    "args": [],
    "benchmark": false,
    "ci_platforms": [
      "linux",
      "mac",
      "posix"
    ],
    "cpu_cost": 1.0,
    "exclude_configs": [],
    "exclude_iomgrs": [],
    "flaky": false,
    "gtest": true,
    "language": "c++",
    "name": "bdp_estimator_test",
    "platforms": [
      "linux",
      "mac",
      "posix"
    ],
    "uses_polling": false
  },
  {
    "args": [],
    "benchmark": false,
    "ci_platforms": [
      "linux",
      "mac",
      "posix",
      "windows"
    ],
    "cpu_cost": 1.0,
    "exclude_configs": [],
    "exclude_iomgrs": [],
    "flaky": false,
    "gtest": true,
    "language": "c++",
    "name": "bin_decoder_test",
    "platforms": [
      "linux",
      "mac",
      "posix",
      "windows"
    ],
    "uses_polling": false
  },
  {
    "args": [],
    "benchmark": false,
    "ci_platforms": [
      "linux",
      "mac",
      "posix",
      "windows"
    ],
    "cpu_cost": 1.0,
    "exclude_configs": [],
    "exclude_iomgrs": [],
    "flaky": false,
    "gtest": true,
    "language": "c++",
    "name": "bin_encoder_test",
    "platforms": [
      "linux",
      "mac",
      "posix",
      "windows"
    ],
    "uses_polling": false
  },
  {
    "args": [],
    "benchmark": false,
    "ci_platforms": [
      "linux",
      "mac",
      "posix",
      "windows"
    ],
    "cpu_cost": 1.0,
    "exclude_configs": [],
    "exclude_iomgrs": [],
    "flaky": false,
    "gtest": true,
    "language": "c++",
    "name": "binder_resolver_test",
    "platforms": [
      "linux",
      "mac",
      "posix",
      "windows"
    ],
    "uses_polling": true
  },
  {
    "args": [],
    "benchmark": false,
    "ci_platforms": [
      "linux",
      "mac",
      "posix",
      "windows"
    ],
    "cpu_cost": 1.0,
    "exclude_configs": [],
    "exclude_iomgrs": [],
    "flaky": false,
    "gtest": true,
    "language": "c++",
    "name": "binder_server_test",
    "platforms": [
      "linux",
      "mac",
      "posix",
      "windows"
    ],
    "uses_polling": true
  },
  {
    "args": [],
    "benchmark": false,
    "ci_platforms": [
      "linux",
      "mac",
      "posix",
      "windows"
    ],
    "cpu_cost": 1.0,
    "exclude_configs": [],
    "exclude_iomgrs": [],
    "flaky": false,
    "gtest": true,
    "language": "c++",
    "name": "binder_transport_test",
    "platforms": [
      "linux",
      "mac",
      "posix",
      "windows"
    ],
    "uses_polling": false
  },
  {
    "args": [],
    "benchmark": false,
    "ci_platforms": [
      "linux",
      "mac",
      "posix",
      "windows"
    ],
    "cpu_cost": 1.0,
    "exclude_configs": [],
    "exclude_iomgrs": [],
    "flaky": false,
    "gtest": true,
    "language": "c++",
    "name": "bitset_test",
    "platforms": [
      "linux",
      "mac",
      "posix",
      "windows"
    ],
    "uses_polling": false
  },
  {
    "args": [],
    "benchmark": false,
    "ci_platforms": [
      "linux",
      "mac",
      "posix",
      "windows"
    ],
    "cpu_cost": 1.0,
    "exclude_configs": [],
    "exclude_iomgrs": [],
    "flaky": false,
    "gtest": true,
    "language": "c++",
    "name": "byte_buffer_test",
    "platforms": [
      "linux",
      "mac",
      "posix",
      "windows"
    ],
    "uses_polling": false
  },
  {
    "args": [],
    "benchmark": false,
    "ci_platforms": [
      "linux",
      "mac",
      "posix",
      "windows"
    ],
    "cpu_cost": 1.0,
    "exclude_configs": [],
    "exclude_iomgrs": [],
    "flaky": false,
    "gtest": true,
    "language": "c++",
    "name": "call_finalization_test",
    "platforms": [
      "linux",
      "mac",
      "posix",
      "windows"
    ],
    "uses_polling": true
  },
  {
    "args": [],
    "benchmark": false,
    "ci_platforms": [
      "linux",
      "mac",
      "posix",
      "windows"
    ],
    "cpu_cost": 1.0,
    "exclude_configs": [],
    "exclude_iomgrs": [],
    "flaky": false,
    "gtest": true,
    "language": "c++",
    "name": "call_push_pull_test",
    "platforms": [
      "linux",
      "mac",
      "posix",
      "windows"
    ],
    "uses_polling": false
  },
  {
    "args": [],
    "benchmark": false,
    "ci_platforms": [
      "linux",
      "mac",
      "posix",
      "windows"
    ],
    "cpu_cost": 1.0,
    "exclude_configs": [],
    "exclude_iomgrs": [],
    "flaky": false,
    "gtest": true,
    "language": "c++",
    "name": "cancel_ares_query_test",
    "platforms": [
      "linux",
      "mac",
      "posix",
      "windows"
    ],
    "uses_polling": true
  },
  {
    "args": [],
    "benchmark": false,
    "ci_platforms": [
      "linux",
      "mac",
      "posix",
      "windows"
    ],
    "cpu_cost": 1.0,
    "exclude_configs": [],
    "exclude_iomgrs": [],
    "flaky": false,
    "gtest": true,
    "language": "c++",
    "name": "cel_authorization_engine_test",
    "platforms": [
      "linux",
      "mac",
      "posix",
      "windows"
    ],
    "uses_polling": true
  },
  {
    "args": [],
    "benchmark": false,
    "ci_platforms": [
      "linux",
      "mac",
      "posix",
      "windows"
    ],
    "cpu_cost": 1.0,
    "exclude_configs": [],
    "exclude_iomgrs": [],
    "flaky": false,
    "gtest": true,
    "language": "c++",
    "name": "certificate_provider_registry_test",
    "platforms": [
      "linux",
      "mac",
      "posix",
      "windows"
    ],
    "uses_polling": true
  },
  {
    "args": [],
    "benchmark": false,
    "ci_platforms": [
      "linux",
      "mac",
      "posix",
      "windows"
    ],
    "cpu_cost": 1.0,
    "exclude_configs": [],
    "exclude_iomgrs": [],
    "flaky": false,
    "gtest": true,
    "language": "c++",
    "name": "certificate_provider_store_test",
    "platforms": [
      "linux",
      "mac",
      "posix",
      "windows"
    ],
    "uses_polling": true
  },
  {
    "args": [],
    "benchmark": false,
    "ci_platforms": [
      "linux",
      "mac",
      "posix",
      "windows"
    ],
    "cpu_cost": 1.0,
    "exclude_configs": [],
    "exclude_iomgrs": [],
    "flaky": false,
    "gtest": true,
    "language": "c++",
    "name": "channel_args_test",
    "platforms": [
      "linux",
      "mac",
      "posix",
      "windows"
    ],
    "uses_polling": false
  },
  {
    "args": [],
    "benchmark": false,
    "ci_platforms": [
      "linux",
      "mac",
      "posix",
      "windows"
    ],
    "cpu_cost": 1.0,
    "exclude_configs": [],
    "exclude_iomgrs": [],
    "flaky": false,
    "gtest": true,
    "language": "c++",
    "name": "channel_arguments_test",
    "platforms": [
      "linux",
      "mac",
      "posix",
      "windows"
    ],
    "uses_polling": false
  },
  {
    "args": [],
    "benchmark": false,
    "ci_platforms": [
      "linux",
      "mac",
      "posix",
      "windows"
    ],
    "cpu_cost": 1.0,
    "exclude_configs": [],
    "exclude_iomgrs": [],
    "flaky": false,
    "gtest": true,
    "language": "c++",
    "name": "channel_creds_registry_test",
    "platforms": [
      "linux",
      "mac",
      "posix",
      "windows"
    ],
    "uses_polling": true
  },
  {
    "args": [],
    "benchmark": false,
    "ci_platforms": [
      "linux",
      "mac",
      "posix",
      "windows"
    ],
    "cpu_cost": 1.0,
    "exclude_configs": [],
    "exclude_iomgrs": [],
    "flaky": false,
    "gtest": true,
    "language": "c++",
    "name": "channel_filter_test",
    "platforms": [
      "linux",
      "mac",
      "posix",
      "windows"
    ],
    "uses_polling": false
  },
  {
    "args": [],
    "benchmark": false,
    "ci_platforms": [
      "linux",
      "mac",
      "posix",
      "windows"
    ],
    "cpu_cost": 1.0,
    "exclude_configs": [],
    "exclude_iomgrs": [],
    "flaky": false,
    "gtest": true,
    "language": "c++",
    "name": "channel_stack_builder_test",
    "platforms": [
      "linux",
      "mac",
      "posix",
      "windows"
    ],
    "uses_polling": true
  },
  {
    "args": [],
    "benchmark": false,
    "ci_platforms": [
      "linux",
      "mac",
      "posix",
      "windows"
    ],
    "cpu_cost": 1.0,
    "exclude_configs": [],
    "exclude_iomgrs": [],
    "flaky": false,
    "gtest": true,
    "language": "c++",
    "name": "channel_stack_test",
    "platforms": [
      "linux",
      "mac",
      "posix",
      "windows"
    ],
    "uses_polling": false
  },
  {
    "args": [],
    "benchmark": false,
    "ci_platforms": [
      "linux",
      "mac",
      "posix",
      "windows"
    ],
    "cpu_cost": 1.0,
    "exclude_configs": [],
    "exclude_iomgrs": [],
    "flaky": false,
    "gtest": true,
    "language": "c++",
    "name": "channel_trace_test",
    "platforms": [
      "linux",
      "mac",
      "posix",
      "windows"
    ],
    "uses_polling": true
  },
  {
    "args": [],
    "benchmark": false,
    "ci_platforms": [
      "linux",
      "mac",
      "posix",
      "windows"
    ],
    "cpu_cost": 1.0,
    "exclude_configs": [],
    "exclude_iomgrs": [],
    "flaky": false,
    "gtest": true,
    "language": "c++",
    "name": "channelz_registry_test",
    "platforms": [
      "linux",
      "mac",
      "posix",
      "windows"
    ],
    "uses_polling": false
  },
  {
    "args": [],
    "benchmark": false,
    "ci_platforms": [
      "linux",
      "mac",
      "posix",
      "windows"
    ],
    "cpu_cost": 1.0,
    "exclude_configs": [],
    "exclude_iomgrs": [],
    "flaky": false,
    "gtest": true,
    "language": "c++",
    "name": "channelz_service_test",
    "platforms": [
      "linux",
      "mac",
      "posix",
      "windows"
    ],
    "uses_polling": true
  },
  {
    "args": [],
    "benchmark": false,
    "ci_platforms": [
      "linux",
      "mac",
      "posix",
      "windows"
    ],
    "cpu_cost": 1.0,
    "exclude_configs": [],
    "exclude_iomgrs": [],
    "flaky": false,
    "gtest": true,
    "language": "c++",
    "name": "channelz_test",
    "platforms": [
      "linux",
      "mac",
      "posix",
      "windows"
    ],
    "uses_polling": true
  },
  {
    "args": [],
    "benchmark": false,
    "ci_platforms": [
      "linux",
      "mac",
      "posix",
      "windows"
    ],
    "cpu_cost": 1.0,
    "exclude_configs": [],
    "exclude_iomgrs": [],
    "flaky": false,
    "gtest": true,
    "language": "c++",
    "name": "check_gcp_environment_linux_test",
    "platforms": [
      "linux",
      "mac",
      "posix",
      "windows"
    ],
    "uses_polling": true
  },
  {
    "args": [],
    "benchmark": false,
    "ci_platforms": [
      "linux",
      "mac",
      "posix",
      "windows"
    ],
    "cpu_cost": 1.0,
    "exclude_configs": [],
    "exclude_iomgrs": [],
    "flaky": false,
    "gtest": true,
    "language": "c++",
    "name": "check_gcp_environment_windows_test",
    "platforms": [
      "linux",
      "mac",
      "posix",
      "windows"
    ],
    "uses_polling": true
  },
  {
    "args": [],
    "benchmark": false,
    "ci_platforms": [
      "linux",
      "mac",
      "posix",
      "windows"
    ],
    "cpu_cost": 1.0,
    "exclude_configs": [],
    "exclude_iomgrs": [],
    "flaky": false,
    "gtest": true,
    "language": "c++",
    "name": "chunked_vector_test",
    "platforms": [
      "linux",
      "mac",
      "posix",
      "windows"
    ],
    "uses_polling": false
  },
  {
    "args": [],
    "benchmark": false,
    "ci_platforms": [
      "linux",
      "mac",
      "posix",
      "windows"
    ],
    "cpu_cost": 1.0,
    "exclude_configs": [],
    "exclude_iomgrs": [],
    "flaky": false,
    "gtest": true,
    "language": "c++",
    "name": "cli_call_test",
    "platforms": [
      "linux",
      "mac",
      "posix",
      "windows"
    ],
    "uses_polling": true
  },
  {
    "args": [],
    "benchmark": false,
    "ci_platforms": [
      "linux",
      "mac",
      "posix",
      "windows"
    ],
    "cpu_cost": 1.0,
    "exclude_configs": [],
    "exclude_iomgrs": [],
    "flaky": false,
    "gtest": true,
    "language": "c++",
    "name": "client_authority_filter_test",
    "platforms": [
      "linux",
      "mac",
      "posix",
      "windows"
    ],
    "uses_polling": false
  },
  {
    "args": [],
    "benchmark": false,
    "ci_platforms": [
      "linux",
      "mac",
      "posix",
      "windows"
    ],
    "cpu_cost": 1.0,
    "exclude_configs": [],
    "exclude_iomgrs": [],
    "flaky": false,
    "gtest": true,
    "language": "c++",
    "name": "client_callback_end2end_test",
    "platforms": [
      "linux",
      "mac",
      "posix",
      "windows"
    ],
    "uses_polling": true
  },
  {
    "args": [],
    "benchmark": false,
    "ci_platforms": [
      "linux",
      "mac",
      "posix",
      "windows"
    ],
    "cpu_cost": 1.0,
    "exclude_configs": [],
    "exclude_iomgrs": [],
    "flaky": false,
    "gtest": true,
    "language": "c++",
    "name": "client_context_test_peer_test",
    "platforms": [
      "linux",
      "mac",
      "posix",
      "windows"
    ],
    "uses_polling": true
  },
  {
    "args": [],
    "benchmark": false,
    "ci_platforms": [
      "linux",
      "mac",
      "posix",
      "windows"
    ],
    "cpu_cost": 1.0,
    "exclude_configs": [],
    "exclude_iomgrs": [],
    "flaky": false,
    "gtest": true,
    "language": "c++",
    "name": "client_interceptors_end2end_test",
    "platforms": [
      "linux",
      "mac",
      "posix",
      "windows"
    ],
    "uses_polling": true
  },
  {
    "args": [],
    "benchmark": false,
    "ci_platforms": [
      "linux",
      "mac",
      "posix"
    ],
    "cpu_cost": 1.0,
    "exclude_configs": [],
    "exclude_iomgrs": [],
    "flaky": false,
    "gtest": true,
    "language": "c++",
    "name": "client_ssl_test",
    "platforms": [
      "linux",
      "mac",
      "posix"
    ],
    "uses_polling": true
  },
  {
    "args": [],
    "benchmark": false,
    "ci_platforms": [
      "linux",
      "mac",
      "posix",
      "windows"
    ],
    "cpu_cost": 1.0,
    "exclude_configs": [],
    "exclude_iomgrs": [],
    "flaky": false,
    "gtest": true,
    "language": "c++",
    "name": "cmdline_test",
    "platforms": [
      "linux",
      "mac",
      "posix",
      "windows"
    ],
    "uses_polling": false
  },
  {
    "args": [],
    "benchmark": false,
    "ci_platforms": [
      "linux",
      "mac",
      "posix",
      "windows"
    ],
    "cpu_cost": 1.0,
    "exclude_configs": [],
    "exclude_iomgrs": [],
    "flaky": false,
    "gtest": true,
    "language": "c++",
    "name": "codegen_test_full",
    "platforms": [
      "linux",
      "mac",
      "posix",
      "windows"
    ],
    "uses_polling": false
  },
  {
    "args": [],
    "benchmark": false,
    "ci_platforms": [
      "linux",
      "mac",
      "posix",
      "windows"
    ],
    "cpu_cost": 1.0,
    "exclude_configs": [],
    "exclude_iomgrs": [],
    "flaky": false,
    "gtest": true,
    "language": "c++",
    "name": "codegen_test_minimal",
    "platforms": [
      "linux",
      "mac",
      "posix",
      "windows"
    ],
    "uses_polling": false
  },
  {
    "args": [],
    "benchmark": false,
    "ci_platforms": [
      "linux",
      "mac",
      "posix",
      "windows"
    ],
    "cpu_cost": 1.0,
    "exclude_configs": [],
    "exclude_iomgrs": [],
    "flaky": false,
    "gtest": true,
    "language": "c++",
    "name": "concurrent_connectivity_test",
    "platforms": [
      "linux",
      "mac",
      "posix",
      "windows"
    ],
    "uses_polling": true
  },
  {
    "args": [],
    "benchmark": false,
    "ci_platforms": [
      "linux",
      "mac",
      "posix",
      "windows"
    ],
    "cpu_cost": 1.0,
    "exclude_configs": [],
    "exclude_iomgrs": [],
    "flaky": false,
    "gtest": true,
    "language": "c++",
    "name": "connection_prefix_bad_client_test",
    "platforms": [
      "linux",
      "mac",
      "posix",
      "windows"
    ],
    "uses_polling": true
  },
  {
    "args": [],
    "benchmark": false,
    "ci_platforms": [
      "linux",
      "mac",
      "posix",
      "windows"
    ],
    "cpu_cost": 1.0,
    "exclude_configs": [],
    "exclude_iomgrs": [],
    "flaky": false,
    "gtest": true,
    "language": "c++",
    "name": "connection_refused_test",
    "platforms": [
      "linux",
      "mac",
      "posix",
      "windows"
    ],
    "uses_polling": true
  },
  {
    "args": [],
    "benchmark": false,
    "ci_platforms": [
      "linux",
      "mac",
      "posix",
      "windows"
    ],
    "cpu_cost": 1.0,
    "exclude_configs": [],
    "exclude_iomgrs": [],
    "flaky": false,
    "gtest": true,
    "language": "c++",
    "name": "connectivity_state_test",
    "platforms": [
      "linux",
      "mac",
      "posix",
      "windows"
    ],
    "uses_polling": true
  },
  {
    "args": [],
    "benchmark": false,
    "ci_platforms": [
      "linux",
      "mac",
      "posix",
      "windows"
    ],
    "cpu_cost": 1.0,
    "exclude_configs": [],
    "exclude_iomgrs": [],
    "flaky": false,
    "gtest": true,
    "language": "c++",
    "name": "context_allocator_end2end_test",
    "platforms": [
      "linux",
      "mac",
      "posix",
      "windows"
    ],
    "uses_polling": true
  },
  {
    "args": [],
    "benchmark": false,
    "ci_platforms": [
      "linux",
      "mac",
      "posix",
      "windows"
    ],
    "cpu_cost": 1.0,
    "exclude_configs": [],
    "exclude_iomgrs": [],
    "flaky": false,
    "gtest": true,
    "language": "c++",
    "name": "context_list_test",
    "platforms": [
      "linux",
      "mac",
      "posix",
      "windows"
    ],
    "uses_polling": false
  },
  {
    "args": [],
    "benchmark": false,
    "ci_platforms": [
      "linux",
      "mac",
      "posix",
      "windows"
    ],
    "cpu_cost": 1.0,
    "exclude_configs": [],
    "exclude_iomgrs": [],
    "flaky": false,
    "gtest": true,
    "language": "c++",
    "name": "context_test",
    "platforms": [
      "linux",
      "mac",
      "posix",
      "windows"
    ],
    "uses_polling": false
  },
  {
    "args": [],
    "benchmark": false,
    "ci_platforms": [
      "linux",
      "mac",
      "posix",
      "windows"
    ],
    "cpu_cost": 1.0,
    "exclude_configs": [],
    "exclude_iomgrs": [],
    "flaky": false,
    "gtest": true,
    "language": "c++",
    "name": "core_configuration_test",
    "platforms": [
      "linux",
      "mac",
      "posix",
      "windows"
    ],
    "uses_polling": false
  },
  {
    "args": [],
    "benchmark": false,
    "ci_platforms": [
      "linux",
      "mac",
      "posix",
      "windows"
    ],
    "cpu_cost": 1.0,
    "exclude_configs": [],
    "exclude_iomgrs": [],
    "flaky": false,
    "gtest": true,
    "language": "c++",
    "name": "cpp_impl_of_test",
    "platforms": [
      "linux",
      "mac",
      "posix",
      "windows"
    ],
    "uses_polling": false
  },
  {
    "args": [],
    "benchmark": false,
    "ci_platforms": [
      "linux",
      "mac",
      "posix"
    ],
    "cpu_cost": 1.0,
    "exclude_configs": [],
    "exclude_iomgrs": [],
    "flaky": false,
    "gtest": true,
    "language": "c++",
    "name": "crl_ssl_transport_security_test",
    "platforms": [
      "linux",
      "mac",
      "posix"
    ],
    "uses_polling": true
  },
  {
    "args": [],
    "benchmark": false,
    "ci_platforms": [
      "linux",
      "mac",
      "posix",
      "windows"
    ],
    "cpu_cost": 1.0,
    "exclude_configs": [],
    "exclude_iomgrs": [],
    "flaky": false,
    "gtest": true,
    "language": "c++",
    "name": "delegating_channel_test",
    "platforms": [
      "linux",
      "mac",
      "posix",
      "windows"
    ],
    "uses_polling": true
  },
  {
    "args": [],
    "benchmark": false,
    "ci_platforms": [
      "linux",
      "mac",
      "posix",
      "windows"
    ],
    "cpu_cost": 1.0,
    "exclude_configs": [],
    "exclude_iomgrs": [],
    "flaky": false,
    "gtest": true,
    "language": "c++",
    "name": "destroy_grpclb_channel_with_active_connect_stress_test",
    "platforms": [
      "linux",
      "mac",
      "posix",
      "windows"
    ],
    "uses_polling": true
  },
  {
    "args": [],
    "benchmark": false,
    "ci_platforms": [
      "linux",
      "mac",
      "posix",
      "windows"
    ],
    "cpu_cost": 1.0,
    "exclude_configs": [],
    "exclude_iomgrs": [],
    "flaky": false,
    "gtest": true,
    "language": "c++",
    "name": "dns_resolver_cooldown_test",
    "platforms": [
      "linux",
      "mac",
      "posix",
      "windows"
    ],
    "uses_polling": true
  },
  {
    "args": [],
    "benchmark": false,
    "ci_platforms": [
      "linux",
      "mac",
      "posix",
      "windows"
    ],
    "cpu_cost": 1.0,
    "exclude_configs": [],
    "exclude_iomgrs": [],
    "flaky": false,
    "gtest": true,
    "language": "c++",
    "name": "dns_resolver_test",
    "platforms": [
      "linux",
      "mac",
      "posix",
      "windows"
    ],
    "uses_polling": true
  },
  {
    "args": [],
    "benchmark": false,
    "ci_platforms": [
      "linux",
      "mac",
      "posix",
      "windows"
    ],
    "cpu_cost": 1.0,
    "exclude_configs": [],
    "exclude_iomgrs": [],
    "flaky": false,
    "gtest": true,
    "language": "c++",
    "name": "dual_ref_counted_test",
    "platforms": [
      "linux",
      "mac",
      "posix",
      "windows"
    ],
    "uses_polling": true
  },
  {
    "args": [],
    "benchmark": false,
    "ci_platforms": [
      "linux",
      "mac",
      "posix"
    ],
    "cpu_cost": 1.0,
    "exclude_configs": [],
    "exclude_iomgrs": [],
    "flaky": false,
    "gtest": true,
    "language": "c++",
    "name": "dualstack_socket_test",
    "platforms": [
      "linux",
      "mac",
      "posix"
    ],
    "uses_polling": true
  },
  {
    "args": [],
    "benchmark": false,
    "ci_platforms": [
      "linux",
      "mac",
      "posix",
      "windows"
    ],
    "cpu_cost": 1.0,
    "exclude_configs": [],
    "exclude_iomgrs": [],
    "flaky": false,
    "gtest": true,
    "language": "c++",
    "name": "duplicate_header_bad_client_test",
    "platforms": [
      "linux",
      "mac",
      "posix",
      "windows"
    ],
    "uses_polling": true
  },
  {
    "args": [],
    "benchmark": false,
    "ci_platforms": [
      "linux",
      "mac",
      "posix",
      "windows"
    ],
    "cpu_cost": 1.0,
    "exclude_configs": [],
    "exclude_iomgrs": [],
    "flaky": false,
    "gtest": true,
    "language": "c++",
    "name": "end2end_binder_transport_test",
    "platforms": [
      "linux",
      "mac",
      "posix",
      "windows"
    ],
    "uses_polling": true
  },
  {
    "args": [],
    "benchmark": false,
    "ci_platforms": [
      "linux",
      "mac",
      "posix",
      "windows"
    ],
    "cpu_cost": 1.0,
    "exclude_configs": [],
    "exclude_iomgrs": [],
    "flaky": false,
    "gtest": true,
    "language": "c++",
    "name": "endpoint_binder_pool_test",
    "platforms": [
      "linux",
      "mac",
      "posix",
      "windows"
    ],
    "uses_polling": false
  },
  {
    "args": [],
    "benchmark": false,
    "ci_platforms": [
      "linux",
      "mac",
      "posix",
      "windows"
    ],
    "cpu_cost": 1.0,
    "exclude_configs": [],
    "exclude_iomgrs": [],
    "flaky": false,
    "gtest": true,
    "language": "c++",
    "name": "endpoint_config_test",
    "platforms": [
      "linux",
      "mac",
      "posix",
      "windows"
    ],
    "uses_polling": false
  },
  {
    "args": [],
    "benchmark": false,
    "ci_platforms": [
      "linux",
      "mac",
      "posix",
      "windows"
    ],
    "cpu_cost": 1.0,
    "exclude_configs": [],
    "exclude_iomgrs": [],
    "flaky": false,
    "gtest": true,
    "language": "c++",
    "name": "error_details_test",
    "platforms": [
      "linux",
      "mac",
      "posix",
      "windows"
    ],
    "uses_polling": true
  },
  {
    "args": [],
    "benchmark": false,
    "ci_platforms": [
      "linux",
      "mac",
      "posix",
      "windows"
    ],
    "cpu_cost": 1.0,
    "exclude_configs": [],
    "exclude_iomgrs": [],
    "flaky": false,
    "gtest": true,
    "language": "c++",
    "name": "error_test",
    "platforms": [
      "linux",
      "mac",
      "posix",
      "windows"
    ],
    "uses_polling": false
  },
  {
    "args": [],
    "benchmark": false,
    "ci_platforms": [
      "linux",
      "mac",
      "posix",
      "windows"
    ],
    "cpu_cost": 1.0,
    "exclude_configs": [],
    "exclude_iomgrs": [],
    "flaky": false,
    "gtest": true,
    "language": "c++",
    "name": "error_utils_test",
    "platforms": [
      "linux",
      "mac",
      "posix",
      "windows"
    ],
    "uses_polling": true
  },
  {
    "args": [],
    "benchmark": false,
    "ci_platforms": [
      "linux",
      "mac",
      "posix",
      "windows"
    ],
    "cpu_cost": 1.0,
    "exclude_configs": [],
    "exclude_iomgrs": [],
    "flaky": false,
    "gtest": true,
    "language": "c++",
    "name": "evaluate_args_test",
    "platforms": [
      "linux",
      "mac",
      "posix",
      "windows"
    ],
    "uses_polling": true
  },
  {
    "args": [],
    "benchmark": false,
    "ci_platforms": [
      "linux",
      "mac",
      "posix"
    ],
    "cpu_cost": 1.0,
    "exclude_configs": [],
    "exclude_iomgrs": [],
    "flaky": false,
    "gtest": true,
    "language": "c++",
    "name": "examine_stack_test",
    "platforms": [
      "linux",
      "mac",
      "posix"
    ],
    "uses_polling": false
  },
  {
    "args": [],
    "benchmark": false,
    "ci_platforms": [
      "linux",
      "mac",
      "posix",
      "windows"
    ],
    "cpu_cost": 1.0,
    "exclude_configs": [],
    "exclude_iomgrs": [],
    "flaky": false,
    "gtest": true,
    "language": "c++",
    "name": "exception_test",
    "platforms": [
      "linux",
      "mac",
      "posix",
      "windows"
    ],
    "uses_polling": true
  },
  {
    "args": [],
    "benchmark": false,
    "ci_platforms": [
      "linux",
      "mac",
      "posix",
      "windows"
    ],
    "cpu_cost": 1.0,
    "exclude_configs": [],
    "exclude_iomgrs": [],
    "flaky": false,
    "gtest": true,
    "language": "c++",
    "name": "exec_ctx_wakeup_scheduler_test",
    "platforms": [
      "linux",
      "mac",
      "posix",
      "windows"
    ],
    "uses_polling": false
  },
  {
    "args": [],
    "benchmark": false,
    "ci_platforms": [
      "linux",
      "mac",
      "posix",
      "windows"
    ],
    "cpu_cost": 1.0,
    "exclude_configs": [],
    "exclude_iomgrs": [],
    "flaky": false,
    "gtest": true,
    "language": "c++",
    "name": "fake_binder_test",
    "platforms": [
      "linux",
      "mac",
      "posix",
      "windows"
    ],
    "uses_polling": false
  },
  {
    "args": [],
    "benchmark": false,
    "ci_platforms": [
      "linux",
      "mac",
      "posix",
      "windows"
    ],
    "cpu_cost": 1.0,
    "exclude_configs": [],
    "exclude_iomgrs": [],
    "flaky": false,
    "gtest": true,
    "language": "c++",
    "name": "fake_resolver_test",
    "platforms": [
      "linux",
      "mac",
      "posix",
      "windows"
    ],
    "uses_polling": true
  },
  {
    "args": [],
    "benchmark": false,
    "ci_platforms": [
      "linux",
      "mac",
      "posix",
      "windows"
    ],
    "cpu_cost": 1.0,
    "exclude_configs": [],
    "exclude_iomgrs": [],
    "flaky": false,
    "gtest": true,
    "language": "c++",
    "name": "fake_transport_security_test",
    "platforms": [
      "linux",
      "mac",
      "posix",
      "windows"
    ],
    "uses_polling": true
  },
  {
    "args": [],
    "benchmark": false,
    "ci_platforms": [
      "linux",
      "mac",
      "posix",
      "windows"
    ],
    "cpu_cost": 1.0,
    "exclude_configs": [],
    "exclude_iomgrs": [],
    "flaky": false,
    "gtest": true,
    "language": "c++",
    "name": "file_watcher_certificate_provider_factory_test",
    "platforms": [
      "linux",
      "mac",
      "posix",
      "windows"
    ],
    "uses_polling": true
  },
  {
    "args": [],
    "benchmark": false,
    "ci_platforms": [
      "linux",
      "mac",
      "posix",
      "windows"
    ],
    "cpu_cost": 1.0,
    "exclude_configs": [],
    "exclude_iomgrs": [],
    "flaky": false,
    "gtest": true,
    "language": "c++",
    "name": "filter_end2end_test",
    "platforms": [
      "linux",
      "mac",
      "posix",
      "windows"
    ],
    "uses_polling": true
  },
  {
    "args": [],
    "benchmark": false,
    "ci_platforms": [
      "linux",
      "mac",
      "posix",
      "windows"
    ],
    "cpu_cost": 1.0,
    "exclude_configs": [],
    "exclude_iomgrs": [],
    "flaky": false,
    "gtest": true,
    "language": "c++",
    "name": "flow_control_test",
    "platforms": [
      "linux",
      "mac",
      "posix",
      "windows"
    ],
    "uses_polling": false
  },
  {
    "args": [],
    "benchmark": false,
    "ci_platforms": [
      "linux",
      "mac",
      "posix",
      "windows"
    ],
    "cpu_cost": 1.0,
    "exclude_configs": [],
    "exclude_iomgrs": [],
    "flaky": false,
    "gtest": true,
    "language": "c++",
    "name": "for_each_test",
    "platforms": [
      "linux",
      "mac",
      "posix",
      "windows"
    ],
    "uses_polling": false
  },
  {
    "args": [],
    "benchmark": false,
    "ci_platforms": [
      "linux",
      "mac",
      "posix"
    ],
    "cpu_cost": 1.0,
    "exclude_configs": [],
    "exclude_iomgrs": [],
    "flaky": false,
    "gtest": true,
    "language": "c++",
    "name": "fork_test",
    "platforms": [
      "linux",
      "mac",
      "posix"
    ],
    "uses_polling": false
  },
  {
    "args": [],
    "benchmark": false,
    "ci_platforms": [
      "linux",
      "mac",
      "posix",
      "windows"
    ],
    "cpu_cost": 1.0,
    "exclude_configs": [],
    "exclude_iomgrs": [],
    "flaky": false,
    "gtest": true,
    "language": "c++",
    "name": "frame_handler_test",
    "platforms": [
      "linux",
      "mac",
      "posix",
      "windows"
    ],
    "uses_polling": true
  },
  {
    "args": [],
    "benchmark": false,
    "ci_platforms": [
      "linux",
      "posix"
    ],
    "cpu_cost": 1.0,
    "exclude_configs": [],
    "exclude_iomgrs": [],
    "flaky": false,
    "gtest": true,
    "language": "c++",
    "name": "fuzzing_event_engine_test",
    "platforms": [
      "linux",
      "posix"
    ],
    "uses_polling": false
  },
  {
    "args": [],
    "benchmark": false,
    "ci_platforms": [
      "linux",
      "mac",
      "posix",
      "windows"
    ],
    "cpu_cost": 1.0,
    "exclude_configs": [],
    "exclude_iomgrs": [],
    "flaky": false,
    "gtest": true,
    "language": "c++",
    "name": "generic_end2end_test",
    "platforms": [
      "linux",
      "mac",
      "posix",
      "windows"
    ],
    "uses_polling": true
  },
  {
    "args": [],
    "benchmark": false,
    "ci_platforms": [
      "linux",
      "mac",
      "posix"
    ],
    "cpu_cost": 1.0,
    "exclude_configs": [],
    "exclude_iomgrs": [],
    "flaky": false,
    "gtest": true,
    "language": "c++",
    "name": "global_config_env_test",
    "platforms": [
      "linux",
      "mac",
      "posix"
    ],
    "uses_polling": false
  },
  {
    "args": [],
    "benchmark": false,
    "ci_platforms": [
      "linux",
      "mac",
      "posix",
      "windows"
    ],
    "cpu_cost": 1.0,
    "exclude_configs": [],
    "exclude_iomgrs": [],
    "flaky": false,
    "gtest": true,
    "language": "c++",
    "name": "global_config_test",
    "platforms": [
      "linux",
      "mac",
      "posix",
      "windows"
    ],
    "uses_polling": false
  },
  {
    "args": [],
    "benchmark": false,
    "ci_platforms": [
      "linux",
      "mac",
      "posix",
      "windows"
    ],
    "cpu_cost": 1.0,
    "exclude_configs": [],
    "exclude_iomgrs": [],
    "flaky": false,
    "gtest": true,
    "language": "c++",
    "name": "goaway_server_test",
    "platforms": [
      "linux",
      "mac",
      "posix",
      "windows"
    ],
    "uses_polling": true
  },
  {
    "args": [],
    "benchmark": false,
    "ci_platforms": [
      "linux",
      "mac",
      "posix",
      "windows"
    ],
    "cpu_cost": 1.0,
    "exclude_configs": [],
    "exclude_iomgrs": [],
    "flaky": false,
    "gtest": true,
    "language": "c++",
    "name": "google_c2p_resolver_test",
    "platforms": [
      "linux",
      "mac",
      "posix",
      "windows"
    ],
    "uses_polling": true
  },
  {
    "args": [],
    "benchmark": false,
    "ci_platforms": [
      "linux",
      "mac",
      "posix",
      "windows"
    ],
    "cpu_cost": 1.0,
    "exclude_configs": [],
    "exclude_iomgrs": [],
    "flaky": false,
    "gtest": true,
    "language": "c++",
    "name": "google_mesh_ca_certificate_provider_factory_test",
    "platforms": [
      "linux",
      "mac",
      "posix",
      "windows"
    ],
    "uses_polling": true
  },
  {
    "args": [],
    "benchmark": false,
    "ci_platforms": [
      "linux",
      "mac",
      "posix",
      "windows"
    ],
    "cpu_cost": 1.0,
    "exclude_configs": [],
    "exclude_iomgrs": [],
    "flaky": false,
    "gtest": true,
    "language": "c++",
    "name": "graceful_shutdown_test",
    "platforms": [
      "linux",
      "mac",
      "posix",
      "windows"
    ],
    "uses_polling": true
  },
  {
    "args": [],
    "benchmark": false,
    "ci_platforms": [
      "linux",
      "mac",
      "posix",
      "windows"
    ],
    "cpu_cost": 1.0,
    "exclude_configs": [],
    "exclude_iomgrs": [],
    "flaky": false,
    "gtest": true,
    "language": "c++",
    "name": "grpc_alts_credentials_options_test",
    "platforms": [
      "linux",
      "mac",
      "posix",
      "windows"
    ],
    "uses_polling": true
  },
  {
    "args": [],
    "benchmark": false,
    "ci_platforms": [
      "linux",
      "mac",
      "posix",
      "windows"
    ],
    "cpu_cost": 1.0,
    "exclude_configs": [],
    "exclude_iomgrs": [],
    "flaky": false,
    "gtest": true,
    "language": "c++",
    "name": "grpc_authorization_engine_test",
    "platforms": [
      "linux",
      "mac",
      "posix",
      "windows"
    ],
    "uses_polling": true
  },
  {
    "args": [],
    "benchmark": false,
    "ci_platforms": [
      "linux",
      "mac",
      "posix",
      "windows"
    ],
    "cpu_cost": 1.0,
    "exclude_configs": [],
    "exclude_iomgrs": [],
    "flaky": false,
    "gtest": true,
    "language": "c++",
    "name": "grpc_authorization_policy_provider_test",
    "platforms": [
      "linux",
      "mac",
      "posix",
      "windows"
    ],
    "uses_polling": true
  },
  {
    "args": [],
    "benchmark": false,
    "ci_platforms": [
      "linux",
      "mac",
      "posix",
      "windows"
    ],
    "cpu_cost": 1.0,
    "exclude_configs": [],
    "exclude_iomgrs": [],
    "flaky": false,
    "gtest": true,
    "language": "c++",
    "name": "grpc_authz_end2end_test",
    "platforms": [
      "linux",
      "mac",
      "posix",
      "windows"
    ],
    "uses_polling": true
  },
  {
    "args": [],
    "benchmark": false,
    "ci_platforms": [
      "linux",
      "mac",
      "posix",
      "windows"
    ],
    "cpu_cost": 1.0,
    "exclude_configs": [],
    "exclude_iomgrs": [],
    "flaky": false,
    "gtest": true,
    "language": "c++",
    "name": "grpc_byte_buffer_reader_test",
    "platforms": [
      "linux",
      "mac",
      "posix",
      "windows"
    ],
    "uses_polling": false
  },
  {
    "args": [],
    "benchmark": false,
    "ci_platforms": [
      "linux",
      "mac",
      "posix",
      "windows"
    ],
    "cpu_cost": 1.0,
    "exclude_configs": [],
    "exclude_iomgrs": [],
    "flaky": false,
    "gtest": true,
    "language": "c++",
    "name": "grpc_completion_queue_test",
    "platforms": [
      "linux",
      "mac",
      "posix",
      "windows"
    ],
    "uses_polling": true
  },
  {
    "args": [],
    "benchmark": false,
    "ci_platforms": [
      "linux",
      "mac",
      "posix",
      "windows"
    ],
    "cpu_cost": 1.0,
    "exclude_configs": [],
    "exclude_iomgrs": [],
    "flaky": false,
    "gtest": true,
    "language": "c++",
    "name": "grpc_tls_certificate_distributor_test",
    "platforms": [
      "linux",
      "mac",
      "posix",
      "windows"
    ],
    "uses_polling": true
  },
  {
    "args": [],
    "benchmark": false,
    "ci_platforms": [
      "linux",
      "mac",
      "posix",
      "windows"
    ],
    "cpu_cost": 1.0,
    "exclude_configs": [],
    "exclude_iomgrs": [],
    "flaky": false,
    "gtest": true,
    "language": "c++",
    "name": "grpc_tls_certificate_provider_test",
    "platforms": [
      "linux",
      "mac",
      "posix",
      "windows"
    ],
    "uses_polling": true
  },
  {
    "args": [],
    "benchmark": false,
    "ci_platforms": [
      "linux",
      "mac",
      "posix",
      "windows"
    ],
    "cpu_cost": 1.0,
    "exclude_configs": [],
    "exclude_iomgrs": [],
    "flaky": false,
    "gtest": true,
    "language": "c++",
    "name": "grpc_tls_certificate_verifier_test",
    "platforms": [
      "linux",
      "mac",
      "posix",
      "windows"
    ],
    "uses_polling": true
  },
  {
    "args": [],
    "benchmark": false,
    "ci_platforms": [
      "linux",
      "mac",
      "posix",
      "windows"
    ],
    "cpu_cost": 1.0,
    "exclude_configs": [],
    "exclude_iomgrs": [],
    "flaky": false,
    "gtest": true,
    "language": "c++",
    "name": "grpc_tls_credentials_options_comparator_test",
    "platforms": [
      "linux",
      "mac",
      "posix",
      "windows"
    ],
    "uses_polling": true
  },
  {
    "args": [],
    "benchmark": false,
    "ci_platforms": [
      "linux",
      "mac",
      "posix",
      "windows"
    ],
    "cpu_cost": 1.0,
    "exclude_configs": [],
    "exclude_iomgrs": [],
    "flaky": false,
    "gtest": true,
    "language": "c++",
    "name": "grpc_tls_credentials_options_test",
    "platforms": [
      "linux",
      "mac",
      "posix",
      "windows"
    ],
    "uses_polling": true
  },
  {
    "args": [],
    "benchmark": false,
    "ci_platforms": [
      "linux",
      "posix"
    ],
    "cpu_cost": 1.0,
    "exclude_configs": [],
    "exclude_iomgrs": [],
    "flaky": false,
    "gtest": true,
    "language": "c++",
    "name": "grpc_tool_test",
    "platforms": [
      "linux",
      "posix"
    ],
    "uses_polling": true
  },
  {
    "args": [],
    "benchmark": false,
    "ci_platforms": [
      "linux",
      "mac",
      "posix",
      "windows"
    ],
    "cpu_cost": 1.0,
    "exclude_configs": [],
    "exclude_iomgrs": [],
    "flaky": false,
    "gtest": true,
    "language": "c++",
    "name": "grpclb_api_test",
    "platforms": [
      "linux",
      "mac",
      "posix",
      "windows"
    ],
    "uses_polling": true
  },
  {
    "args": [],
    "benchmark": false,
    "ci_platforms": [
      "linux",
      "mac",
      "posix",
      "windows"
    ],
    "cpu_cost": 1.0,
    "exclude_configs": [],
    "exclude_iomgrs": [],
    "flaky": false,
    "gtest": true,
    "language": "c++",
    "name": "h2_ssl_session_reuse_test",
    "platforms": [
      "linux",
      "mac",
      "posix",
      "windows"
    ],
    "uses_polling": true
  },
  {
    "args": [],
    "benchmark": false,
    "ci_platforms": [
      "linux",
      "mac",
      "posix"
    ],
    "cpu_cost": 1.0,
    "exclude_configs": [],
    "exclude_iomgrs": [],
    "flaky": false,
    "gtest": true,
    "language": "c++",
    "name": "handshake_server_with_readahead_handshaker_test",
    "platforms": [
      "linux",
      "mac",
      "posix"
    ],
    "uses_polling": true
  },
  {
    "args": [],
    "benchmark": false,
    "ci_platforms": [
      "linux",
      "mac",
      "posix",
      "windows"
    ],
    "cpu_cost": 1.0,
    "exclude_configs": [],
    "exclude_iomgrs": [],
    "flaky": false,
    "gtest": true,
    "language": "c++",
    "name": "head_of_line_blocking_bad_client_test",
    "platforms": [
      "linux",
      "mac",
      "posix",
      "windows"
    ],
    "uses_polling": true
  },
  {
    "args": [],
    "benchmark": false,
    "ci_platforms": [
      "linux",
      "mac",
      "posix",
      "windows"
    ],
    "cpu_cost": 1.0,
    "exclude_configs": [],
    "exclude_iomgrs": [],
    "flaky": false,
    "gtest": true,
    "language": "c++",
    "name": "headers_bad_client_test",
    "platforms": [
      "linux",
      "mac",
      "posix",
      "windows"
    ],
    "uses_polling": true
  },
  {
    "args": [],
    "benchmark": false,
    "ci_platforms": [
      "linux",
      "mac",
      "posix",
      "windows"
    ],
    "cpu_cost": 1.0,
    "exclude_configs": [],
    "exclude_iomgrs": [],
    "flaky": false,
    "gtest": true,
    "language": "c++",
    "name": "health_service_end2end_test",
    "platforms": [
      "linux",
      "mac",
      "posix",
      "windows"
    ],
    "uses_polling": true
  },
  {
    "args": [],
    "benchmark": false,
    "ci_platforms": [
      "linux",
      "mac",
      "posix",
      "windows"
    ],
    "cpu_cost": 1.0,
    "exclude_configs": [],
    "exclude_iomgrs": [],
    "flaky": false,
    "gtest": true,
    "language": "c++",
    "name": "histogram_test",
    "platforms": [
      "linux",
      "mac",
      "posix",
      "windows"
    ],
    "uses_polling": false
  },
  {
    "args": [],
    "benchmark": false,
    "ci_platforms": [
      "linux",
      "mac",
      "posix",
      "windows"
    ],
    "cpu_cost": 1.0,
    "exclude_configs": [],
    "exclude_iomgrs": [],
    "flaky": false,
    "gtest": true,
    "language": "c++",
    "name": "host_port_test",
    "platforms": [
      "linux",
      "mac",
      "posix",
      "windows"
    ],
    "uses_polling": false
  },
  {
    "args": [],
    "benchmark": false,
    "ci_platforms": [
      "linux",
      "mac",
      "posix",
      "windows"
    ],
    "cpu_cost": 1.0,
    "exclude_configs": [],
    "exclude_iomgrs": [],
    "flaky": false,
    "gtest": true,
    "language": "c++",
    "name": "hpack_encoder_test",
    "platforms": [
      "linux",
      "mac",
      "posix",
      "windows"
    ],
    "uses_polling": false
  },
  {
    "args": [],
    "benchmark": false,
    "ci_platforms": [
      "linux",
      "mac",
      "posix",
      "windows"
    ],
    "cpu_cost": 1.0,
    "exclude_configs": [],
    "exclude_iomgrs": [],
    "flaky": false,
    "gtest": true,
    "language": "c++",
    "name": "hpack_parser_table_test",
    "platforms": [
      "linux",
      "mac",
      "posix",
      "windows"
    ],
    "uses_polling": false
  },
  {
    "args": [],
    "benchmark": false,
    "ci_platforms": [
      "linux",
      "mac",
      "posix",
      "windows"
    ],
    "cpu_cost": 1.0,
    "exclude_configs": [],
    "exclude_iomgrs": [],
    "flaky": false,
    "gtest": true,
    "language": "c++",
    "name": "hpack_parser_test",
    "platforms": [
      "linux",
      "mac",
      "posix",
      "windows"
    ],
    "uses_polling": false
  },
  {
    "args": [],
    "benchmark": false,
    "ci_platforms": [
      "linux",
      "mac",
      "posix",
      "windows"
    ],
    "cpu_cost": 1.0,
    "exclude_configs": [],
    "exclude_iomgrs": [],
    "flaky": false,
    "gtest": true,
    "language": "c++",
    "name": "http_proxy_mapper_test",
    "platforms": [
      "linux",
      "mac",
      "posix",
      "windows"
    ],
    "uses_polling": false
  },
  {
    "args": [],
    "benchmark": false,
    "ci_platforms": [
      "linux",
      "mac",
      "posix"
    ],
    "cpu_cost": 1.0,
    "exclude_configs": [],
    "exclude_iomgrs": [],
    "flaky": false,
    "gtest": true,
    "language": "c++",
    "name": "httpcli_test",
    "platforms": [
      "linux",
      "mac",
      "posix"
    ],
    "uses_polling": true
  },
  {
    "args": [],
    "benchmark": false,
    "ci_platforms": [
      "linux",
      "mac",
      "posix"
    ],
    "cpu_cost": 1.0,
    "exclude_configs": [],
    "exclude_iomgrs": [],
    "flaky": false,
    "gtest": true,
    "language": "c++",
    "name": "httpscli_test",
    "platforms": [
      "linux",
      "mac",
      "posix"
    ],
    "uses_polling": true
  },
  {
    "args": [],
    "benchmark": false,
    "ci_platforms": [
      "linux",
      "mac",
      "posix",
      "windows"
    ],
    "cpu_cost": 1.0,
    "exclude_configs": [],
    "exclude_iomgrs": [],
    "flaky": false,
    "gtest": true,
    "language": "c++",
    "name": "hybrid_end2end_test",
    "platforms": [
      "linux",
      "mac",
      "posix",
      "windows"
    ],
    "uses_polling": true
  },
  {
    "args": [],
    "benchmark": false,
    "ci_platforms": [
      "linux",
      "mac",
      "posix",
      "windows"
    ],
    "cpu_cost": 1.0,
    "exclude_configs": [],
    "exclude_iomgrs": [],
    "flaky": false,
    "gtest": true,
    "language": "c++",
    "name": "idle_filter_state_test",
    "platforms": [
      "linux",
      "mac",
      "posix",
      "windows"
    ],
    "uses_polling": false
  },
  {
    "args": [],
    "benchmark": false,
    "ci_platforms": [
      "linux",
      "mac",
      "posix",
      "windows"
    ],
    "cpu_cost": 1.0,
    "exclude_configs": [],
    "exclude_iomgrs": [],
    "flaky": false,
    "gtest": true,
    "language": "c++",
    "name": "if_test",
    "platforms": [
      "linux",
      "mac",
      "posix",
      "windows"
    ],
    "uses_polling": false
  },
  {
    "args": [],
    "benchmark": false,
    "ci_platforms": [
      "linux",
      "mac",
      "posix",
      "windows"
    ],
    "cpu_cost": 1.0,
    "exclude_configs": [],
    "exclude_iomgrs": [],
    "flaky": false,
    "gtest": true,
    "language": "c++",
    "name": "init_test",
    "platforms": [
      "linux",
      "mac",
      "posix",
      "windows"
    ],
    "uses_polling": false
  },
  {
    "args": [],
    "benchmark": false,
    "ci_platforms": [
      "linux",
      "mac",
      "posix",
      "windows"
    ],
    "cpu_cost": 1.0,
    "exclude_configs": [],
    "exclude_iomgrs": [],
    "flaky": false,
    "gtest": true,
    "language": "c++",
    "name": "initial_settings_frame_bad_client_test",
    "platforms": [
      "linux",
      "mac",
      "posix",
      "windows"
    ],
    "uses_polling": true
  },
  {
    "args": [],
    "benchmark": false,
    "ci_platforms": [
      "linux",
      "mac",
      "posix",
      "windows"
    ],
    "cpu_cost": 1.0,
    "exclude_configs": [],
    "exclude_iomgrs": [],
    "flaky": false,
    "gtest": true,
    "language": "c++",
    "name": "inproc_callback_test",
    "platforms": [
      "linux",
      "mac",
      "posix",
      "windows"
    ],
    "uses_polling": false
  },
  {
    "args": [],
    "benchmark": false,
    "ci_platforms": [
      "linux",
      "mac",
      "posix",
      "windows"
    ],
    "cpu_cost": 1.0,
    "exclude_configs": [],
    "exclude_iomgrs": [],
    "flaky": false,
    "gtest": true,
    "language": "c++",
    "name": "insecure_security_connector_test",
    "platforms": [
      "linux",
      "mac",
      "posix",
      "windows"
    ],
    "uses_polling": true
  },
  {
    "args": [],
    "benchmark": false,
    "ci_platforms": [
      "linux",
      "mac",
      "posix",
      "windows"
    ],
    "cpu_cost": 1.0,
    "exclude_configs": [],
    "exclude_iomgrs": [],
    "flaky": false,
    "gtest": true,
    "language": "c++",
    "name": "invalid_call_argument_test",
    "platforms": [
      "linux",
      "mac",
      "posix",
      "windows"
    ],
    "uses_polling": true
  },
  {
    "args": [],
    "benchmark": false,
    "ci_platforms": [
      "linux",
      "mac",
      "posix",
      "windows"
    ],
    "cpu_cost": 1.0,
    "exclude_configs": [],
    "exclude_iomgrs": [],
    "flaky": false,
    "gtest": true,
    "language": "c++",
    "name": "iomgr_event_engine_test",
    "platforms": [
      "linux",
      "mac",
      "posix",
      "windows"
    ],
    "uses_polling": false
  },
  {
    "args": [],
    "benchmark": false,
    "ci_platforms": [
      "linux",
      "mac",
      "posix",
      "windows"
    ],
    "cpu_cost": 1.0,
    "exclude_configs": [],
    "exclude_iomgrs": [],
    "flaky": false,
    "gtest": true,
    "language": "c++",
    "name": "istio_echo_server_test",
    "platforms": [
      "linux",
      "mac",
      "posix",
      "windows"
    ],
    "uses_polling": true
  },
  {
    "args": [],
    "benchmark": false,
    "ci_platforms": [
      "linux",
      "mac",
      "posix",
      "windows"
    ],
    "cpu_cost": 1.0,
    "exclude_configs": [],
    "exclude_iomgrs": [],
    "flaky": false,
    "gtest": true,
    "language": "c++",
    "name": "join_test",
    "platforms": [
      "linux",
      "mac",
      "posix",
      "windows"
    ],
    "uses_polling": false
  },
  {
    "args": [],
    "benchmark": false,
    "ci_platforms": [
      "linux",
      "mac",
      "posix",
      "windows"
    ],
    "cpu_cost": 1.0,
    "exclude_configs": [],
    "exclude_iomgrs": [],
    "flaky": false,
    "gtest": true,
    "language": "c++",
    "name": "json_test",
    "platforms": [
      "linux",
      "mac",
      "posix",
      "windows"
    ],
    "uses_polling": false
  },
  {
    "args": [],
    "benchmark": false,
    "ci_platforms": [
      "linux",
      "mac",
      "posix",
      "windows"
    ],
    "cpu_cost": 1.0,
    "exclude_configs": [],
    "exclude_iomgrs": [],
    "flaky": false,
    "gtest": true,
    "language": "c++",
    "name": "json_token_test",
    "platforms": [
      "linux",
      "mac",
      "posix",
      "windows"
    ],
    "uses_polling": false
  },
  {
    "args": [],
    "benchmark": false,
    "ci_platforms": [
      "linux",
      "mac",
      "posix",
      "windows"
    ],
    "cpu_cost": 1.0,
    "exclude_configs": [],
    "exclude_iomgrs": [],
    "flaky": false,
    "gtest": true,
    "language": "c++",
    "name": "jwt_verifier_test",
    "platforms": [
      "linux",
      "mac",
      "posix",
      "windows"
    ],
    "uses_polling": false
  },
  {
    "args": [],
    "benchmark": false,
    "ci_platforms": [
      "linux",
      "mac",
      "posix",
      "windows"
    ],
    "cpu_cost": 1.0,
    "exclude_configs": [],
    "exclude_iomgrs": [],
    "flaky": false,
    "gtest": true,
    "language": "c++",
    "name": "lame_client_test",
    "platforms": [
      "linux",
      "mac",
      "posix",
      "windows"
    ],
    "uses_polling": true
  },
  {
    "args": [],
    "benchmark": false,
    "ci_platforms": [
      "linux",
      "mac",
      "posix",
      "windows"
    ],
    "cpu_cost": 1.0,
    "exclude_configs": [],
    "exclude_iomgrs": [],
    "flaky": false,
    "gtest": true,
    "language": "c++",
    "name": "large_metadata_bad_client_test",
    "platforms": [
      "linux",
      "mac",
      "posix",
      "windows"
    ],
    "uses_polling": true
  },
  {
    "args": [],
    "benchmark": false,
    "ci_platforms": [
      "linux",
      "mac",
      "posix",
      "windows"
    ],
    "cpu_cost": 1.0,
    "exclude_configs": [],
    "exclude_iomgrs": [],
    "flaky": false,
    "gtest": true,
    "language": "c++",
    "name": "latch_test",
    "platforms": [
      "linux",
      "mac",
      "posix",
      "windows"
    ],
    "uses_polling": false
  },
  {
    "args": [],
    "benchmark": false,
    "ci_platforms": [
      "linux",
      "mac",
      "posix",
      "windows"
    ],
    "cpu_cost": 1.0,
    "exclude_configs": [],
    "exclude_iomgrs": [],
    "flaky": false,
    "gtest": true,
    "language": "c++",
    "name": "lb_get_cpu_stats_test",
    "platforms": [
      "linux",
      "mac",
      "posix",
      "windows"
    ],
    "uses_polling": true
  },
  {
    "args": [],
    "benchmark": false,
    "ci_platforms": [
      "linux",
      "mac",
      "posix",
      "windows"
    ],
    "cpu_cost": 1.0,
    "exclude_configs": [],
    "exclude_iomgrs": [],
    "flaky": false,
    "gtest": true,
    "language": "c++",
    "name": "lb_load_data_store_test",
    "platforms": [
      "linux",
      "mac",
      "posix",
      "windows"
    ],
    "uses_polling": true
  },
  {
    "args": [],
    "benchmark": false,
    "ci_platforms": [
      "linux",
      "mac",
      "posix",
      "windows"
    ],
    "cpu_cost": 1.0,
    "exclude_configs": [],
    "exclude_iomgrs": [],
    "flaky": false,
    "gtest": true,
    "language": "c++",
    "name": "log_test",
    "platforms": [
      "linux",
      "mac",
      "posix",
      "windows"
    ],
    "uses_polling": false
  },
  {
    "args": [],
    "benchmark": false,
    "ci_platforms": [
      "linux",
      "mac",
      "posix",
      "windows"
    ],
    "cpu_cost": 1.0,
    "exclude_configs": [],
    "exclude_iomgrs": [],
    "flaky": false,
    "gtest": true,
    "language": "c++",
    "name": "loop_test",
    "platforms": [
      "linux",
      "mac",
      "posix",
      "windows"
    ],
    "uses_polling": false
  },
  {
    "args": [],
    "benchmark": false,
    "ci_platforms": [
      "linux",
      "mac",
      "posix",
      "windows"
    ],
    "cpu_cost": 1.0,
    "exclude_configs": [],
    "exclude_iomgrs": [],
    "flaky": false,
    "gtest": true,
    "language": "c++",
    "name": "match_test",
    "platforms": [
      "linux",
      "mac",
      "posix",
      "windows"
    ],
    "uses_polling": false
  },
  {
    "args": [],
    "benchmark": false,
    "ci_platforms": [
      "linux",
      "mac",
      "posix",
      "windows"
    ],
    "cpu_cost": 1.0,
    "exclude_configs": [],
    "exclude_iomgrs": [],
    "flaky": false,
    "gtest": true,
    "language": "c++",
    "name": "matchers_test",
    "platforms": [
      "linux",
      "mac",
      "posix",
      "windows"
    ],
    "uses_polling": true
  },
  {
    "args": [],
    "benchmark": false,
    "ci_platforms": [
      "linux",
      "posix"
    ],
    "cpu_cost": 1.0,
    "exclude_configs": [],
    "exclude_iomgrs": [],
    "flaky": false,
    "gtest": true,
    "language": "c++",
    "name": "memory_quota_stress_test",
    "platforms": [
      "linux",
      "posix"
    ],
    "uses_polling": false
  },
  {
    "args": [],
    "benchmark": false,
    "ci_platforms": [
      "linux",
      "mac",
      "posix",
      "windows"
    ],
    "cpu_cost": 1.0,
    "exclude_configs": [],
    "exclude_iomgrs": [],
    "flaky": false,
    "gtest": true,
    "language": "c++",
    "name": "memory_quota_test",
    "platforms": [
      "linux",
      "mac",
      "posix",
      "windows"
    ],
    "uses_polling": false
  },
  {
    "args": [],
    "benchmark": false,
    "ci_platforms": [
      "linux",
      "mac",
      "posix",
      "windows"
    ],
    "cpu_cost": 1.0,
    "exclude_configs": [],
    "exclude_iomgrs": [],
    "flaky": false,
    "gtest": true,
    "language": "c++",
    "name": "message_allocator_end2end_test",
    "platforms": [
      "linux",
      "mac",
      "posix",
      "windows"
    ],
    "uses_polling": true
  },
  {
    "args": [],
    "benchmark": false,
    "ci_platforms": [
      "linux",
      "mac",
      "posix",
      "windows"
    ],
    "cpu_cost": 1.0,
    "exclude_configs": [],
    "exclude_iomgrs": [],
    "flaky": false,
    "gtest": true,
    "language": "c++",
    "name": "metadata_map_test",
    "platforms": [
      "linux",
      "mac",
      "posix",
      "windows"
    ],
    "uses_polling": true
  },
  {
    "args": [],
    "benchmark": false,
    "ci_platforms": [
      "linux",
      "mac",
      "posix",
      "windows"
    ],
    "cpu_cost": 1.0,
    "exclude_configs": [],
    "exclude_iomgrs": [],
    "flaky": false,
    "gtest": true,
    "language": "c++",
    "name": "miscompile_with_no_unique_address_test",
    "platforms": [
      "linux",
      "mac",
      "posix",
      "windows"
    ],
    "uses_polling": false
  },
  {
    "args": [],
    "benchmark": false,
    "ci_platforms": [
      "linux",
      "mac",
      "posix",
      "windows"
    ],
    "cpu_cost": 1.0,
    "exclude_configs": [],
    "exclude_iomgrs": [],
    "flaky": false,
    "gtest": true,
    "language": "c++",
    "name": "mock_stream_test",
    "platforms": [
      "linux",
      "mac",
      "posix",
      "windows"
    ],
    "uses_polling": true
  },
  {
    "args": [],
    "benchmark": false,
    "ci_platforms": [
      "linux",
      "mac",
      "posix",
      "windows"
    ],
    "cpu_cost": 1.0,
    "exclude_configs": [],
    "exclude_iomgrs": [],
    "flaky": false,
    "gtest": true,
    "language": "c++",
    "name": "mock_test",
    "platforms": [
      "linux",
      "mac",
      "posix",
      "windows"
    ],
    "uses_polling": true
  },
  {
    "args": [],
    "benchmark": false,
    "ci_platforms": [
      "linux",
      "mac",
      "posix"
    ],
    "cpu_cost": 1.0,
    "exclude_configs": [],
    "exclude_iomgrs": [],
    "flaky": false,
    "gtest": true,
    "language": "c++",
    "name": "mpscq_test",
    "platforms": [
      "linux",
      "mac",
      "posix"
    ],
    "uses_polling": false
  },
  {
    "args": [],
    "benchmark": false,
    "ci_platforms": [
      "linux",
      "mac",
      "posix",
      "windows"
    ],
    "cpu_cost": 1.0,
    "exclude_configs": [],
    "exclude_iomgrs": [],
    "flaky": false,
    "gtest": true,
    "language": "c++",
    "name": "multiple_server_queues_test",
    "platforms": [
      "linux",
      "mac",
      "posix",
      "windows"
    ],
    "uses_polling": true
  },
  {
    "args": [],
    "benchmark": false,
    "ci_platforms": [
      "linux",
      "mac",
      "posix",
      "windows"
    ],
    "cpu_cost": 1.0,
    "exclude_configs": [],
    "exclude_iomgrs": [],
    "flaky": false,
    "gtest": true,
    "language": "c++",
    "name": "no_server_test",
    "platforms": [
      "linux",
      "mac",
      "posix",
      "windows"
    ],
    "uses_polling": true
  },
  {
    "args": [],
    "benchmark": false,
    "ci_platforms": [
      "linux",
      "mac",
      "posix",
      "windows"
    ],
    "cpu_cost": 1.0,
    "exclude_configs": [],
    "exclude_iomgrs": [],
    "flaky": false,
    "gtest": true,
    "language": "c++",
    "name": "nonblocking_test",
    "platforms": [
      "linux",
      "mac",
      "posix",
      "windows"
    ],
    "uses_polling": true
  },
  {
    "args": [],
    "benchmark": false,
    "ci_platforms": [
      "linux",
      "mac",
      "posix",
      "windows"
    ],
    "cpu_cost": 1.0,
    "exclude_configs": [],
    "exclude_iomgrs": [],
    "flaky": false,
    "gtest": true,
    "language": "c++",
    "name": "num_external_connectivity_watchers_test",
    "platforms": [
      "linux",
      "mac",
      "posix",
      "windows"
    ],
    "uses_polling": true
  },
  {
    "args": [],
    "benchmark": false,
    "ci_platforms": [
      "linux",
      "mac",
      "posix",
      "windows"
    ],
    "cpu_cost": 1.0,
    "exclude_configs": [],
    "exclude_iomgrs": [],
    "flaky": false,
    "gtest": true,
    "language": "c++",
    "name": "observable_test",
    "platforms": [
      "linux",
      "mac",
      "posix",
      "windows"
    ],
    "uses_polling": false
  },
  {
    "args": [],
    "benchmark": false,
    "ci_platforms": [
      "linux",
      "mac",
      "posix"
    ],
    "cpu_cost": 1.0,
    "exclude_configs": [],
    "exclude_iomgrs": [],
    "flaky": false,
    "gtest": true,
    "language": "c++",
    "name": "oracle_event_engine_posix_test",
    "platforms": [
      "linux",
      "mac",
      "posix"
    ],
    "uses_polling": true
  },
  {
    "args": [],
    "benchmark": false,
    "ci_platforms": [
      "linux",
      "mac",
      "posix",
      "windows"
    ],
    "cpu_cost": 1.0,
    "exclude_configs": [],
    "exclude_iomgrs": [],
    "flaky": false,
    "gtest": true,
    "language": "c++",
    "name": "orca_service_end2end_test",
    "platforms": [
      "linux",
      "mac",
      "posix",
      "windows"
    ],
    "uses_polling": true
  },
  {
    "args": [],
    "benchmark": false,
    "ci_platforms": [
      "linux",
      "mac",
      "posix",
      "windows"
    ],
    "cpu_cost": 1.0,
    "exclude_configs": [],
    "exclude_iomgrs": [],
    "flaky": false,
    "gtest": true,
    "language": "c++",
    "name": "orphanable_test",
    "platforms": [
      "linux",
      "mac",
      "posix",
      "windows"
    ],
    "uses_polling": true
  },
  {
    "args": [],
    "benchmark": false,
    "ci_platforms": [
      "linux",
      "mac",
      "posix",
      "windows"
    ],
    "cpu_cost": 1.0,
    "exclude_configs": [],
    "exclude_iomgrs": [],
    "flaky": false,
    "gtest": true,
    "language": "c++",
    "name": "out_of_bounds_bad_client_test",
    "platforms": [
      "linux",
      "mac",
      "posix",
      "windows"
    ],
    "uses_polling": true
  },
  {
    "args": [],
    "benchmark": false,
    "ci_platforms": [
      "linux",
      "mac",
      "posix",
      "windows"
    ],
    "cpu_cost": 1.0,
    "exclude_configs": [],
    "exclude_iomgrs": [],
    "flaky": false,
    "gtest": true,
    "language": "c++",
    "name": "overload_test",
    "platforms": [
      "linux",
      "mac",
      "posix",
      "windows"
    ],
    "uses_polling": false
  },
  {
    "args": [],
    "benchmark": false,
    "ci_platforms": [
      "linux",
      "mac",
      "posix",
      "windows"
    ],
    "cpu_cost": 1.0,
    "exclude_configs": [],
    "exclude_iomgrs": [],
    "flaky": false,
    "gtest": true,
    "language": "c++",
    "name": "parse_address_test",
    "platforms": [
      "linux",
      "mac",
      "posix",
      "windows"
    ],
    "uses_polling": true
  },
  {
    "args": [],
    "benchmark": false,
    "ci_platforms": [
      "linux",
      "mac",
      "posix"
    ],
    "cpu_cost": 1.0,
    "exclude_configs": [],
    "exclude_iomgrs": [],
    "flaky": false,
    "gtest": true,
    "language": "c++",
    "name": "parse_address_with_named_scope_id_test",
    "platforms": [
      "linux",
      "mac",
      "posix"
    ],
    "uses_polling": false
  },
  {
    "args": [],
    "benchmark": false,
    "ci_platforms": [
      "linux",
      "mac",
      "posix",
      "windows"
    ],
    "cpu_cost": 1.0,
    "exclude_configs": [],
    "exclude_iomgrs": [],
    "flaky": false,
    "gtest": true,
    "language": "c++",
    "name": "parsed_metadata_test",
    "platforms": [
      "linux",
      "mac",
      "posix",
      "windows"
    ],
    "uses_polling": true
  },
  {
    "args": [],
    "benchmark": false,
    "ci_platforms": [
      "linux",
      "mac",
      "posix",
      "windows"
    ],
    "cpu_cost": 1.0,
    "exclude_configs": [],
    "exclude_iomgrs": [],
    "flaky": false,
    "gtest": true,
    "language": "c++",
    "name": "periodic_update_test",
    "platforms": [
      "linux",
      "mac",
      "posix",
      "windows"
    ],
    "uses_polling": false
  },
  {
    "args": [],
    "benchmark": false,
    "ci_platforms": [
      "linux",
      "mac",
      "posix",
      "windows"
    ],
    "cpu_cost": 1.0,
    "exclude_configs": [],
    "exclude_iomgrs": [],
    "flaky": false,
    "gtest": true,
    "language": "c++",
    "name": "pid_controller_test",
    "platforms": [
      "linux",
      "mac",
      "posix",
      "windows"
    ],
    "uses_polling": true
  },
  {
    "args": [],
    "benchmark": false,
    "ci_platforms": [
      "linux",
      "mac",
      "posix",
      "windows"
    ],
    "cpu_cost": 1.0,
    "exclude_configs": [],
    "exclude_iomgrs": [],
    "flaky": false,
    "gtest": true,
    "language": "c++",
    "name": "pipe_test",
    "platforms": [
      "linux",
      "mac",
      "posix",
      "windows"
    ],
    "uses_polling": false
  },
  {
    "args": [],
    "benchmark": false,
    "ci_platforms": [
      "linux",
      "mac",
      "posix",
      "windows"
    ],
    "cpu_cost": 1.0,
    "exclude_configs": [],
    "exclude_iomgrs": [],
    "flaky": false,
    "gtest": true,
    "language": "c++",
    "name": "poll_test",
    "platforms": [
      "linux",
      "mac",
      "posix",
      "windows"
    ],
    "uses_polling": false
  },
  {
    "args": [],
    "benchmark": false,
    "ci_platforms": [
      "linux",
      "mac",
      "posix",
      "windows"
    ],
    "cpu_cost": 1.0,
    "exclude_configs": [],
    "exclude_iomgrs": [],
    "flaky": false,
    "gtest": true,
    "language": "c++",
    "name": "port_sharing_end2end_test",
    "platforms": [
      "linux",
      "mac",
      "posix",
      "windows"
    ],
    "uses_polling": true
  },
  {
    "args": [],
    "benchmark": false,
    "ci_platforms": [
      "linux",
      "mac",
      "posix",
      "windows"
    ],
    "cpu_cost": 1.0,
    "exclude_configs": [],
    "exclude_iomgrs": [],
    "flaky": false,
    "gtest": true,
    "language": "c++",
    "name": "promise_factory_test",
    "platforms": [
      "linux",
      "mac",
      "posix",
      "windows"
    ],
    "uses_polling": false
  },
  {
    "args": [],
    "benchmark": false,
    "ci_platforms": [
      "linux",
      "mac",
      "posix",
      "windows"
    ],
    "cpu_cost": 1.0,
    "exclude_configs": [],
    "exclude_iomgrs": [],
    "flaky": false,
    "gtest": true,
    "language": "c++",
    "name": "promise_map_test",
    "platforms": [
      "linux",
      "mac",
      "posix",
      "windows"
    ],
    "uses_polling": false
  },
  {
    "args": [],
    "benchmark": false,
    "ci_platforms": [
      "linux",
      "mac",
      "posix",
      "windows"
    ],
    "cpu_cost": 1.0,
    "exclude_configs": [],
    "exclude_iomgrs": [],
    "flaky": false,
    "gtest": true,
    "language": "c++",
    "name": "promise_test",
    "platforms": [
      "linux",
      "mac",
      "posix",
      "windows"
    ],
    "uses_polling": false
  },
  {
    "args": [],
    "benchmark": false,
    "ci_platforms": [
      "linux",
      "mac",
      "posix",
      "windows"
    ],
    "cpu_cost": 1.0,
    "exclude_configs": [],
    "exclude_iomgrs": [],
    "flaky": false,
    "gtest": true,
    "language": "c++",
    "name": "proto_server_reflection_test",
    "platforms": [
      "linux",
      "mac",
      "posix",
      "windows"
    ],
    "uses_polling": true
  },
  {
    "args": [],
    "benchmark": false,
    "ci_platforms": [
      "linux",
      "mac",
      "posix",
      "windows"
    ],
    "cpu_cost": 1.0,
    "exclude_configs": [],
    "exclude_iomgrs": [],
    "flaky": false,
    "gtest": true,
    "language": "c++",
    "name": "proto_utils_test",
    "platforms": [
      "linux",
      "mac",
      "posix",
      "windows"
    ],
    "uses_polling": false
  },
  {
    "args": [],
    "benchmark": false,
    "ci_platforms": [
      "linux",
      "mac",
      "posix",
      "windows"
    ],
    "cpu_cost": 1.0,
    "exclude_configs": [],
    "exclude_iomgrs": [],
    "flaky": false,
    "gtest": true,
    "language": "c++",
    "name": "race_test",
    "platforms": [
      "linux",
      "mac",
      "posix",
      "windows"
    ],
    "uses_polling": false
  },
  {
    "args": [],
    "benchmark": false,
    "ci_platforms": [
      "linux",
      "mac",
      "posix",
      "windows"
    ],
    "cpu_cost": 1.0,
    "exclude_configs": [],
    "exclude_iomgrs": [],
    "flaky": false,
    "gtest": true,
    "language": "c++",
    "name": "raw_end2end_test",
    "platforms": [
      "linux",
      "mac",
      "posix",
      "windows"
    ],
    "uses_polling": true
  },
  {
    "args": [],
    "benchmark": false,
    "ci_platforms": [
      "linux",
      "mac",
      "posix",
      "windows"
    ],
    "cpu_cost": 1.0,
    "exclude_configs": [],
    "exclude_iomgrs": [],
    "flaky": false,
    "gtest": true,
    "language": "c++",
    "name": "rbac_service_config_parser_test",
    "platforms": [
      "linux",
      "mac",
      "posix",
      "windows"
    ],
    "uses_polling": false
  },
  {
    "args": [],
    "benchmark": false,
    "ci_platforms": [
      "linux",
      "mac",
      "posix",
      "windows"
    ],
    "cpu_cost": 1.0,
    "exclude_configs": [],
    "exclude_iomgrs": [],
    "flaky": false,
    "gtest": true,
    "language": "c++",
    "name": "rbac_translator_test",
    "platforms": [
      "linux",
      "mac",
      "posix",
      "windows"
    ],
    "uses_polling": true
  },
  {
    "args": [],
    "benchmark": false,
    "ci_platforms": [
      "linux",
      "mac",
      "posix",
      "windows"
    ],
    "cpu_cost": 1.0,
    "exclude_configs": [],
    "exclude_iomgrs": [],
    "flaky": false,
    "gtest": true,
    "language": "c++",
    "name": "ref_counted_ptr_test",
    "platforms": [
      "linux",
      "mac",
      "posix",
      "windows"
    ],
    "uses_polling": true
  },
  {
    "args": [],
    "benchmark": false,
    "ci_platforms": [
      "linux",
      "mac",
      "posix",
      "windows"
    ],
    "cpu_cost": 1.0,
    "exclude_configs": [],
    "exclude_iomgrs": [],
    "flaky": false,
    "gtest": true,
    "language": "c++",
    "name": "ref_counted_test",
    "platforms": [
      "linux",
      "mac",
      "posix",
      "windows"
    ],
    "uses_polling": true
  },
  {
    "args": [],
    "benchmark": false,
    "ci_platforms": [
      "linux",
      "mac",
      "posix"
    ],
    "cpu_cost": 1.0,
    "exclude_configs": [],
    "exclude_iomgrs": [],
    "flaky": false,
    "gtest": true,
    "language": "c++",
    "name": "remove_stream_from_stalled_lists_test",
    "platforms": [
      "linux",
      "mac",
      "posix"
    ],
    "uses_polling": true
  },
  {
    "args": [],
    "benchmark": false,
    "ci_platforms": [
      "linux",
      "mac",
      "posix",
      "windows"
    ],
    "cpu_cost": 1.0,
    "exclude_configs": [],
    "exclude_iomgrs": [],
    "flaky": false,
    "gtest": true,
    "language": "c++",
    "name": "resolve_address_using_ares_resolver_test",
    "platforms": [
      "linux",
      "mac",
      "posix",
      "windows"
    ],
    "uses_polling": true
  },
  {
    "args": [],
    "benchmark": false,
    "ci_platforms": [
      "linux",
      "mac",
      "posix",
      "windows"
    ],
    "cpu_cost": 1.0,
    "exclude_configs": [],
    "exclude_iomgrs": [],
    "flaky": false,
    "gtest": true,
    "language": "c++",
    "name": "resolve_address_using_native_resolver_test",
    "platforms": [
      "linux",
      "mac",
      "posix",
      "windows"
    ],
    "uses_polling": true
  },
  {
    "args": [],
    "benchmark": false,
    "ci_platforms": [
      "linux",
      "mac",
      "posix",
      "windows"
    ],
    "cpu_cost": 1.0,
    "exclude_configs": [],
    "exclude_iomgrs": [],
    "flaky": false,
    "gtest": true,
    "language": "c++",
    "name": "resource_quota_test",
    "platforms": [
      "linux",
      "mac",
      "posix",
      "windows"
    ],
    "uses_polling": false
  },
  {
    "args": [],
    "benchmark": false,
    "ci_platforms": [
      "linux",
      "mac",
      "posix",
      "windows"
    ],
    "cpu_cost": 1.0,
    "exclude_configs": [],
    "exclude_iomgrs": [],
    "flaky": false,
    "gtest": true,
    "language": "c++",
    "name": "retry_throttle_test",
    "platforms": [
      "linux",
      "mac",
      "posix",
      "windows"
    ],
    "uses_polling": false
  },
  {
    "args": [],
    "benchmark": false,
    "ci_platforms": [
      "linux",
      "mac",
      "posix",
      "windows"
    ],
    "cpu_cost": 1.0,
    "exclude_configs": [],
    "exclude_iomgrs": [],
    "flaky": false,
    "gtest": true,
    "language": "c++",
    "name": "rls_end2end_test",
    "platforms": [
      "linux",
      "mac",
      "posix",
      "windows"
    ],
    "uses_polling": true
  },
  {
    "args": [],
    "benchmark": false,
    "ci_platforms": [
      "linux",
      "mac",
      "posix",
      "windows"
    ],
    "cpu_cost": 1.0,
    "exclude_configs": [],
    "exclude_iomgrs": [],
    "flaky": false,
    "gtest": true,
    "language": "c++",
    "name": "rls_lb_config_parser_test",
    "platforms": [
      "linux",
      "mac",
      "posix",
      "windows"
    ],
    "uses_polling": true
  },
  {
    "args": [],
    "benchmark": false,
    "ci_platforms": [
      "linux",
      "mac",
      "posix",
      "windows"
    ],
    "cpu_cost": 1.0,
    "exclude_configs": [],
    "exclude_iomgrs": [],
    "flaky": false,
    "gtest": true,
    "language": "c++",
    "name": "secure_auth_context_test",
    "platforms": [
      "linux",
      "mac",
      "posix",
      "windows"
    ],
    "uses_polling": true
  },
  {
    "args": [],
    "benchmark": false,
    "ci_platforms": [
      "linux",
      "mac",
      "posix",
      "windows"
    ],
    "cpu_cost": 1.0,
    "exclude_configs": [],
    "exclude_iomgrs": [],
    "flaky": false,
    "gtest": true,
    "language": "c++",
    "name": "secure_channel_create_test",
    "platforms": [
      "linux",
      "mac",
      "posix",
      "windows"
    ],
    "uses_polling": true
  },
  {
    "args": [],
    "benchmark": false,
    "ci_platforms": [
      "linux",
      "mac",
      "posix",
      "windows"
    ],
    "cpu_cost": 1.0,
    "exclude_configs": [],
    "exclude_iomgrs": [],
    "flaky": false,
    "gtest": true,
    "language": "c++",
    "name": "secure_endpoint_test",
    "platforms": [
      "linux",
      "mac",
      "posix",
      "windows"
    ],
    "uses_polling": true
  },
  {
    "args": [],
    "benchmark": false,
    "ci_platforms": [
      "linux",
      "mac",
      "posix",
      "windows"
    ],
    "cpu_cost": 1.0,
    "exclude_configs": [],
    "exclude_iomgrs": [],
    "flaky": false,
    "gtest": true,
    "language": "c++",
    "name": "security_connector_test",
    "platforms": [
      "linux",
      "mac",
      "posix",
      "windows"
    ],
    "uses_polling": true
  },
  {
    "args": [],
    "benchmark": false,
    "ci_platforms": [
      "linux",
      "mac",
      "posix",
      "windows"
    ],
    "cpu_cost": 1.0,
    "exclude_configs": [],
    "exclude_iomgrs": [],
    "flaky": false,
    "gtest": true,
    "language": "c++",
    "name": "seq_test",
    "platforms": [
      "linux",
      "mac",
      "posix",
      "windows"
    ],
    "uses_polling": false
  },
  {
    "args": [],
    "benchmark": false,
    "ci_platforms": [
      "linux",
      "mac",
      "posix",
      "windows"
    ],
    "cpu_cost": 1.0,
    "exclude_configs": [],
    "exclude_iomgrs": [],
    "flaky": false,
    "gtest": true,
    "language": "c++",
    "name": "server_builder_plugin_test",
    "platforms": [
      "linux",
      "mac",
      "posix",
      "windows"
    ],
    "uses_polling": true
  },
  {
    "args": [],
    "benchmark": false,
    "ci_platforms": [
      "linux",
      "mac",
      "posix"
    ],
    "cpu_cost": 1.0,
    "exclude_configs": [],
    "exclude_iomgrs": [],
    "flaky": false,
    "gtest": true,
    "language": "c++",
    "name": "server_builder_test",
    "platforms": [
      "linux",
      "mac",
      "posix"
    ],
    "uses_polling": true
  },
  {
    "args": [],
    "benchmark": false,
    "ci_platforms": [
      "linux",
      "mac",
      "posix"
    ],
    "cpu_cost": 1.0,
    "exclude_configs": [],
    "exclude_iomgrs": [],
    "flaky": false,
    "gtest": true,
    "language": "c++",
    "name": "server_builder_with_socket_mutator_test",
    "platforms": [
      "linux",
      "mac",
      "posix"
    ],
    "uses_polling": true
  },
  {
    "args": [],
    "benchmark": false,
    "ci_platforms": [
      "linux",
      "mac",
      "posix",
      "windows"
    ],
    "cpu_cost": 1.0,
    "exclude_configs": [],
    "exclude_iomgrs": [],
    "flaky": false,
    "gtest": true,
    "language": "c++",
    "name": "server_chttp2_test",
    "platforms": [
      "linux",
      "mac",
      "posix",
      "windows"
    ],
    "uses_polling": true
  },
  {
    "args": [],
    "benchmark": false,
    "ci_platforms": [
      "linux",
      "mac",
      "posix",
      "windows"
    ],
    "cpu_cost": 1.0,
    "exclude_configs": [],
    "exclude_iomgrs": [],
    "flaky": false,
    "gtest": true,
    "language": "c++",
    "name": "server_config_selector_test",
    "platforms": [
      "linux",
      "mac",
      "posix",
      "windows"
    ],
    "uses_polling": false
  },
  {
    "args": [],
    "benchmark": false,
    "ci_platforms": [
      "linux",
      "mac",
      "posix",
      "windows"
    ],
    "cpu_cost": 1.0,
    "exclude_configs": [],
    "exclude_iomgrs": [],
    "flaky": false,
    "gtest": true,
    "language": "c++",
    "name": "server_context_test_spouse_test",
    "platforms": [
      "linux",
      "mac",
      "posix",
      "windows"
    ],
    "uses_polling": true
  },
  {
    "args": [],
    "benchmark": false,
    "ci_platforms": [
      "linux",
      "mac",
      "posix",
      "windows"
    ],
    "cpu_cost": 1.0,
    "exclude_configs": [],
    "exclude_iomgrs": [],
    "flaky": false,
    "gtest": true,
    "language": "c++",
    "name": "server_early_return_test",
    "platforms": [
      "linux",
      "mac",
      "posix",
      "windows"
    ],
    "uses_polling": true
  },
  {
    "args": [],
    "benchmark": false,
    "ci_platforms": [
      "linux",
      "mac",
      "posix",
      "windows"
    ],
    "cpu_cost": 1.0,
    "exclude_configs": [],
    "exclude_iomgrs": [],
    "flaky": false,
    "gtest": true,
    "language": "c++",
    "name": "server_interceptors_end2end_test",
    "platforms": [
      "linux",
      "mac",
      "posix",
      "windows"
    ],
    "uses_polling": true
  },
  {
    "args": [],
    "benchmark": false,
    "ci_platforms": [
      "linux",
      "mac",
      "posix",
      "windows"
    ],
    "cpu_cost": 1.0,
    "exclude_configs": [],
    "exclude_iomgrs": [],
    "flaky": false,
    "gtest": true,
    "language": "c++",
    "name": "server_registered_method_bad_client_test",
    "platforms": [
      "linux",
      "mac",
      "posix",
      "windows"
    ],
    "uses_polling": true
  },
  {
    "args": [],
    "benchmark": false,
    "ci_platforms": [
      "linux",
      "mac",
      "posix"
    ],
    "cpu_cost": 1.0,
    "exclude_configs": [],
    "exclude_iomgrs": [],
    "flaky": false,
    "gtest": true,
    "language": "c++",
    "name": "server_request_call_test",
    "platforms": [
      "linux",
      "mac",
      "posix"
    ],
    "uses_polling": true
  },
  {
    "args": [],
    "benchmark": false,
    "ci_platforms": [
      "linux",
      "mac",
      "posix"
    ],
    "cpu_cost": 1.0,
    "exclude_configs": [],
    "exclude_iomgrs": [],
    "flaky": false,
    "gtest": true,
    "language": "c++",
    "name": "server_ssl_test",
    "platforms": [
      "linux",
      "mac",
      "posix"
    ],
    "uses_polling": true
  },
  {
    "args": [],
    "benchmark": false,
    "ci_platforms": [
      "linux",
      "mac",
      "posix",
      "windows"
    ],
    "cpu_cost": 1.0,
    "exclude_configs": [],
    "exclude_iomgrs": [],
    "flaky": false,
    "gtest": true,
    "language": "c++",
    "name": "server_test",
    "platforms": [
      "linux",
      "mac",
      "posix",
      "windows"
    ],
    "uses_polling": true
  },
  {
    "args": [],
    "benchmark": false,
    "ci_platforms": [
      "linux",
      "mac",
      "posix",
      "windows"
    ],
    "cpu_cost": 1.0,
    "exclude_configs": [],
    "exclude_iomgrs": [],
    "flaky": false,
    "gtest": true,
    "language": "c++",
    "name": "service_config_end2end_test",
    "platforms": [
      "linux",
      "mac",
      "posix",
      "windows"
    ],
    "uses_polling": true
  },
  {
    "args": [],
    "benchmark": false,
    "ci_platforms": [
      "linux",
      "mac",
      "posix",
      "windows"
    ],
    "cpu_cost": 1.0,
    "exclude_configs": [],
    "exclude_iomgrs": [],
    "flaky": false,
    "gtest": true,
    "language": "c++",
    "name": "service_config_test",
    "platforms": [
      "linux",
      "mac",
      "posix",
      "windows"
    ],
    "uses_polling": true
  },
  {
    "args": [],
    "benchmark": false,
    "ci_platforms": [
      "linux",
      "mac",
      "posix",
      "windows"
    ],
    "cpu_cost": 1.0,
    "exclude_configs": [],
    "exclude_iomgrs": [],
    "flaky": false,
    "gtest": true,
    "language": "c++",
    "name": "shutdown_test",
    "platforms": [
      "linux",
      "mac",
      "posix",
      "windows"
    ],
    "uses_polling": true
  },
  {
    "args": [],
    "benchmark": false,
    "ci_platforms": [
      "linux",
      "mac",
      "posix",
      "windows"
    ],
    "cpu_cost": 1.0,
    "exclude_configs": [],
    "exclude_iomgrs": [],
    "flaky": false,
    "gtest": true,
    "language": "c++",
    "name": "simple_request_bad_client_test",
    "platforms": [
      "linux",
      "mac",
      "posix",
      "windows"
    ],
    "uses_polling": true
  },
  {
    "args": [],
    "benchmark": false,
    "ci_platforms": [
      "linux",
      "mac",
      "posix",
      "windows"
    ],
    "cpu_cost": 1.0,
    "exclude_configs": [],
    "exclude_iomgrs": [],
    "flaky": false,
    "gtest": true,
    "language": "c++",
    "name": "single_set_ptr_test",
    "platforms": [
      "linux",
      "mac",
      "posix",
      "windows"
    ],
    "uses_polling": false
  },
  {
    "args": [],
    "benchmark": false,
    "ci_platforms": [
      "linux",
      "mac",
      "posix",
      "windows"
    ],
    "cpu_cost": 1.0,
    "exclude_configs": [],
    "exclude_iomgrs": [],
    "flaky": false,
    "gtest": true,
    "language": "c++",
    "name": "sleep_test",
    "platforms": [
      "linux",
      "mac",
      "posix",
      "windows"
    ],
    "uses_polling": false
  },
  {
    "args": [],
    "benchmark": false,
    "ci_platforms": [
      "linux",
      "mac",
      "posix",
      "windows"
    ],
    "cpu_cost": 1.0,
    "exclude_configs": [],
    "exclude_iomgrs": [],
    "flaky": false,
    "gtest": true,
    "language": "c++",
    "name": "smoke_test",
    "platforms": [
      "linux",
      "mac",
      "posix",
      "windows"
    ],
    "uses_polling": true
  },
  {
    "args": [],
    "benchmark": false,
    "ci_platforms": [
      "linux",
      "mac",
      "posix",
      "windows"
    ],
    "cpu_cost": 1.0,
    "exclude_configs": [],
    "exclude_iomgrs": [],
    "flaky": false,
    "gtest": true,
    "language": "c++",
    "name": "sockaddr_resolver_test",
    "platforms": [
      "linux",
      "mac",
      "posix",
      "windows"
    ],
    "uses_polling": true
  },
  {
    "args": [],
    "benchmark": false,
    "ci_platforms": [
      "linux",
      "mac",
      "posix",
      "windows"
    ],
    "cpu_cost": 1.0,
    "exclude_configs": [],
    "exclude_iomgrs": [],
    "flaky": false,
    "gtest": true,
    "language": "c++",
    "name": "sockaddr_utils_test",
    "platforms": [
      "linux",
      "mac",
      "posix",
      "windows"
    ],
    "uses_polling": true
  },
  {
    "args": [],
    "benchmark": false,
    "ci_platforms": [
      "linux",
      "mac",
      "posix",
      "windows"
    ],
    "cpu_cost": 1.0,
    "exclude_configs": [],
    "exclude_iomgrs": [],
    "flaky": false,
    "gtest": true,
    "language": "c++",
    "name": "ssl_credentials_test",
    "platforms": [
      "linux",
      "mac",
      "posix",
      "windows"
    ],
    "uses_polling": true
  },
  {
    "args": [],
    "benchmark": false,
    "ci_platforms": [
      "linux",
      "mac",
      "posix"
    ],
    "cpu_cost": 1.0,
    "exclude_configs": [],
    "exclude_iomgrs": [],
    "flaky": false,
    "gtest": true,
    "language": "c++",
    "name": "ssl_transport_security_test",
    "platforms": [
      "linux",
      "mac",
      "posix"
    ],
    "uses_polling": true
  },
  {
    "args": [],
    "benchmark": false,
    "ci_platforms": [
      "linux",
      "mac",
      "posix"
    ],
    "cpu_cost": 1.0,
    "exclude_configs": [],
    "exclude_iomgrs": [],
    "flaky": false,
    "gtest": true,
    "language": "c++",
    "name": "stack_tracer_test",
    "platforms": [
      "linux",
      "mac",
      "posix"
    ],
    "uses_polling": false
  },
  {
    "args": [],
    "benchmark": false,
    "ci_platforms": [
      "linux",
      "mac",
      "posix",
      "windows"
    ],
    "cpu_cost": 1.0,
    "exclude_configs": [],
    "exclude_iomgrs": [],
    "flaky": false,
    "gtest": true,
    "language": "c++",
    "name": "stat_test",
    "platforms": [
      "linux",
      "mac",
      "posix",
      "windows"
    ],
    "uses_polling": false
  },
  {
    "args": [],
    "benchmark": false,
    "ci_platforms": [
      "linux",
      "mac",
      "posix",
      "windows"
    ],
    "cpu_cost": 1.0,
    "exclude_configs": [],
    "exclude_iomgrs": [],
    "flaky": false,
    "gtest": true,
    "language": "c++",
    "name": "stats_test",
    "platforms": [
      "linux",
      "mac",
      "posix",
      "windows"
    ],
    "uses_polling": false
  },
  {
    "args": [],
    "benchmark": false,
    "ci_platforms": [
      "linux",
      "mac",
      "posix",
      "windows"
    ],
    "cpu_cost": 1.0,
    "exclude_configs": [],
    "exclude_iomgrs": [],
    "flaky": false,
    "gtest": true,
    "language": "c++",
    "name": "status_conversion_test",
    "platforms": [
      "linux",
      "mac",
      "posix",
      "windows"
    ],
    "uses_polling": false
  },
  {
    "args": [],
    "benchmark": false,
    "ci_platforms": [
      "linux",
      "mac",
      "posix",
      "windows"
    ],
    "cpu_cost": 1.0,
    "exclude_configs": [],
    "exclude_iomgrs": [],
    "flaky": false,
    "gtest": true,
    "language": "c++",
    "name": "status_helper_test",
    "platforms": [
      "linux",
      "mac",
      "posix",
      "windows"
    ],
    "uses_polling": false
  },
  {
    "args": [],
    "benchmark": false,
    "ci_platforms": [
      "linux",
      "mac",
      "posix",
      "windows"
    ],
    "cpu_cost": 1.0,
    "exclude_configs": [],
    "exclude_iomgrs": [],
    "flaky": false,
    "gtest": true,
    "language": "c++",
    "name": "status_util_test",
    "platforms": [
      "linux",
      "mac",
      "posix",
      "windows"
    ],
    "uses_polling": false
  },
  {
    "args": [],
    "benchmark": false,
    "ci_platforms": [
      "linux",
      "mac",
      "posix"
    ],
    "cpu_cost": 1.0,
    "exclude_configs": [],
    "exclude_iomgrs": [],
    "flaky": false,
    "gtest": true,
    "language": "c++",
    "name": "stranded_event_test",
    "platforms": [
      "linux",
      "mac",
      "posix"
    ],
    "uses_polling": true
  },
  {
    "args": [],
    "benchmark": false,
    "ci_platforms": [
      "linux",
      "mac",
      "posix",
      "windows"
    ],
    "cpu_cost": 1.0,
    "exclude_configs": [],
    "exclude_iomgrs": [],
    "flaky": false,
    "gtest": true,
    "language": "c++",
    "name": "stream_map_test",
    "platforms": [
      "linux",
      "mac",
      "posix",
      "windows"
    ],
    "uses_polling": true
  },
  {
    "args": [],
    "benchmark": false,
    "ci_platforms": [
      "linux",
      "mac",
      "posix"
    ],
    "cpu_cost": 1.0,
    "exclude_configs": [],
    "exclude_iomgrs": [],
    "flaky": false,
    "gtest": true,
    "language": "c++",
    "name": "streaming_throughput_test",
    "platforms": [
      "linux",
      "mac",
      "posix"
    ],
    "uses_polling": true
  },
  {
    "args": [],
    "benchmark": false,
    "ci_platforms": [
      "linux",
      "mac",
      "posix",
      "windows"
    ],
    "cpu_cost": 1.0,
    "exclude_configs": [],
    "exclude_iomgrs": [],
    "flaky": false,
    "gtest": true,
    "language": "c++",
    "name": "streams_not_seen_test",
    "platforms": [
      "linux",
      "mac",
      "posix",
      "windows"
    ],
    "uses_polling": true
  },
  {
    "args": [],
    "benchmark": false,
    "ci_platforms": [
      "linux",
      "mac",
      "posix",
      "windows"
    ],
    "cpu_cost": 1.0,
    "exclude_configs": [],
    "exclude_iomgrs": [],
    "flaky": false,
    "gtest": true,
    "language": "c++",
    "name": "string_ref_test",
    "platforms": [
      "linux",
      "mac",
      "posix",
      "windows"
    ],
    "uses_polling": false
  },
  {
    "args": [],
    "benchmark": false,
    "ci_platforms": [
      "linux",
      "mac",
      "posix",
      "windows"
    ],
    "cpu_cost": 1.0,
    "exclude_configs": [],
    "exclude_iomgrs": [],
    "flaky": false,
    "gtest": true,
    "language": "c++",
    "name": "system_roots_test",
    "platforms": [
      "linux",
      "mac",
      "posix",
      "windows"
    ],
    "uses_polling": true
  },
  {
    "args": [],
    "benchmark": false,
    "ci_platforms": [
      "linux",
      "mac",
      "posix",
      "windows"
    ],
    "cpu_cost": 1.0,
    "exclude_configs": [],
    "exclude_iomgrs": [],
    "flaky": false,
    "gtest": true,
    "language": "c++",
    "name": "table_test",
    "platforms": [
      "linux",
      "mac",
      "posix",
      "windows"
    ],
    "uses_polling": false
  },
  {
    "args": [],
    "benchmark": false,
    "ci_platforms": [
      "linux",
      "mac",
      "posix",
      "windows"
    ],
    "cpu_cost": 1.0,
    "exclude_configs": [],
    "exclude_iomgrs": [],
    "flaky": false,
    "gtest": true,
    "language": "c++",
    "name": "test_core_event_engine_iomgr_event_engine_time_averaged_stats_test",
    "platforms": [
      "linux",
      "mac",
      "posix",
      "windows"
    ],
    "uses_polling": false
  },
  {
    "args": [],
    "benchmark": false,
    "ci_platforms": [
      "linux",
      "mac",
      "posix",
      "windows"
    ],
    "cpu_cost": 1.0,
    "exclude_configs": [],
    "exclude_iomgrs": [],
    "flaky": false,
    "gtest": true,
    "language": "c++",
    "name": "test_core_event_engine_iomgr_event_engine_timer_heap_test",
    "platforms": [
      "linux",
      "mac",
      "posix",
      "windows"
    ],
    "uses_polling": false
  },
  {
    "args": [],
    "benchmark": false,
    "ci_platforms": [
      "linux",
      "mac",
      "posix",
      "windows"
    ],
    "cpu_cost": 1.0,
    "exclude_configs": [],
    "exclude_iomgrs": [],
    "flaky": false,
    "gtest": true,
    "language": "c++",
    "name": "test_core_event_engine_iomgr_event_engine_timer_list_test",
    "platforms": [
      "linux",
      "mac",
      "posix",
      "windows"
    ],
    "uses_polling": false
  },
  {
    "args": [],
    "benchmark": false,
    "ci_platforms": [
      "linux",
      "mac",
      "posix",
      "windows"
    ],
    "cpu_cost": 1.0,
    "exclude_configs": [],
    "exclude_iomgrs": [],
    "flaky": false,
    "gtest": true,
    "language": "c++",
    "name": "test_core_event_engine_slice_buffer_test",
    "platforms": [
      "linux",
      "mac",
      "posix",
      "windows"
    ],
    "uses_polling": true
  },
  {
    "args": [],
    "benchmark": false,
    "ci_platforms": [
      "linux",
      "mac",
      "posix",
      "windows"
    ],
    "cpu_cost": 1.0,
    "exclude_configs": [],
    "exclude_iomgrs": [],
    "flaky": false,
    "gtest": true,
    "language": "c++",
    "name": "test_core_gprpp_time_test",
    "platforms": [
      "linux",
      "mac",
      "posix",
      "windows"
    ],
    "uses_polling": false
  },
  {
    "args": [],
    "benchmark": false,
    "ci_platforms": [
      "linux",
      "mac",
      "posix",
      "windows"
    ],
    "cpu_cost": 1.0,
    "exclude_configs": [],
    "exclude_iomgrs": [],
    "flaky": false,
    "gtest": true,
    "language": "c++",
    "name": "test_core_security_credentials_test",
    "platforms": [
      "linux",
      "mac",
      "posix",
      "windows"
    ],
    "uses_polling": true
  },
  {
    "args": [],
    "benchmark": false,
    "ci_platforms": [
      "linux",
      "mac",
      "posix",
      "windows"
    ],
    "cpu_cost": 1.0,
    "exclude_configs": [],
    "exclude_iomgrs": [],
    "flaky": false,
    "gtest": true,
    "language": "c++",
    "name": "test_core_slice_slice_buffer_test",
    "platforms": [
      "linux",
      "mac",
      "posix",
      "windows"
    ],
    "uses_polling": false
  },
  {
    "args": [],
    "benchmark": false,
    "ci_platforms": [
      "linux",
      "mac",
      "posix",
      "windows"
    ],
    "cpu_cost": 1.0,
    "exclude_configs": [],
    "exclude_iomgrs": [],
    "flaky": false,
    "gtest": true,
    "language": "c++",
    "name": "test_core_slice_slice_test",
    "platforms": [
      "linux",
      "mac",
      "posix",
      "windows"
    ],
    "uses_polling": false
  },
  {
    "args": [],
    "benchmark": false,
    "ci_platforms": [
      "linux",
      "mac",
      "posix",
      "windows"
    ],
    "cpu_cost": 1.0,
    "exclude_configs": [],
    "exclude_iomgrs": [],
    "flaky": false,
    "gtest": true,
    "language": "c++",
    "name": "test_cpp_client_credentials_test",
    "platforms": [
      "linux",
      "mac",
      "posix",
      "windows"
    ],
    "uses_polling": true
  },
  {
    "args": [],
    "benchmark": false,
    "ci_platforms": [
      "linux",
      "mac",
      "posix",
      "windows"
    ],
    "cpu_cost": 1.0,
    "exclude_configs": [],
    "exclude_iomgrs": [],
    "flaky": false,
    "gtest": true,
    "language": "c++",
    "name": "test_cpp_server_credentials_test",
    "platforms": [
      "linux",
      "mac",
      "posix",
      "windows"
    ],
    "uses_polling": true
  },
  {
    "args": [],
    "benchmark": false,
    "ci_platforms": [
      "linux",
      "mac",
      "posix",
      "windows"
    ],
    "cpu_cost": 1.0,
    "exclude_configs": [],
    "exclude_iomgrs": [],
    "flaky": false,
    "gtest": true,
    "language": "c++",
    "name": "test_cpp_util_slice_test",
    "platforms": [
      "linux",
      "mac",
      "posix",
      "windows"
    ],
    "uses_polling": false
  },
  {
    "args": [],
    "benchmark": false,
    "ci_platforms": [
      "linux",
      "mac",
      "posix",
      "windows"
    ],
    "cpu_cost": 1.0,
    "exclude_configs": [],
    "exclude_iomgrs": [],
    "flaky": false,
    "gtest": true,
    "language": "c++",
    "name": "test_cpp_util_time_test",
    "platforms": [
      "linux",
      "mac",
      "posix",
      "windows"
    ],
    "uses_polling": false
  },
  {
    "args": [],
    "benchmark": false,
    "ci_platforms": [
      "linux",
      "mac",
      "posix",
      "windows"
    ],
    "cpu_cost": 1.0,
    "exclude_configs": [],
    "exclude_iomgrs": [],
    "flaky": false,
    "gtest": true,
    "language": "c++",
    "name": "thd_test",
    "platforms": [
      "linux",
      "mac",
      "posix",
      "windows"
    ],
    "uses_polling": false
  },
  {
    "args": [],
    "benchmark": false,
    "ci_platforms": [
      "linux",
      "mac",
      "posix",
      "windows"
    ],
    "cpu_cost": 1.0,
    "exclude_configs": [],
    "exclude_iomgrs": [],
    "flaky": false,
    "gtest": true,
    "language": "c++",
    "name": "thread_manager_test",
    "platforms": [
      "linux",
      "mac",
      "posix",
      "windows"
    ],
    "uses_polling": true
  },
  {
    "args": [],
    "benchmark": false,
    "ci_platforms": [
      "linux",
      "mac",
      "posix",
      "windows"
    ],
    "cpu_cost": 1.0,
    "exclude_configs": [],
    "exclude_iomgrs": [],
    "flaky": false,
    "gtest": true,
    "language": "c++",
    "name": "thread_quota_test",
    "platforms": [
      "linux",
      "mac",
      "posix",
      "windows"
    ],
    "uses_polling": false
  },
  {
    "args": [],
    "benchmark": false,
    "ci_platforms": [
      "linux",
      "mac",
      "posix"
    ],
    "cpu_cost": 1.0,
    "exclude_configs": [],
    "exclude_iomgrs": [],
    "flaky": false,
    "gtest": true,
    "language": "c++",
    "name": "thread_stress_test",
    "platforms": [
      "linux",
      "mac",
      "posix"
    ],
    "uses_polling": true
  },
  {
    "args": [],
    "benchmark": false,
    "ci_platforms": [
      "linux",
      "mac",
      "posix",
      "windows"
    ],
    "cpu_cost": 1.0,
    "exclude_configs": [],
    "exclude_iomgrs": [],
    "flaky": false,
    "gtest": true,
    "language": "c++",
    "name": "time_util_test",
    "platforms": [
      "linux",
      "mac",
      "posix",
      "windows"
    ],
    "uses_polling": false
  },
  {
    "args": [],
    "benchmark": false,
    "ci_platforms": [
      "linux",
      "mac",
      "posix",
      "windows"
    ],
    "cpu_cost": 1.0,
    "exclude_configs": [],
    "exclude_iomgrs": [],
    "flaky": false,
    "gtest": true,
    "language": "c++",
    "name": "timeout_encoding_test",
    "platforms": [
      "linux",
      "mac",
      "posix",
      "windows"
    ],
    "uses_polling": false
  },
  {
    "args": [],
    "benchmark": false,
    "ci_platforms": [
      "linux",
      "mac",
      "posix",
      "windows"
    ],
    "cpu_cost": 1.0,
    "exclude_configs": [],
    "exclude_iomgrs": [],
    "flaky": false,
    "gtest": true,
    "language": "c++",
    "name": "timer_test",
    "platforms": [
      "linux",
      "mac",
      "posix",
      "windows"
    ],
    "uses_polling": true
  },
  {
    "args": [],
    "benchmark": false,
    "ci_platforms": [
      "linux",
      "mac",
      "posix",
      "windows"
    ],
    "cpu_cost": 1.0,
    "exclude_configs": [],
    "exclude_iomgrs": [],
    "flaky": false,
    "gtest": true,
    "language": "c++",
    "name": "tls_certificate_verifier_test",
    "platforms": [
      "linux",
      "mac",
      "posix",
      "windows"
    ],
    "uses_polling": true
  },
  {
    "args": [],
    "benchmark": false,
    "ci_platforms": [
      "linux",
      "mac",
      "posix",
      "windows"
    ],
    "cpu_cost": 1.0,
    "exclude_configs": [],
    "exclude_iomgrs": [],
    "flaky": false,
    "gtest": true,
    "language": "c++",
    "name": "tls_key_export_test",
    "platforms": [
      "linux",
      "mac",
      "posix",
      "windows"
    ],
    "uses_polling": true
  },
  {
    "args": [],
    "benchmark": false,
    "ci_platforms": [
      "linux",
      "mac",
      "posix",
      "windows"
    ],
    "cpu_cost": 1.0,
    "exclude_configs": [],
    "exclude_iomgrs": [],
    "flaky": false,
    "gtest": true,
    "language": "c++",
    "name": "tls_security_connector_test",
    "platforms": [
      "linux",
      "mac",
      "posix",
      "windows"
    ],
    "uses_polling": true
  },
  {
    "args": [],
    "benchmark": false,
    "ci_platforms": [
      "linux",
      "mac",
      "posix",
      "windows"
    ],
    "cpu_cost": 1.0,
    "exclude_configs": [],
    "exclude_iomgrs": [],
    "flaky": false,
    "gtest": true,
    "language": "c++",
    "name": "tls_test",
    "platforms": [
      "linux",
      "mac",
      "posix",
      "windows"
    ],
    "uses_polling": false
  },
  {
    "args": [],
    "benchmark": false,
    "ci_platforms": [
      "linux",
      "mac",
      "posix",
      "windows"
    ],
    "cpu_cost": 1.0,
    "exclude_configs": [],
    "exclude_iomgrs": [],
    "flaky": false,
    "gtest": true,
    "language": "c++",
    "name": "too_many_pings_test",
    "platforms": [
      "linux",
      "mac",
      "posix",
      "windows"
    ],
    "uses_polling": true
  },
  {
    "args": [],
    "benchmark": false,
    "ci_platforms": [
      "linux",
      "mac",
      "posix",
      "windows"
    ],
    "cpu_cost": 1.0,
    "exclude_configs": [],
    "exclude_iomgrs": [],
    "flaky": false,
    "gtest": true,
    "language": "c++",
    "name": "transport_security_common_api_test",
    "platforms": [
      "linux",
      "mac",
      "posix",
      "windows"
    ],
    "uses_polling": true
  },
  {
    "args": [],
    "benchmark": false,
    "ci_platforms": [
      "linux",
      "mac",
      "posix",
      "windows"
    ],
    "cpu_cost": 1.0,
    "exclude_configs": [],
    "exclude_iomgrs": [],
    "flaky": false,
    "gtest": true,
    "language": "c++",
    "name": "transport_security_test",
    "platforms": [
      "linux",
      "mac",
      "posix",
      "windows"
    ],
    "uses_polling": true
  },
  {
    "args": [],
    "benchmark": false,
    "ci_platforms": [
      "linux",
      "mac",
      "posix",
      "windows"
    ],
    "cpu_cost": 1.0,
    "exclude_configs": [],
    "exclude_iomgrs": [],
    "flaky": false,
    "gtest": true,
    "language": "c++",
    "name": "transport_stream_receiver_test",
    "platforms": [
      "linux",
      "mac",
      "posix",
      "windows"
    ],
    "uses_polling": false
  },
  {
    "args": [],
    "benchmark": false,
    "ci_platforms": [
      "linux",
      "mac",
      "posix",
      "windows"
    ],
    "cpu_cost": 1.0,
    "exclude_configs": [],
    "exclude_iomgrs": [],
    "flaky": false,
    "gtest": true,
    "language": "c++",
    "name": "try_join_test",
    "platforms": [
      "linux",
      "mac",
      "posix",
      "windows"
    ],
    "uses_polling": false
  },
  {
    "args": [],
    "benchmark": false,
    "ci_platforms": [
      "linux",
      "mac",
      "posix",
      "windows"
    ],
    "cpu_cost": 1.0,
    "exclude_configs": [],
    "exclude_iomgrs": [],
    "flaky": false,
    "gtest": true,
    "language": "c++",
    "name": "try_seq_metadata_test",
    "platforms": [
      "linux",
      "mac",
      "posix",
      "windows"
    ],
    "uses_polling": false
  },
  {
    "args": [],
    "benchmark": false,
    "ci_platforms": [
      "linux",
      "mac",
      "posix",
      "windows"
    ],
    "cpu_cost": 1.0,
    "exclude_configs": [],
    "exclude_iomgrs": [],
    "flaky": false,
    "gtest": true,
    "language": "c++",
    "name": "try_seq_test",
    "platforms": [
      "linux",
      "mac",
      "posix",
      "windows"
    ],
    "uses_polling": false
  },
  {
    "args": [],
    "benchmark": false,
    "ci_platforms": [
      "linux",
      "mac",
      "posix",
      "windows"
    ],
    "cpu_cost": 1.0,
    "exclude_configs": [],
    "exclude_iomgrs": [],
    "flaky": false,
    "gtest": true,
    "language": "c++",
    "name": "unique_type_name_test",
    "platforms": [
      "linux",
      "mac",
      "posix",
      "windows"
    ],
    "uses_polling": false
  },
  {
    "args": [],
    "benchmark": false,
    "ci_platforms": [
      "linux",
      "mac",
      "posix",
      "windows"
    ],
    "cpu_cost": 1.0,
    "exclude_configs": [],
    "exclude_iomgrs": [],
    "flaky": false,
    "gtest": true,
    "language": "c++",
    "name": "unknown_frame_bad_client_test",
    "platforms": [
      "linux",
      "mac",
      "posix",
      "windows"
    ],
    "uses_polling": true
  },
  {
    "args": [],
    "benchmark": false,
    "ci_platforms": [
      "linux",
      "mac",
      "posix",
      "windows"
    ],
    "cpu_cost": 1.0,
    "exclude_configs": [],
    "exclude_iomgrs": [],
    "flaky": false,
    "gtest": true,
    "language": "c++",
    "name": "uri_parser_test",
    "platforms": [
      "linux",
      "mac",
      "posix",
      "windows"
    ],
    "uses_polling": true
  },
  {
    "args": [],
    "benchmark": false,
    "ci_platforms": [
      "linux",
      "mac",
      "posix",
      "windows"
    ],
    "cpu_cost": 1.0,
    "exclude_configs": [],
    "exclude_iomgrs": [],
    "flaky": false,
    "gtest": true,
    "language": "c++",
    "name": "useful_test",
    "platforms": [
      "linux",
      "mac",
      "posix",
      "windows"
    ],
    "uses_polling": false
  },
  {
    "args": [],
    "benchmark": false,
    "ci_platforms": [
      "linux",
      "mac",
      "posix",
      "windows"
    ],
    "cpu_cost": 1.0,
    "exclude_configs": [],
    "exclude_iomgrs": [],
    "flaky": false,
    "gtest": true,
    "language": "c++",
    "name": "varint_test",
    "platforms": [
      "linux",
      "mac",
      "posix",
      "windows"
    ],
    "uses_polling": false
  },
  {
    "args": [],
    "benchmark": false,
    "ci_platforms": [
      "linux",
      "mac",
      "posix",
      "windows"
    ],
    "cpu_cost": 1.0,
    "exclude_configs": [],
    "exclude_iomgrs": [],
    "flaky": false,
    "gtest": true,
    "language": "c++",
    "name": "window_overflow_bad_client_test",
    "platforms": [
      "linux",
      "mac",
      "posix",
      "windows"
    ],
    "uses_polling": true
  },
  {
    "args": [],
    "benchmark": false,
    "ci_platforms": [
      "linux",
      "mac",
      "posix",
      "windows"
    ],
    "cpu_cost": 1.0,
    "exclude_configs": [],
    "exclude_iomgrs": [],
    "flaky": false,
    "gtest": true,
    "language": "c++",
    "name": "wire_reader_test",
    "platforms": [
      "linux",
      "mac",
      "posix",
      "windows"
    ],
    "uses_polling": false
  },
  {
    "args": [],
    "benchmark": false,
    "ci_platforms": [
      "linux",
      "mac",
      "posix",
      "windows"
    ],
    "cpu_cost": 1.0,
    "exclude_configs": [],
    "exclude_iomgrs": [],
    "flaky": false,
    "gtest": true,
    "language": "c++",
    "name": "wire_writer_test",
    "platforms": [
      "linux",
      "mac",
      "posix",
      "windows"
    ],
    "uses_polling": false
  },
  {
    "args": [],
    "benchmark": false,
    "ci_platforms": [
      "linux",
      "mac",
      "posix"
    ],
    "cpu_cost": 1.0,
    "exclude_configs": [],
    "exclude_iomgrs": [],
    "flaky": false,
    "gtest": true,
    "language": "c++",
    "name": "work_serializer_test",
    "platforms": [
      "linux",
      "mac",
      "posix"
    ],
    "uses_polling": true
  },
  {
    "args": [],
    "benchmark": false,
    "ci_platforms": [
      "linux",
      "mac",
      "posix"
    ],
    "cpu_cost": 1.0,
    "exclude_configs": [],
    "exclude_iomgrs": [],
    "flaky": false,
    "gtest": true,
    "language": "c++",
    "name": "writes_per_rpc_test",
    "platforms": [
      "linux",
      "mac",
      "posix"
    ],
    "uses_polling": true
  },
  {
    "args": [],
    "benchmark": false,
    "ci_platforms": [
      "linux",
      "mac",
      "posix",
      "windows"
    ],
    "cpu_cost": 1.0,
    "exclude_configs": [],
    "exclude_iomgrs": [],
    "flaky": false,
    "gtest": true,
    "language": "c++",
    "name": "xds_bootstrap_test",
    "platforms": [
      "linux",
      "mac",
      "posix",
      "windows"
    ],
    "uses_polling": true
  },
  {
    "args": [],
    "benchmark": false,
    "ci_platforms": [
      "linux",
      "mac",
      "posix",
      "windows"
    ],
    "cpu_cost": 1.0,
    "exclude_configs": [],
    "exclude_iomgrs": [],
    "flaky": false,
    "gtest": true,
    "language": "c++",
    "name": "xds_certificate_provider_test",
    "platforms": [
      "linux",
      "mac",
      "posix",
      "windows"
    ],
    "uses_polling": true
  },
  {
    "args": [],
    "benchmark": false,
    "ci_platforms": [
      "linux",
      "mac",
      "posix"
    ],
    "cpu_cost": 1.0,
    "exclude_configs": [],
    "exclude_iomgrs": [],
    "flaky": false,
    "gtest": true,
    "language": "c++",
    "name": "xds_core_end2end_test",
    "platforms": [
      "linux",
      "mac",
      "posix"
    ],
    "uses_polling": true
  },
  {
    "args": [],
    "benchmark": false,
    "ci_platforms": [
      "linux",
      "mac",
      "posix",
      "windows"
    ],
    "cpu_cost": 1.0,
    "exclude_configs": [],
    "exclude_iomgrs": [],
    "flaky": false,
    "gtest": true,
    "language": "c++",
    "name": "xds_credentials_end2end_test",
    "platforms": [
      "linux",
      "mac",
      "posix",
      "windows"
    ],
    "uses_polling": true
  },
  {
    "args": [],
    "benchmark": false,
    "ci_platforms": [
      "linux",
      "mac",
      "posix",
      "windows"
    ],
    "cpu_cost": 1.0,
    "exclude_configs": [],
    "exclude_iomgrs": [],
    "flaky": false,
    "gtest": true,
    "language": "c++",
    "name": "xds_credentials_test",
    "platforms": [
      "linux",
      "mac",
      "posix",
      "windows"
    ],
    "uses_polling": true
  },
  {
    "args": [],
    "benchmark": false,
    "ci_platforms": [
      "linux",
      "mac",
      "posix"
    ],
    "cpu_cost": 1.0,
    "exclude_configs": [],
    "exclude_iomgrs": [],
    "flaky": false,
    "gtest": true,
    "language": "c++",
    "name": "xds_csds_end2end_test",
    "platforms": [
      "linux",
      "mac",
      "posix"
    ],
    "uses_polling": true
  },
  {
    "args": [],
    "benchmark": false,
    "ci_platforms": [
      "linux",
      "mac",
      "posix"
    ],
    "cpu_cost": 1.0,
    "exclude_configs": [],
    "exclude_iomgrs": [],
    "flaky": false,
    "gtest": true,
    "language": "c++",
    "name": "xds_fault_injection_end2end_test",
    "platforms": [
      "linux",
      "mac",
      "posix"
    ],
    "uses_polling": true
  },
  {
    "args": [],
    "benchmark": false,
    "ci_platforms": [
      "linux",
      "mac",
      "posix",
      "windows"
    ],
    "cpu_cost": 1.0,
    "exclude_configs": [],
    "exclude_iomgrs": [],
    "flaky": false,
    "gtest": true,
    "language": "c++",
    "name": "xds_lb_policy_registry_test",
    "platforms": [
      "linux",
      "mac",
      "posix",
      "windows"
    ],
    "uses_polling": false
  },
  {
    "args": [],
    "benchmark": false,
    "ci_platforms": [
      "linux",
      "mac",
      "posix"
    ],
    "cpu_cost": 1.0,
    "exclude_configs": [],
    "exclude_iomgrs": [],
    "flaky": false,
    "gtest": true,
    "language": "c++",
    "name": "xds_outlier_detection_end2end_test",
    "platforms": [
      "linux",
      "mac",
      "posix"
    ],
    "uses_polling": true
  },
  {
    "args": [],
    "benchmark": false,
    "ci_platforms": [
      "linux",
      "mac",
      "posix"
    ],
    "cpu_cost": 1.0,
    "exclude_configs": [],
    "exclude_iomgrs": [],
    "flaky": false,
    "gtest": true,
    "language": "c++",
    "name": "xds_rls_end2end_test",
    "platforms": [
      "linux",
      "mac",
      "posix"
    ],
    "uses_polling": true
  },
  {
    "args": [],
    "boringssl": true,
    "ci_platforms": [
      "linux",
      "mac",
      "posix",
      "windows"
    ],
    "cpu_cost": 1.0,
    "defaults": "boringssl",
    "exclude_configs": [
      "asan",
      "ubsan"
    ],
    "flaky": false,
    "gtest": true,
    "language": "c++",
    "name": "boringssl_ssl_test",
    "platforms": [
      "linux",
      "mac",
      "posix",
      "windows"
    ]
  },
  {
    "args": [],
    "boringssl": true,
    "ci_platforms": [
      "linux",
      "mac",
      "posix",
      "windows"
    ],
    "cpu_cost": 1.0,
    "defaults": "boringssl",
    "exclude_configs": [
      "asan",
      "ubsan"
    ],
    "flaky": false,
    "gtest": true,
    "language": "c++",
    "name": "boringssl_crypto_test",
    "platforms": [
      "linux",
      "mac",
      "posix",
      "windows"
    ]
  }
]<|MERGE_RESOLUTION|>--- conflicted
+++ resolved
@@ -64,98 +64,6 @@
     "flaky": false,
     "gtest": false,
     "language": "c",
-<<<<<<< HEAD
-    "name": "bin_decoder_test",
-=======
-    "name": "bad_server_response_test",
->>>>>>> caf0a49e
-    "platforms": [
-      "linux",
-      "mac",
-      "posix",
-      "windows"
-    ],
-<<<<<<< HEAD
-    "uses_polling": false
-=======
-    "uses_polling": true
->>>>>>> caf0a49e
-  },
-  {
-    "args": [],
-    "benchmark": false,
-    "ci_platforms": [
-      "linux",
-      "mac",
-<<<<<<< HEAD
-      "posix",
-      "windows"
-=======
-      "posix"
->>>>>>> caf0a49e
-    ],
-    "cpu_cost": 1.0,
-    "exclude_configs": [],
-    "exclude_iomgrs": [],
-    "flaky": false,
-    "gtest": false,
-    "language": "c",
-<<<<<<< HEAD
-    "name": "bin_encoder_test",
-    "platforms": [
-      "linux",
-      "mac",
-      "posix",
-      "windows"
-    ],
-    "uses_polling": false
-=======
-    "name": "bad_ssl_alpn_test",
-    "platforms": [
-      "linux",
-      "mac",
-      "posix"
-    ],
-    "uses_polling": true
-  },
-  {
-    "args": [],
-    "benchmark": false,
-    "ci_platforms": [
-      "linux",
-      "mac",
-      "posix"
-    ],
-    "cpu_cost": 1.0,
-    "exclude_configs": [],
-    "exclude_iomgrs": [],
-    "flaky": false,
-    "gtest": false,
-    "language": "c",
-    "name": "bad_ssl_cert_test",
-    "platforms": [
-      "linux",
-      "mac",
-      "posix"
-    ],
-    "uses_polling": true
->>>>>>> caf0a49e
-  },
-  {
-    "args": [],
-    "benchmark": false,
-    "ci_platforms": [
-      "linux",
-      "mac",
-      "posix",
-      "windows"
-    ],
-    "cpu_cost": 1.0,
-    "exclude_configs": [],
-    "exclude_iomgrs": [],
-    "flaky": false,
-    "gtest": false,
-    "language": "c",
     "name": "buffer_list_test",
     "platforms": [
       "linux",
@@ -458,61 +366,6 @@
     "flaky": false,
     "gtest": false,
     "language": "c",
-<<<<<<< HEAD
-    "name": "hpack_encoder_test",
-=======
-    "name": "inproc_callback_test",
->>>>>>> caf0a49e
-    "platforms": [
-      "linux",
-      "mac",
-      "posix",
-      "windows"
-    ],
-    "uses_polling": false
-  },
-  {
-    "args": [],
-    "benchmark": false,
-    "ci_platforms": [
-      "linux",
-      "mac",
-      "posix",
-      "windows"
-    ],
-    "cpu_cost": 1.0,
-    "exclude_configs": [],
-    "exclude_iomgrs": [],
-    "flaky": false,
-    "gtest": false,
-    "language": "c",
-<<<<<<< HEAD
-=======
-    "name": "invalid_call_argument_test",
-    "platforms": [
-      "linux",
-      "mac",
-      "posix",
-      "windows"
-    ],
-    "uses_polling": true
-  },
-  {
-    "args": [],
-    "benchmark": false,
-    "ci_platforms": [
-      "linux",
-      "mac",
-      "posix",
-      "windows"
-    ],
-    "cpu_cost": 1.0,
-    "exclude_configs": [],
-    "exclude_iomgrs": [],
-    "flaky": false,
-    "gtest": false,
-    "language": "c",
->>>>>>> caf0a49e
     "name": "load_file_test",
     "platforms": [
       "linux",
