[
  {
    "fields": [
      {
        "mode": "NULLABLE",
        "name": "buildNumber",
        "type": "INTEGER"
      },
      {
        "mode": "NULLABLE",
        "name": "buildUrl",
        "type": "STRING"
      },
      {
        "mode": "NULLABLE",
        "name": "jobName",
        "type": "STRING"
      },
      {
        "mode": "NULLABLE",
        "name": "gitCommit",
        "type": "STRING"
      },
      {
        "mode": "NULLABLE",
        "name": "gitActualCommit",
        "type": "STRING"
      },
      {
        "mode": "NULLABLE",
        "name": "created",
        "type": "TIMESTAMP"
      }
    ],
    "mode": "NULLABLE",
    "name": "metadata",
    "type": "RECORD"
  },
  {
    "fields": [
      {
        "mode": "NULLABLE",
        "name": "name",
        "type": "STRING"
      },
      {
        "mode": "NULLABLE",
        "name": "clientConfig",
        "type": "STRING"
      },
      {
        "mode": "NULLABLE",
        "name": "numClients",
        "type": "INTEGER"
      },
      {
        "mode": "NULLABLE",
        "name": "serverConfig",
        "type": "STRING"
      },
      {
        "mode": "NULLABLE",
        "name": "numServers",
        "type": "INTEGER"
      },
      {
        "mode": "NULLABLE",
        "name": "warmupSeconds",
        "type": "INTEGER"
      },
      {
        "mode": "NULLABLE",
        "name": "benchmarkSeconds",
        "type": "INTEGER"
      }
    ],
    "mode": "NULLABLE",
    "name": "scenario",
    "type": "RECORD"
  },
  {
    "mode": "NULLABLE",
    "name": "latencies",
    "type": "STRING"
  },
  {
    "fields": [
      {
        "mode": "NULLABLE",
        "name": "latencies",
        "type": "STRING"
      },
      {
        "mode": "NULLABLE",
        "name": "timeElapsed",
        "type": "FLOAT"
      },
      {
        "mode": "NULLABLE",
        "name": "timeUser",
        "type": "FLOAT"
      },
      {
        "mode": "NULLABLE",
        "name": "timeSystem",
        "type": "FLOAT"
      },
      {
        "mode": "NULLABLE",
        "name": "cqPollCount",
        "type": "INTEGER"
      },
      {
        "mode": "NULLABLE",
        "name": "core_client_calls_created",
        "type": "INTEGER"
      },
      {
        "mode": "NULLABLE",
        "name": "core_server_calls_created",
        "type": "INTEGER"
      },
      {
        "mode": "NULLABLE",
        "name": "core_client_channels_created",
        "type": "INTEGER"
      },
      {
        "mode": "NULLABLE",
        "name": "core_client_subchannels_created",
        "type": "INTEGER"
      },
      {
        "mode": "NULLABLE",
        "name": "core_server_channels_created",
        "type": "INTEGER"
      },
      {
        "mode": "NULLABLE",
<<<<<<< HEAD
        "name": "core_syscall_poll",
        "type": "INTEGER"
      },
      {
        "mode": "NULLABLE",
        "name": "core_pollset_kick",
        "type": "INTEGER"
      },
      {
        "mode": "NULLABLE",
        "name": "core_pollset_kicked_without_poller",
        "type": "INTEGER"
      },
      {
        "mode": "NULLABLE",
        "name": "core_pollset_kicked_again",
        "type": "INTEGER"
      },
      {
        "mode": "NULLABLE",
        "name": "core_pollset_kick_wakeup_fd",
        "type": "INTEGER"
      },
      {
        "mode": "NULLABLE",
        "name": "core_pollset_kick_wakeup_cv",
        "type": "INTEGER"
      },
      {
        "mode": "NULLABLE",
        "name": "core_pollset_kick_own_thread",
        "type": "INTEGER"
      },
      {
        "mode": "NULLABLE",
=======
>>>>>>> ffbf1329
        "name": "core_histogram_slow_lookups",
        "type": "INTEGER"
      },
      {
        "mode": "NULLABLE",
        "name": "core_syscall_write",
        "type": "INTEGER"
      },
      {
        "mode": "NULLABLE",
        "name": "core_syscall_read",
        "type": "INTEGER"
      },
      {
        "mode": "NULLABLE",
<<<<<<< HEAD
        "name": "core_tcp_read_alloc_8k",
        "type": "INTEGER"
      },
      {
        "mode": "NULLABLE",
        "name": "core_tcp_read_alloc_64k",
        "type": "INTEGER"
      },
      {
        "mode": "NULLABLE",
=======
>>>>>>> ffbf1329
        "name": "core_http2_settings_writes",
        "type": "INTEGER"
      },
      {
        "mode": "NULLABLE",
        "name": "core_http2_pings_sent",
        "type": "INTEGER"
      },
      {
        "mode": "NULLABLE",
        "name": "core_http2_writes_begun",
        "type": "INTEGER"
      },
      {
        "mode": "NULLABLE",
        "name": "core_http2_transport_stalls",
        "type": "INTEGER"
      },
      {
        "mode": "NULLABLE",
        "name": "core_http2_stream_stalls",
        "type": "INTEGER"
      },
      {
        "mode": "NULLABLE",
        "name": "core_call_initial_size",
        "type": "STRING"
      },
      {
        "mode": "NULLABLE",
        "name": "core_call_initial_size_bkts",
        "type": "STRING"
      },
      {
        "mode": "NULLABLE",
        "name": "core_call_initial_size_50p",
        "type": "FLOAT"
      },
      {
        "mode": "NULLABLE",
        "name": "core_call_initial_size_95p",
        "type": "FLOAT"
      },
      {
        "mode": "NULLABLE",
        "name": "core_call_initial_size_99p",
        "type": "FLOAT"
      },
      {
        "mode": "NULLABLE",
<<<<<<< HEAD
        "name": "core_poll_events_returned",
=======
        "name": "core_tcp_write_size",
>>>>>>> ffbf1329
        "type": "STRING"
      },
      {
        "mode": "NULLABLE",
<<<<<<< HEAD
        "name": "core_poll_events_returned_bkts",
=======
        "name": "core_tcp_write_size_bkts",
>>>>>>> ffbf1329
        "type": "STRING"
      },
      {
        "mode": "NULLABLE",
<<<<<<< HEAD
        "name": "core_poll_events_returned_50p",
=======
        "name": "core_tcp_write_size_50p",
>>>>>>> ffbf1329
        "type": "FLOAT"
      },
      {
        "mode": "NULLABLE",
<<<<<<< HEAD
        "name": "core_poll_events_returned_95p",
=======
        "name": "core_tcp_write_size_95p",
>>>>>>> ffbf1329
        "type": "FLOAT"
      },
      {
        "mode": "NULLABLE",
<<<<<<< HEAD
        "name": "core_poll_events_returned_99p",
=======
        "name": "core_tcp_write_size_99p",
>>>>>>> ffbf1329
        "type": "FLOAT"
      },
      {
        "mode": "NULLABLE",
<<<<<<< HEAD
        "name": "core_tcp_write_size",
=======
        "name": "core_tcp_write_iov_size",
>>>>>>> ffbf1329
        "type": "STRING"
      },
      {
        "mode": "NULLABLE",
<<<<<<< HEAD
        "name": "core_tcp_write_size_bkts",
=======
        "name": "core_tcp_write_iov_size_bkts",
>>>>>>> ffbf1329
        "type": "STRING"
      },
      {
        "mode": "NULLABLE",
<<<<<<< HEAD
        "name": "core_tcp_write_size_50p",
=======
        "name": "core_tcp_write_iov_size_50p",
>>>>>>> ffbf1329
        "type": "FLOAT"
      },
      {
        "mode": "NULLABLE",
<<<<<<< HEAD
        "name": "core_tcp_write_size_95p",
=======
        "name": "core_tcp_write_iov_size_95p",
>>>>>>> ffbf1329
        "type": "FLOAT"
      },
      {
        "mode": "NULLABLE",
<<<<<<< HEAD
        "name": "core_tcp_write_size_99p",
=======
        "name": "core_tcp_write_iov_size_99p",
>>>>>>> ffbf1329
        "type": "FLOAT"
      },
      {
        "mode": "NULLABLE",
<<<<<<< HEAD
        "name": "core_tcp_write_iov_size",
=======
        "name": "core_tcp_read_allocation",
>>>>>>> ffbf1329
        "type": "STRING"
      },
      {
        "mode": "NULLABLE",
<<<<<<< HEAD
        "name": "core_tcp_write_iov_size_bkts",
=======
        "name": "core_tcp_read_allocation_bkts",
>>>>>>> ffbf1329
        "type": "STRING"
      },
      {
        "mode": "NULLABLE",
<<<<<<< HEAD
        "name": "core_tcp_write_iov_size_50p",
=======
        "name": "core_tcp_read_allocation_50p",
>>>>>>> ffbf1329
        "type": "FLOAT"
      },
      {
        "mode": "NULLABLE",
<<<<<<< HEAD
        "name": "core_tcp_write_iov_size_95p",
=======
        "name": "core_tcp_read_allocation_95p",
>>>>>>> ffbf1329
        "type": "FLOAT"
      },
      {
        "mode": "NULLABLE",
<<<<<<< HEAD
        "name": "core_tcp_write_iov_size_99p",
=======
        "name": "core_tcp_read_allocation_99p",
>>>>>>> ffbf1329
        "type": "FLOAT"
      },
      {
        "mode": "NULLABLE",
        "name": "core_tcp_read_size",
        "type": "STRING"
      },
      {
        "mode": "NULLABLE",
        "name": "core_tcp_read_size_bkts",
        "type": "STRING"
      },
      {
        "mode": "NULLABLE",
        "name": "core_tcp_read_size_50p",
        "type": "FLOAT"
      },
      {
        "mode": "NULLABLE",
        "name": "core_tcp_read_size_95p",
        "type": "FLOAT"
      },
      {
        "mode": "NULLABLE",
        "name": "core_tcp_read_size_99p",
        "type": "FLOAT"
      },
      {
        "mode": "NULLABLE",
        "name": "core_tcp_read_offer",
        "type": "STRING"
      },
      {
        "mode": "NULLABLE",
        "name": "core_tcp_read_offer_bkts",
        "type": "STRING"
      },
      {
        "mode": "NULLABLE",
        "name": "core_tcp_read_offer_50p",
        "type": "FLOAT"
      },
      {
        "mode": "NULLABLE",
        "name": "core_tcp_read_offer_95p",
        "type": "FLOAT"
      },
      {
        "mode": "NULLABLE",
        "name": "core_tcp_read_offer_99p",
        "type": "FLOAT"
      },
      {
        "mode": "NULLABLE",
        "name": "core_tcp_read_offer_iov_size",
        "type": "STRING"
      },
      {
        "mode": "NULLABLE",
        "name": "core_tcp_read_offer_iov_size_bkts",
        "type": "STRING"
      },
      {
        "mode": "NULLABLE",
        "name": "core_tcp_read_offer_iov_size_50p",
        "type": "FLOAT"
      },
      {
        "mode": "NULLABLE",
        "name": "core_tcp_read_offer_iov_size_95p",
        "type": "FLOAT"
      },
      {
        "mode": "NULLABLE",
        "name": "core_tcp_read_offer_iov_size_99p",
        "type": "FLOAT"
      },
      {
        "mode": "NULLABLE",
        "name": "core_http2_send_message_size",
        "type": "STRING"
      },
      {
        "mode": "NULLABLE",
        "name": "core_http2_send_message_size_bkts",
        "type": "STRING"
      },
      {
        "mode": "NULLABLE",
        "name": "core_http2_send_message_size_50p",
        "type": "FLOAT"
      },
      {
        "mode": "NULLABLE",
        "name": "core_http2_send_message_size_95p",
        "type": "FLOAT"
      },
      {
        "mode": "NULLABLE",
        "name": "core_http2_send_message_size_99p",
        "type": "FLOAT"
      }
    ],
    "mode": "REPEATED",
    "name": "clientStats",
    "type": "RECORD"
  },
  {
    "fields": [
      {
        "mode": "NULLABLE",
        "name": "timeElapsed",
        "type": "FLOAT"
      },
      {
        "mode": "NULLABLE",
        "name": "timeUser",
        "type": "FLOAT"
      },
      {
        "mode": "NULLABLE",
        "name": "timeSystem",
        "type": "FLOAT"
      },
      {
        "mode": "NULLABLE",
        "name": "cqPollCount",
        "type": "INTEGER"
      },
      {
        "mode": "NULLABLE",
        "name": "core_client_calls_created",
        "type": "INTEGER"
      },
      {
        "mode": "NULLABLE",
        "name": "core_server_calls_created",
        "type": "INTEGER"
      },
      {
        "mode": "NULLABLE",
        "name": "core_client_channels_created",
        "type": "INTEGER"
      },
      {
        "mode": "NULLABLE",
        "name": "core_client_subchannels_created",
        "type": "INTEGER"
      },
      {
        "mode": "NULLABLE",
        "name": "core_server_channels_created",
        "type": "INTEGER"
      },
      {
        "mode": "NULLABLE",
<<<<<<< HEAD
        "name": "core_syscall_poll",
        "type": "INTEGER"
      },
      {
        "mode": "NULLABLE",
        "name": "core_pollset_kick",
        "type": "INTEGER"
      },
      {
        "mode": "NULLABLE",
        "name": "core_pollset_kicked_without_poller",
        "type": "INTEGER"
      },
      {
        "mode": "NULLABLE",
        "name": "core_pollset_kicked_again",
        "type": "INTEGER"
      },
      {
        "mode": "NULLABLE",
        "name": "core_pollset_kick_wakeup_fd",
        "type": "INTEGER"
      },
      {
        "mode": "NULLABLE",
        "name": "core_pollset_kick_wakeup_cv",
        "type": "INTEGER"
      },
      {
        "mode": "NULLABLE",
        "name": "core_pollset_kick_own_thread",
        "type": "INTEGER"
      },
      {
        "mode": "NULLABLE",
=======
>>>>>>> ffbf1329
        "name": "core_histogram_slow_lookups",
        "type": "INTEGER"
      },
      {
        "mode": "NULLABLE",
        "name": "core_syscall_write",
        "type": "INTEGER"
      },
      {
        "mode": "NULLABLE",
        "name": "core_syscall_read",
        "type": "INTEGER"
      },
      {
        "mode": "NULLABLE",
<<<<<<< HEAD
        "name": "core_tcp_read_alloc_8k",
        "type": "INTEGER"
      },
      {
        "mode": "NULLABLE",
        "name": "core_tcp_read_alloc_64k",
        "type": "INTEGER"
      },
      {
        "mode": "NULLABLE",
=======
>>>>>>> ffbf1329
        "name": "core_http2_settings_writes",
        "type": "INTEGER"
      },
      {
        "mode": "NULLABLE",
        "name": "core_http2_pings_sent",
        "type": "INTEGER"
      },
      {
        "mode": "NULLABLE",
        "name": "core_http2_writes_begun",
        "type": "INTEGER"
      },
      {
        "mode": "NULLABLE",
        "name": "core_http2_transport_stalls",
        "type": "INTEGER"
      },
      {
        "mode": "NULLABLE",
        "name": "core_http2_stream_stalls",
        "type": "INTEGER"
      },
      {
        "mode": "NULLABLE",
        "name": "core_call_initial_size",
        "type": "STRING"
      },
      {
        "mode": "NULLABLE",
        "name": "core_call_initial_size_bkts",
        "type": "STRING"
      },
      {
        "mode": "NULLABLE",
        "name": "core_call_initial_size_50p",
        "type": "FLOAT"
      },
      {
        "mode": "NULLABLE",
        "name": "core_call_initial_size_95p",
        "type": "FLOAT"
      },
      {
        "mode": "NULLABLE",
        "name": "core_call_initial_size_99p",
        "type": "FLOAT"
      },
      {
        "mode": "NULLABLE",
<<<<<<< HEAD
        "name": "core_poll_events_returned",
=======
        "name": "core_tcp_write_size",
>>>>>>> ffbf1329
        "type": "STRING"
      },
      {
        "mode": "NULLABLE",
<<<<<<< HEAD
        "name": "core_poll_events_returned_bkts",
=======
        "name": "core_tcp_write_size_bkts",
>>>>>>> ffbf1329
        "type": "STRING"
      },
      {
        "mode": "NULLABLE",
<<<<<<< HEAD
        "name": "core_poll_events_returned_50p",
=======
        "name": "core_tcp_write_size_50p",
>>>>>>> ffbf1329
        "type": "FLOAT"
      },
      {
        "mode": "NULLABLE",
<<<<<<< HEAD
        "name": "core_poll_events_returned_95p",
=======
        "name": "core_tcp_write_size_95p",
>>>>>>> ffbf1329
        "type": "FLOAT"
      },
      {
        "mode": "NULLABLE",
<<<<<<< HEAD
        "name": "core_poll_events_returned_99p",
=======
        "name": "core_tcp_write_size_99p",
>>>>>>> ffbf1329
        "type": "FLOAT"
      },
      {
        "mode": "NULLABLE",
<<<<<<< HEAD
        "name": "core_tcp_write_size",
=======
        "name": "core_tcp_write_iov_size",
>>>>>>> ffbf1329
        "type": "STRING"
      },
      {
        "mode": "NULLABLE",
<<<<<<< HEAD
        "name": "core_tcp_write_size_bkts",
=======
        "name": "core_tcp_write_iov_size_bkts",
>>>>>>> ffbf1329
        "type": "STRING"
      },
      {
        "mode": "NULLABLE",
<<<<<<< HEAD
        "name": "core_tcp_write_size_50p",
=======
        "name": "core_tcp_write_iov_size_50p",
>>>>>>> ffbf1329
        "type": "FLOAT"
      },
      {
        "mode": "NULLABLE",
<<<<<<< HEAD
        "name": "core_tcp_write_size_95p",
=======
        "name": "core_tcp_write_iov_size_95p",
>>>>>>> ffbf1329
        "type": "FLOAT"
      },
      {
        "mode": "NULLABLE",
<<<<<<< HEAD
        "name": "core_tcp_write_size_99p",
=======
        "name": "core_tcp_write_iov_size_99p",
>>>>>>> ffbf1329
        "type": "FLOAT"
      },
      {
        "mode": "NULLABLE",
<<<<<<< HEAD
        "name": "core_tcp_write_iov_size",
=======
        "name": "core_tcp_read_allocation",
>>>>>>> ffbf1329
        "type": "STRING"
      },
      {
        "mode": "NULLABLE",
<<<<<<< HEAD
        "name": "core_tcp_write_iov_size_bkts",
=======
        "name": "core_tcp_read_allocation_bkts",
>>>>>>> ffbf1329
        "type": "STRING"
      },
      {
        "mode": "NULLABLE",
<<<<<<< HEAD
        "name": "core_tcp_write_iov_size_50p",
=======
        "name": "core_tcp_read_allocation_50p",
>>>>>>> ffbf1329
        "type": "FLOAT"
      },
      {
        "mode": "NULLABLE",
<<<<<<< HEAD
        "name": "core_tcp_write_iov_size_95p",
=======
        "name": "core_tcp_read_allocation_95p",
>>>>>>> ffbf1329
        "type": "FLOAT"
      },
      {
        "mode": "NULLABLE",
<<<<<<< HEAD
        "name": "core_tcp_write_iov_size_99p",
=======
        "name": "core_tcp_read_allocation_99p",
>>>>>>> ffbf1329
        "type": "FLOAT"
      },
      {
        "mode": "NULLABLE",
        "name": "core_tcp_read_size",
        "type": "STRING"
      },
      {
        "mode": "NULLABLE",
        "name": "core_tcp_read_size_bkts",
        "type": "STRING"
      },
      {
        "mode": "NULLABLE",
        "name": "core_tcp_read_size_50p",
        "type": "FLOAT"
      },
      {
        "mode": "NULLABLE",
        "name": "core_tcp_read_size_95p",
        "type": "FLOAT"
      },
      {
        "mode": "NULLABLE",
        "name": "core_tcp_read_size_99p",
        "type": "FLOAT"
      },
      {
        "mode": "NULLABLE",
        "name": "core_tcp_read_offer",
        "type": "STRING"
      },
      {
        "mode": "NULLABLE",
        "name": "core_tcp_read_offer_bkts",
        "type": "STRING"
      },
      {
        "mode": "NULLABLE",
        "name": "core_tcp_read_offer_50p",
        "type": "FLOAT"
      },
      {
        "mode": "NULLABLE",
        "name": "core_tcp_read_offer_95p",
        "type": "FLOAT"
      },
      {
        "mode": "NULLABLE",
        "name": "core_tcp_read_offer_99p",
        "type": "FLOAT"
      },
      {
        "mode": "NULLABLE",
        "name": "core_tcp_read_offer_iov_size",
        "type": "STRING"
      },
      {
        "mode": "NULLABLE",
        "name": "core_tcp_read_offer_iov_size_bkts",
        "type": "STRING"
      },
      {
        "mode": "NULLABLE",
        "name": "core_tcp_read_offer_iov_size_50p",
        "type": "FLOAT"
      },
      {
        "mode": "NULLABLE",
        "name": "core_tcp_read_offer_iov_size_95p",
        "type": "FLOAT"
      },
      {
        "mode": "NULLABLE",
        "name": "core_tcp_read_offer_iov_size_99p",
        "type": "FLOAT"
      },
      {
        "mode": "NULLABLE",
        "name": "core_http2_send_message_size",
        "type": "STRING"
      },
      {
        "mode": "NULLABLE",
        "name": "core_http2_send_message_size_bkts",
        "type": "STRING"
      },
      {
        "mode": "NULLABLE",
        "name": "core_http2_send_message_size_50p",
        "type": "FLOAT"
      },
      {
        "mode": "NULLABLE",
        "name": "core_http2_send_message_size_95p",
        "type": "FLOAT"
      },
      {
        "mode": "NULLABLE",
        "name": "core_http2_send_message_size_99p",
        "type": "FLOAT"
      }
    ],
    "mode": "REPEATED",
    "name": "serverStats",
    "type": "RECORD"
  },
  {
    "mode": "NULLABLE",
    "name": "serverCores",
    "type": "STRING"
  },
  {
    "fields": [
      {
        "mode": "NULLABLE",
        "name": "qps",
        "type": "FLOAT"
      },
      {
        "mode": "NULLABLE",
        "name": "qpsPerServerCore",
        "type": "FLOAT"
      },
      {
        "mode": "NULLABLE",
        "name": "serverSystemTime",
        "type": "FLOAT"
      },
      {
        "mode": "NULLABLE",
        "name": "serverUserTime",
        "type": "FLOAT"
      },
      {
        "mode": "NULLABLE",
        "name": "clientSystemTime",
        "type": "FLOAT"
      },
      {
        "mode": "NULLABLE",
        "name": "clientUserTime",
        "type": "FLOAT"
      },
      {
        "mode": "NULLABLE",
        "name": "latency50",
        "type": "FLOAT"
      },
      {
        "mode": "NULLABLE",
        "name": "latency90",
        "type": "FLOAT"
      },
      {
        "mode": "NULLABLE",
        "name": "latency95",
        "type": "FLOAT"
      },
      {
        "mode": "NULLABLE",
        "name": "latency99",
        "type": "FLOAT"
      },
      {
        "mode": "NULLABLE",
        "name": "latency999",
        "type": "FLOAT"
      },
      {
        "mode": "NULLABLE",
        "name": "clientPollsPerRequest",
        "type": "FLOAT"
      },
      {
        "mode": "NULLABLE",
        "name": "serverPollsPerRequest",
        "type": "FLOAT"
      },
      {
        "mode": "NULLABLE",
        "name": "serverQueriesPerCpuSec",
        "type": "FLOAT"
      },
      {
        "mode": "NULLABLE",
        "name": "clientQueriesPerCpuSec",
        "type": "FLOAT"
      },
      {
        "mode": "NULLABLE",
        "name": "startTime",
        "type": "TIMESTAMP"
      },
      {
        "mode": "NULLABLE",
        "name": "endTime",
        "type": "TIMESTAMP"
      }
    ],
    "mode": "NULLABLE",
    "name": "summary",
    "type": "RECORD"
  },
  {
    "mode": "NULLABLE",
    "name": "clientSuccess",
    "type": "STRING"
  },
  {
    "mode": "NULLABLE",
    "name": "serverSuccess",
    "type": "STRING"
  },
  {
    "mode": "NULLABLE",
    "name": "requestResults",
    "type": "STRING"
  },
  {
    "fields": [
      {
        "mode": "NULLABLE",
        "name": "totalCpuTime",
        "type": "INTEGER"
      },
      {
        "mode": "NULLABLE",
        "name": "idleCpuTime",
        "type": "INTEGER"
      }
    ],
    "mode": "REPEATED",
    "name": "serverCpuStats",
    "type": "RECORD"
  },
  {
    "mode": "NULLABLE",
    "name": "serverCpuUsage",
    "type": "FLOAT"
  },
  {
    "mode": "NULLABLE",
    "name": "testMetadata",
    "type": "STRING"
  },
  {
    "fields": [
      {
        "fields": [
          {
            "mode": "NULLABLE",
            "name": "name",
            "type": "STRING"
          },
          {
            "mode": "NULLABLE",
            "name": "podIP",
            "type": "STRING"
          },
          {
            "mode": "NULLABLE",
            "name": "nodeName",
            "type": "STRING"
          }
        ],
        "mode": "NULLABLE",
        "name": "driver",
        "type": "RECORD"
      },
      {
        "fields": [
          {
            "mode": "NULLABLE",
            "name": "name",
            "type": "STRING"
          },
          {
            "mode": "NULLABLE",
            "name": "podIP",
            "type": "STRING"
          },
          {
            "mode": "NULLABLE",
            "name": "nodeName",
            "type": "STRING"
          }
        ],
        "mode": "REPEATED",
        "name": "servers",
        "type": "RECORD"
      },
      {
        "fields": [
          {
            "mode": "NULLABLE",
            "name": "name",
            "type": "STRING"
          },
          {
            "mode": "NULLABLE",
            "name": "podIP",
            "type": "STRING"
          },
          {
            "mode": "NULLABLE",
            "name": "nodeName",
            "type": "STRING"
          }
        ],
        "mode": "REPEATED",
        "name": "clients",
        "type": "RECORD"
      }
    ],
    "mode": "NULLABLE",
    "name": "nodeMetadata",
    "type": "RECORD"
  },
  {
    "fields": [
      {
        "mode": "NULLABLE",
        "name": "name",
        "type": "STRING"
      },
      {
        "fields": [
          {
            "mode": "NULLABLE",
            "name": "name",
            "type": "STRING"
          },
          {
            "mode": "NULLABLE",
            "name": "cpuSeconds",
            "type": "FLOAT"
          },
          {
            "mode": "NULLABLE",
            "name": "memoryMean",
            "type": "FLOAT"
          }
        ],
        "mode": "REPEATED",
        "name": "containers",
        "type": "RECORD"
      }
    ],
    "mode": "REPEATED",
    "name": "clientsPrometheusData",
    "type": "RECORD"
  },
  {
    "fields": [
      {
        "mode": "NULLABLE",
        "name": "name",
        "type": "STRING"
      },
      {
        "fields": [
          {
            "mode": "NULLABLE",
            "name": "name",
            "type": "STRING"
          },
          {
            "mode": "NULLABLE",
            "name": "cpuSeconds",
            "type": "FLOAT"
          },
          {
            "mode": "NULLABLE",
            "name": "memoryMean",
            "type": "FLOAT"
          }
        ],
        "mode": "REPEATED",
        "name": "containers",
        "type": "RECORD"
      }
    ],
    "mode": "REPEATED",
    "name": "serversPrometheusData",
    "type": "RECORD"
  },
  {
    "mode": "NULLABLE",
    "name": "testDurationSeconds",
    "type": "FLOAT"
  }
]<|MERGE_RESOLUTION|>--- conflicted
+++ resolved
@@ -137,44 +137,6 @@
       },
       {
         "mode": "NULLABLE",
-<<<<<<< HEAD
-        "name": "core_syscall_poll",
-        "type": "INTEGER"
-      },
-      {
-        "mode": "NULLABLE",
-        "name": "core_pollset_kick",
-        "type": "INTEGER"
-      },
-      {
-        "mode": "NULLABLE",
-        "name": "core_pollset_kicked_without_poller",
-        "type": "INTEGER"
-      },
-      {
-        "mode": "NULLABLE",
-        "name": "core_pollset_kicked_again",
-        "type": "INTEGER"
-      },
-      {
-        "mode": "NULLABLE",
-        "name": "core_pollset_kick_wakeup_fd",
-        "type": "INTEGER"
-      },
-      {
-        "mode": "NULLABLE",
-        "name": "core_pollset_kick_wakeup_cv",
-        "type": "INTEGER"
-      },
-      {
-        "mode": "NULLABLE",
-        "name": "core_pollset_kick_own_thread",
-        "type": "INTEGER"
-      },
-      {
-        "mode": "NULLABLE",
-=======
->>>>>>> ffbf1329
         "name": "core_histogram_slow_lookups",
         "type": "INTEGER"
       },
@@ -190,7 +152,6 @@
       },
       {
         "mode": "NULLABLE",
-<<<<<<< HEAD
         "name": "core_tcp_read_alloc_8k",
         "type": "INTEGER"
       },
@@ -201,8 +162,6 @@
       },
       {
         "mode": "NULLABLE",
-=======
->>>>>>> ffbf1329
         "name": "core_http2_settings_writes",
         "type": "INTEGER"
       },
@@ -253,137 +212,52 @@
       },
       {
         "mode": "NULLABLE",
-<<<<<<< HEAD
-        "name": "core_poll_events_returned",
-=======
         "name": "core_tcp_write_size",
->>>>>>> ffbf1329
-        "type": "STRING"
-      },
-      {
-        "mode": "NULLABLE",
-<<<<<<< HEAD
-        "name": "core_poll_events_returned_bkts",
-=======
+        "type": "STRING"
+      },
+      {
+        "mode": "NULLABLE",
         "name": "core_tcp_write_size_bkts",
->>>>>>> ffbf1329
-        "type": "STRING"
-      },
-      {
-        "mode": "NULLABLE",
-<<<<<<< HEAD
-        "name": "core_poll_events_returned_50p",
-=======
+        "type": "STRING"
+      },
+      {
+        "mode": "NULLABLE",
         "name": "core_tcp_write_size_50p",
->>>>>>> ffbf1329
-        "type": "FLOAT"
-      },
-      {
-        "mode": "NULLABLE",
-<<<<<<< HEAD
-        "name": "core_poll_events_returned_95p",
-=======
+        "type": "FLOAT"
+      },
+      {
+        "mode": "NULLABLE",
         "name": "core_tcp_write_size_95p",
->>>>>>> ffbf1329
-        "type": "FLOAT"
-      },
-      {
-        "mode": "NULLABLE",
-<<<<<<< HEAD
-        "name": "core_poll_events_returned_99p",
-=======
+        "type": "FLOAT"
+      },
+      {
+        "mode": "NULLABLE",
         "name": "core_tcp_write_size_99p",
->>>>>>> ffbf1329
-        "type": "FLOAT"
-      },
-      {
-        "mode": "NULLABLE",
-<<<<<<< HEAD
-        "name": "core_tcp_write_size",
-=======
+        "type": "FLOAT"
+      },
+      {
+        "mode": "NULLABLE",
         "name": "core_tcp_write_iov_size",
->>>>>>> ffbf1329
-        "type": "STRING"
-      },
-      {
-        "mode": "NULLABLE",
-<<<<<<< HEAD
-        "name": "core_tcp_write_size_bkts",
-=======
+        "type": "STRING"
+      },
+      {
+        "mode": "NULLABLE",
         "name": "core_tcp_write_iov_size_bkts",
->>>>>>> ffbf1329
-        "type": "STRING"
-      },
-      {
-        "mode": "NULLABLE",
-<<<<<<< HEAD
-        "name": "core_tcp_write_size_50p",
-=======
+        "type": "STRING"
+      },
+      {
+        "mode": "NULLABLE",
         "name": "core_tcp_write_iov_size_50p",
->>>>>>> ffbf1329
-        "type": "FLOAT"
-      },
-      {
-        "mode": "NULLABLE",
-<<<<<<< HEAD
-        "name": "core_tcp_write_size_95p",
-=======
+        "type": "FLOAT"
+      },
+      {
+        "mode": "NULLABLE",
         "name": "core_tcp_write_iov_size_95p",
->>>>>>> ffbf1329
-        "type": "FLOAT"
-      },
-      {
-        "mode": "NULLABLE",
-<<<<<<< HEAD
-        "name": "core_tcp_write_size_99p",
-=======
+        "type": "FLOAT"
+      },
+      {
+        "mode": "NULLABLE",
         "name": "core_tcp_write_iov_size_99p",
->>>>>>> ffbf1329
-        "type": "FLOAT"
-      },
-      {
-        "mode": "NULLABLE",
-<<<<<<< HEAD
-        "name": "core_tcp_write_iov_size",
-=======
-        "name": "core_tcp_read_allocation",
->>>>>>> ffbf1329
-        "type": "STRING"
-      },
-      {
-        "mode": "NULLABLE",
-<<<<<<< HEAD
-        "name": "core_tcp_write_iov_size_bkts",
-=======
-        "name": "core_tcp_read_allocation_bkts",
->>>>>>> ffbf1329
-        "type": "STRING"
-      },
-      {
-        "mode": "NULLABLE",
-<<<<<<< HEAD
-        "name": "core_tcp_write_iov_size_50p",
-=======
-        "name": "core_tcp_read_allocation_50p",
->>>>>>> ffbf1329
-        "type": "FLOAT"
-      },
-      {
-        "mode": "NULLABLE",
-<<<<<<< HEAD
-        "name": "core_tcp_write_iov_size_95p",
-=======
-        "name": "core_tcp_read_allocation_95p",
->>>>>>> ffbf1329
-        "type": "FLOAT"
-      },
-      {
-        "mode": "NULLABLE",
-<<<<<<< HEAD
-        "name": "core_tcp_write_iov_size_99p",
-=======
-        "name": "core_tcp_read_allocation_99p",
->>>>>>> ffbf1329
         "type": "FLOAT"
       },
       {
@@ -540,44 +414,6 @@
       },
       {
         "mode": "NULLABLE",
-<<<<<<< HEAD
-        "name": "core_syscall_poll",
-        "type": "INTEGER"
-      },
-      {
-        "mode": "NULLABLE",
-        "name": "core_pollset_kick",
-        "type": "INTEGER"
-      },
-      {
-        "mode": "NULLABLE",
-        "name": "core_pollset_kicked_without_poller",
-        "type": "INTEGER"
-      },
-      {
-        "mode": "NULLABLE",
-        "name": "core_pollset_kicked_again",
-        "type": "INTEGER"
-      },
-      {
-        "mode": "NULLABLE",
-        "name": "core_pollset_kick_wakeup_fd",
-        "type": "INTEGER"
-      },
-      {
-        "mode": "NULLABLE",
-        "name": "core_pollset_kick_wakeup_cv",
-        "type": "INTEGER"
-      },
-      {
-        "mode": "NULLABLE",
-        "name": "core_pollset_kick_own_thread",
-        "type": "INTEGER"
-      },
-      {
-        "mode": "NULLABLE",
-=======
->>>>>>> ffbf1329
         "name": "core_histogram_slow_lookups",
         "type": "INTEGER"
       },
@@ -593,7 +429,6 @@
       },
       {
         "mode": "NULLABLE",
-<<<<<<< HEAD
         "name": "core_tcp_read_alloc_8k",
         "type": "INTEGER"
       },
@@ -604,8 +439,6 @@
       },
       {
         "mode": "NULLABLE",
-=======
->>>>>>> ffbf1329
         "name": "core_http2_settings_writes",
         "type": "INTEGER"
       },
@@ -656,137 +489,52 @@
       },
       {
         "mode": "NULLABLE",
-<<<<<<< HEAD
-        "name": "core_poll_events_returned",
-=======
         "name": "core_tcp_write_size",
->>>>>>> ffbf1329
-        "type": "STRING"
-      },
-      {
-        "mode": "NULLABLE",
-<<<<<<< HEAD
-        "name": "core_poll_events_returned_bkts",
-=======
+        "type": "STRING"
+      },
+      {
+        "mode": "NULLABLE",
         "name": "core_tcp_write_size_bkts",
->>>>>>> ffbf1329
-        "type": "STRING"
-      },
-      {
-        "mode": "NULLABLE",
-<<<<<<< HEAD
-        "name": "core_poll_events_returned_50p",
-=======
+        "type": "STRING"
+      },
+      {
+        "mode": "NULLABLE",
         "name": "core_tcp_write_size_50p",
->>>>>>> ffbf1329
-        "type": "FLOAT"
-      },
-      {
-        "mode": "NULLABLE",
-<<<<<<< HEAD
-        "name": "core_poll_events_returned_95p",
-=======
+        "type": "FLOAT"
+      },
+      {
+        "mode": "NULLABLE",
         "name": "core_tcp_write_size_95p",
->>>>>>> ffbf1329
-        "type": "FLOAT"
-      },
-      {
-        "mode": "NULLABLE",
-<<<<<<< HEAD
-        "name": "core_poll_events_returned_99p",
-=======
+        "type": "FLOAT"
+      },
+      {
+        "mode": "NULLABLE",
         "name": "core_tcp_write_size_99p",
->>>>>>> ffbf1329
-        "type": "FLOAT"
-      },
-      {
-        "mode": "NULLABLE",
-<<<<<<< HEAD
-        "name": "core_tcp_write_size",
-=======
+        "type": "FLOAT"
+      },
+      {
+        "mode": "NULLABLE",
         "name": "core_tcp_write_iov_size",
->>>>>>> ffbf1329
-        "type": "STRING"
-      },
-      {
-        "mode": "NULLABLE",
-<<<<<<< HEAD
-        "name": "core_tcp_write_size_bkts",
-=======
+        "type": "STRING"
+      },
+      {
+        "mode": "NULLABLE",
         "name": "core_tcp_write_iov_size_bkts",
->>>>>>> ffbf1329
-        "type": "STRING"
-      },
-      {
-        "mode": "NULLABLE",
-<<<<<<< HEAD
-        "name": "core_tcp_write_size_50p",
-=======
+        "type": "STRING"
+      },
+      {
+        "mode": "NULLABLE",
         "name": "core_tcp_write_iov_size_50p",
->>>>>>> ffbf1329
-        "type": "FLOAT"
-      },
-      {
-        "mode": "NULLABLE",
-<<<<<<< HEAD
-        "name": "core_tcp_write_size_95p",
-=======
+        "type": "FLOAT"
+      },
+      {
+        "mode": "NULLABLE",
         "name": "core_tcp_write_iov_size_95p",
->>>>>>> ffbf1329
-        "type": "FLOAT"
-      },
-      {
-        "mode": "NULLABLE",
-<<<<<<< HEAD
-        "name": "core_tcp_write_size_99p",
-=======
+        "type": "FLOAT"
+      },
+      {
+        "mode": "NULLABLE",
         "name": "core_tcp_write_iov_size_99p",
->>>>>>> ffbf1329
-        "type": "FLOAT"
-      },
-      {
-        "mode": "NULLABLE",
-<<<<<<< HEAD
-        "name": "core_tcp_write_iov_size",
-=======
-        "name": "core_tcp_read_allocation",
->>>>>>> ffbf1329
-        "type": "STRING"
-      },
-      {
-        "mode": "NULLABLE",
-<<<<<<< HEAD
-        "name": "core_tcp_write_iov_size_bkts",
-=======
-        "name": "core_tcp_read_allocation_bkts",
->>>>>>> ffbf1329
-        "type": "STRING"
-      },
-      {
-        "mode": "NULLABLE",
-<<<<<<< HEAD
-        "name": "core_tcp_write_iov_size_50p",
-=======
-        "name": "core_tcp_read_allocation_50p",
->>>>>>> ffbf1329
-        "type": "FLOAT"
-      },
-      {
-        "mode": "NULLABLE",
-<<<<<<< HEAD
-        "name": "core_tcp_write_iov_size_95p",
-=======
-        "name": "core_tcp_read_allocation_95p",
->>>>>>> ffbf1329
-        "type": "FLOAT"
-      },
-      {
-        "mode": "NULLABLE",
-<<<<<<< HEAD
-        "name": "core_tcp_write_iov_size_99p",
-=======
-        "name": "core_tcp_read_allocation_99p",
->>>>>>> ffbf1329
         "type": "FLOAT"
       },
       {
