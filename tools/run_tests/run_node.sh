#!/bin/bash
# Copyright 2015, Google Inc.
# All rights reserved.
#
# Redistribution and use in source and binary forms, with or without
# modification, are permitted provided that the following conditions are
# met:
#
#     * Redistributions of source code must retain the above copyright
# notice, this list of conditions and the following disclaimer.
#     * Redistributions in binary form must reproduce the above
# copyright notice, this list of conditions and the following disclaimer
# in the documentation and/or other materials provided with the
# distribution.
#     * Neither the name of Google Inc. nor the names of its
# contributors may be used to endorse or promote products derived from
# this software without specific prior written permission.
#
# THIS SOFTWARE IS PROVIDED BY THE COPYRIGHT HOLDERS AND CONTRIBUTORS
# "AS IS" AND ANY EXPRESS OR IMPLIED WARRANTIES, INCLUDING, BUT NOT
# LIMITED TO, THE IMPLIED WARRANTIES OF MERCHANTABILITY AND FITNESS FOR
# A PARTICULAR PURPOSE ARE DISCLAIMED. IN NO EVENT SHALL THE COPYRIGHT
# OWNER OR CONTRIBUTORS BE LIABLE FOR ANY DIRECT, INDIRECT, INCIDENTAL,
# SPECIAL, EXEMPLARY, OR CONSEQUENTIAL DAMAGES (INCLUDING, BUT NOT
# LIMITED TO, PROCUREMENT OF SUBSTITUTE GOODS OR SERVICES; LOSS OF USE,
# DATA, OR PROFITS; OR BUSINESS INTERRUPTION) HOWEVER CAUSED AND ON ANY
# THEORY OF LIABILITY, WHETHER IN CONTRACT, STRICT LIABILITY, OR TORT
# (INCLUDING NEGLIGENCE OR OTHERWISE) ARISING IN ANY WAY OUT OF THE USE
# OF THIS SOFTWARE, EVEN IF ADVISED OF THE POSSIBILITY OF SUCH DAMAGE.

set -ex

CONFIG=${CONFIG:-opt}

# change to grpc repo root
cd $(dirname $0)/../..

root=`pwd`

if [ "$CONFIG" = "gcov" ]
then
  ./node_modules/.bin/istanbul cover --dir reports/node_coverage \
    ./node_modules/.bin/_mocha -- --timeout 8000 src/node/test
  cd build
  gcov Release/obj.target/grpc/ext/*.o
  lcov --base-directory . --directory . -c -o coverage.info
  genhtml -o ../reports/node_ext_coverage --num-spaces 2 \
<<<<<<< HEAD
    -t 'Node gRPC test coverage' coverage.info
=======
    -t 'Node gRPC test coverage' coverage.info --rc genhtml_hi_limit=95 \
    --rc genhtml_med_limit=80
>>>>>>> ca7ed0f9
  echo '<html><head><meta http-equiv="refresh" content="0;URL=lcov-report/index.html"></head></html>' > \
    ../reports/node_coverage/index.html
else
  ./node_modules/mocha/bin/mocha --timeout 8000 src/node/test
fi<|MERGE_RESOLUTION|>--- conflicted
+++ resolved
@@ -45,12 +45,8 @@
   gcov Release/obj.target/grpc/ext/*.o
   lcov --base-directory . --directory . -c -o coverage.info
   genhtml -o ../reports/node_ext_coverage --num-spaces 2 \
-<<<<<<< HEAD
-    -t 'Node gRPC test coverage' coverage.info
-=======
     -t 'Node gRPC test coverage' coverage.info --rc genhtml_hi_limit=95 \
     --rc genhtml_med_limit=80
->>>>>>> ca7ed0f9
   echo '<html><head><meta http-equiv="refresh" content="0;URL=lcov-report/index.html"></head></html>' > \
     ../reports/node_coverage/index.html
 else
