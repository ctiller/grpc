--- conflicted
+++ resolved
@@ -72,11 +72,7 @@
 
 
 _POLLING_STRATEGIES = {
-<<<<<<< HEAD
-  'linux': ['epoll1', 'epollsig', 'poll', 'poll-cv']
-=======
   'linux': ['epollex', 'epoll1', 'epollsig', 'poll', 'poll-cv']
->>>>>>> 5c53d1bd
 }
 
 
