#!/usr/bin/python
"""Run tests in parallel."""

import argparse
import glob
import itertools
import json
import multiprocessing
import os
import sys
import time

import jobset
import watch_dirs


# SimpleConfig: just compile with CONFIG=config, and run the binary to test
class SimpleConfig(object):

  def __init__(self, config):
    self.build_config = config
    self.maxjobs = 32 * multiprocessing.cpu_count()
    self.allow_hashing = (config != 'gcov')

  def run_command(self, binary):
    return [binary]


# ValgrindConfig: compile with some CONFIG=config, but use valgrind to run
class ValgrindConfig(object):

  def __init__(self, config, tool):
    self.build_config = config
    self.tool = tool
    self.maxjobs = 4 * multiprocessing.cpu_count()
    self.allow_hashing = False

  def run_command(self, binary):
    return ['valgrind', binary, '--tool=%s' % self.tool]


class CLanguage(object):

  def __init__(self, make_target, test_lang):
    self.allow_hashing = True
    self.make_target = make_target
    with open('tools/run_tests/tests.json') as f:
      js = json.load(f)
      self.binaries = [tgt['name']
                       for tgt in js
                       if tgt['language'] == test_lang]

  def test_binaries(self, config):
    return ['bins/%s/%s' % (config, binary) for binary in self.binaries]

  def make_targets(self):
    return ['buildtests_%s' % self.make_target]

  def build_steps(self):
    return []

class NodeLanguage(object):

  def __init__(self):
    self.allow_hashing = False

  def test_binaries(self, config):
    return ['tools/run_tests/run_node.sh']

  def make_targets(self):
    return ['static_c']

  def build_steps(self):
    return [['tools/run_tests/build_node.sh']]

class PhpLanguage(object):

  def __init__(self):
    self.allow_hashing = False

  def test_binaries(self, config):
    return ['src/php/bin/run_tests.sh']

  def make_targets(self):
    return ['static_c']

  def build_steps(self):
    return [['tools/run_tests/build_php.sh']]


class PythonLanguage(object):

  def __init__(self):
    self.allow_hashing = False

  def test_binaries(self, config):
    return ['tools/run_tests/run_python.sh']

  def make_targets(self):
    return[]

  def build_steps(self):
    return [['tools/run_tests/build_python.sh']]


# different configurations we can run under
_CONFIGS = {
    'dbg': SimpleConfig('dbg'),
    'opt': SimpleConfig('opt'),
    'tsan': SimpleConfig('tsan'),
    'msan': SimpleConfig('msan'),
    'asan': SimpleConfig('asan'),
    'gcov': SimpleConfig('gcov'),
    'memcheck': ValgrindConfig('valgrind', 'memcheck'),
    'helgrind': ValgrindConfig('dbg', 'helgrind')
    }


_DEFAULT = ['dbg', 'opt']
_LANGUAGES = {
    'c++': CLanguage('cxx', 'c++'),
    'c': CLanguage('c', 'c'),
    'node': NodeLanguage(),
    'php': PhpLanguage(),
    'python': PythonLanguage(),
}

# parse command line
argp = argparse.ArgumentParser(description='Run grpc tests.')
argp.add_argument('-c', '--config',
                  choices=['all'] + sorted(_CONFIGS.keys()),
                  nargs='+',
                  default=_DEFAULT)
argp.add_argument('-n', '--runs_per_test', default=1, type=int)
argp.add_argument('-f', '--forever',
                  default=False,
                  action='store_const',
                  const=True)
argp.add_argument('--newline_on_success',
                  default=False,
                  action='store_const',
                  const=True)
argp.add_argument('-l', '--language',
                  choices=sorted(_LANGUAGES.keys()),
                  nargs='+',
                  default=sorted(_LANGUAGES.keys()))
args = argp.parse_args()

# grab config
run_configs = set(_CONFIGS[cfg]
                  for cfg in itertools.chain.from_iterable(
                      _CONFIGS.iterkeys() if x == 'all' else [x]
                      for x in args.config))
build_configs = set(cfg.build_config for cfg in run_configs)

make_targets = []
languages = set(_LANGUAGES[l] for l in args.language)
build_steps = [['make',
                '-j', '%d' % (multiprocessing.cpu_count() + 1),
                'CONFIG=%s' % cfg] + list(set(
                    itertools.chain.from_iterable(l.make_targets()
                                                  for l in languages)))
               for cfg in build_configs] + list(
                   itertools.chain.from_iterable(l.build_steps()
                                                 for l in languages))

runs_per_test = args.runs_per_test
forever = args.forever


class TestCache(object):
  """Cache for running tests."""

  def __init__(self):
    self._last_successful_run = {}

  def should_run(self, cmdline, bin_hash):
    cmdline = ' '.join(cmdline)
    if cmdline not in self._last_successful_run:
      return True
    if self._last_successful_run[cmdline] != bin_hash:
      return True
    return False

  def finished(self, cmdline, bin_hash):
    self._last_successful_run[' '.join(cmdline)] = bin_hash

  def dump(self):
    return [{'cmdline': k, 'hash': v}
            for k, v in self._last_successful_run.iteritems()]

  def parse(self, exdump):
    self._last_successful_run = dict((o['cmdline'], o['hash']) for o in exdump)

  def save(self):
    with open('.run_tests_cache', 'w') as f:
      f.write(json.dumps(self.dump()))

  def maybe_load(self):
    if os.path.exists('.run_tests_cache'):
      with open('.run_tests_cache') as f:
        self.parse(json.loads(f.read()))


def _build_and_run(check_cancelled, newline_on_success, cache):
  """Do one pass of building & running tests."""
<<<<<<< HEAD
  # build latest, sharing cpu between the various makes
=======
  # build latest sequentially
>>>>>>> 7bf3c457
  if not jobset.run(build_steps, maxjobs=1):
    return 1

  # run all the tests
  one_run = dict(
      (' '.join(config.run_command(x)), config.run_command(x))
      for config in run_configs
      for language in args.language
      for x in _LANGUAGES[language].test_binaries(config.build_config)
      ).values()
  all_runs = itertools.chain.from_iterable(
      itertools.repeat(one_run, runs_per_test))
  if not jobset.run(all_runs, check_cancelled,
                    newline_on_success=newline_on_success,
                    maxjobs=min(c.maxjobs for c in run_configs),
                    cache=cache):
    return 2

  return 0


test_cache = (None
              if not all(x.allow_hashing
                         for x in itertools.chain(languages, run_configs))
              else TestCache())
if test_cache:
  test_cache.maybe_load()

if forever:
  success = True
  while True:
    dw = watch_dirs.DirWatcher(['src', 'include', 'test'])
    initial_time = dw.most_recent_change()
    have_files_changed = lambda: dw.most_recent_change() != initial_time
    previous_success = success
    success = _build_and_run(check_cancelled=have_files_changed,
                             newline_on_success=False,
                             cache=test_cache) == 0
    if not previous_success and success:
      jobset.message('SUCCESS',
                     'All tests are now passing properly',
                     do_newline=True)
    jobset.message('IDLE', 'No change detected')
    if test_cache: test_cache.save()
    while not have_files_changed():
      time.sleep(1)
else:
  result = _build_and_run(check_cancelled=lambda: False,
                          newline_on_success=args.newline_on_success,
                          cache=test_cache)
  if result == 0:
    jobset.message('SUCCESS', 'All tests passed', do_newline=True)
  else:
    jobset.message('FAILED', 'Some tests failed', do_newline=True)
  if test_cache: test_cache.save()
  sys.exit(result)<|MERGE_RESOLUTION|>--- conflicted
+++ resolved
@@ -204,11 +204,7 @@
 
 def _build_and_run(check_cancelled, newline_on_success, cache):
   """Do one pass of building & running tests."""
-<<<<<<< HEAD
-  # build latest, sharing cpu between the various makes
-=======
   # build latest sequentially
->>>>>>> 7bf3c457
   if not jobset.run(build_steps, maxjobs=1):
     return 1
 
