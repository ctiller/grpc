

[
  {
    "deps": [
      "gpr", 
      "gpr_test_util", 
      "grpc", 
      "grpc_test_util"
    ], 
    "headers": [], 
    "language": "c", 
    "name": "alarm_test", 
    "src": [
      "test/core/surface/alarm_test.c"
    ], 
    "third_party": false, 
    "type": "target"
  }, 
  {
    "deps": [
      "gpr", 
      "gpr_test_util", 
      "grpc", 
      "grpc_test_util"
    ], 
    "headers": [], 
    "language": "c", 
    "name": "algorithm_test", 
    "src": [
      "test/core/compression/algorithm_test.c"
    ], 
    "third_party": false, 
    "type": "target"
  }, 
  {
    "deps": [
      "gpr", 
      "gpr_test_util"
    ], 
    "headers": [], 
    "language": "c", 
    "name": "alloc_test", 
    "src": [
      "test/core/support/alloc_test.c"
    ], 
    "third_party": false, 
    "type": "target"
  }, 
  {
    "deps": [
      "gpr", 
      "gpr_test_util", 
      "grpc", 
      "grpc_test_util"
    ], 
    "headers": [], 
    "language": "c", 
    "name": "alpn_test", 
    "src": [
      "test/core/transport/chttp2/alpn_test.c"
    ], 
    "third_party": false, 
    "type": "target"
  }, 
  {
    "deps": [
      "grpc", 
      "grpc_test_util"
    ], 
    "headers": [], 
    "language": "c", 
    "name": "bin_encoder_test", 
    "src": [
      "test/core/transport/chttp2/bin_encoder_test.c"
    ], 
    "third_party": false, 
    "type": "target"
  }, 
  {
    "deps": [
      "gpr", 
      "gpr_test_util", 
      "grpc", 
      "grpc_test_util"
    ], 
    "headers": [], 
    "language": "c", 
    "name": "census_context_test", 
    "src": [
      "test/core/census/context_test.c"
    ], 
    "third_party": false, 
    "type": "target"
  }, 
  {
    "deps": [
      "gpr", 
      "gpr_test_util", 
      "grpc", 
      "grpc_test_util"
    ], 
    "headers": [], 
    "language": "c", 
    "name": "channel_create_test", 
    "src": [
      "test/core/surface/channel_create_test.c"
    ], 
    "third_party": false, 
    "type": "target"
  }, 
  {
    "deps": [
      "gpr", 
      "gpr_test_util", 
      "grpc", 
      "grpc_test_util"
    ], 
    "headers": [], 
    "language": "c", 
    "name": "chttp2_hpack_encoder_test", 
    "src": [
      "test/core/transport/chttp2/hpack_encoder_test.c"
    ], 
    "third_party": false, 
    "type": "target"
  }, 
  {
    "deps": [
      "gpr", 
      "gpr_test_util", 
      "grpc", 
      "grpc_test_util"
    ], 
    "headers": [], 
    "language": "c", 
    "name": "chttp2_status_conversion_test", 
    "src": [
      "test/core/transport/chttp2/status_conversion_test.c"
    ], 
    "third_party": false, 
    "type": "target"
  }, 
  {
    "deps": [
      "gpr", 
      "gpr_test_util", 
      "grpc", 
      "grpc_test_util"
    ], 
    "headers": [], 
    "language": "c", 
    "name": "chttp2_stream_map_test", 
    "src": [
      "test/core/transport/chttp2/stream_map_test.c"
    ], 
    "third_party": false, 
    "type": "target"
  }, 
  {
    "deps": [
      "gpr", 
      "gpr_test_util", 
      "grpc", 
      "grpc_test_util"
    ], 
    "headers": [], 
    "language": "c", 
    "name": "chttp2_varint_test", 
    "src": [
      "test/core/transport/chttp2/varint_test.c"
    ], 
    "third_party": false, 
    "type": "target"
  }, 
  {
    "deps": [
      "gpr", 
      "gpr_test_util", 
      "grpc", 
      "grpc_test_util"
    ], 
    "headers": [], 
    "language": "c", 
    "name": "compression_test", 
    "src": [
      "test/core/compression/compression_test.c"
    ], 
    "third_party": false, 
    "type": "target"
  }, 
  {
    "deps": [
      "gpr", 
      "gpr_test_util", 
      "grpc", 
      "grpc_test_util"
    ], 
    "headers": [], 
    "language": "c", 
    "name": "dns_resolver_test", 
    "src": [
      "test/core/client_config/resolvers/dns_resolver_test.c"
    ], 
    "third_party": false, 
    "type": "target"
  }, 
  {
    "deps": [
      "gpr", 
      "gpr_test_util", 
      "grpc", 
      "grpc_test_util"
    ], 
    "headers": [], 
    "language": "c", 
    "name": "dualstack_socket_test", 
    "src": [
      "test/core/end2end/dualstack_socket_test.c"
    ], 
    "third_party": false, 
    "type": "target"
  }, 
  {
    "deps": [
      "gpr", 
      "gpr_test_util", 
      "grpc", 
      "grpc_test_util"
    ], 
    "headers": [], 
    "language": "c", 
    "name": "endpoint_pair_test", 
    "src": [
      "test/core/iomgr/endpoint_pair_test.c"
    ], 
    "third_party": false, 
    "type": "target"
  }, 
  {
    "deps": [
      "gpr", 
      "gpr_test_util", 
      "grpc", 
      "grpc_test_util"
    ], 
    "headers": [], 
    "language": "c", 
    "name": "fd_conservation_posix_test", 
    "src": [
      "test/core/iomgr/fd_conservation_posix_test.c"
    ], 
    "third_party": false, 
    "type": "target"
  }, 
  {
    "deps": [
      "gpr", 
      "gpr_test_util", 
      "grpc", 
      "grpc_test_util"
    ], 
    "headers": [], 
    "language": "c", 
    "name": "fd_posix_test", 
    "src": [
      "test/core/iomgr/fd_posix_test.c"
    ], 
    "third_party": false, 
    "type": "target"
  }, 
  {
    "deps": [
      "gpr", 
      "gpr_test_util", 
      "grpc", 
      "grpc_test_util"
    ], 
    "headers": [], 
    "language": "c", 
    "name": "fling_client", 
    "src": [
      "test/core/fling/client.c"
    ], 
    "third_party": false, 
    "type": "target"
  }, 
  {
    "deps": [
      "gpr", 
      "gpr_test_util", 
      "grpc", 
      "grpc_test_util"
    ], 
    "headers": [], 
    "language": "c", 
    "name": "fling_server", 
    "src": [
      "test/core/fling/server.c"
    ], 
    "third_party": false, 
    "type": "target"
  }, 
  {
    "deps": [
      "gpr", 
      "gpr_test_util", 
      "grpc", 
      "grpc_test_util"
    ], 
    "headers": [], 
    "language": "c", 
    "name": "fling_stream_test", 
    "src": [
      "test/core/fling/fling_stream_test.c"
    ], 
    "third_party": false, 
    "type": "target"
  }, 
  {
    "deps": [
      "gpr", 
      "gpr_test_util", 
      "grpc", 
      "grpc_test_util"
    ], 
    "headers": [], 
    "language": "c", 
    "name": "fling_test", 
    "src": [
      "test/core/fling/fling_test.c"
    ], 
    "third_party": false, 
    "type": "target"
  }, 
  {
    "deps": [
      "gpr", 
      "grpc"
    ], 
    "headers": [], 
    "language": "c", 
    "name": "gen_hpack_tables", 
    "src": [
      "tools/codegen/core/gen_hpack_tables.c"
    ], 
    "third_party": false, 
    "type": "target"
  }, 
  {
    "deps": [], 
    "headers": [], 
    "language": "c", 
    "name": "gen_legal_metadata_characters", 
    "src": [
      "tools/codegen/core/gen_legal_metadata_characters.c"
    ], 
    "third_party": false, 
    "type": "target"
  }, 
  {
    "deps": [
      "gpr", 
      "gpr_test_util"
    ], 
    "headers": [], 
    "language": "c", 
    "name": "gpr_avl_test", 
    "src": [
      "test/core/support/avl_test.c"
    ], 
    "third_party": false, 
    "type": "target"
  }, 
  {
    "deps": [
      "gpr", 
      "gpr_test_util"
    ], 
    "headers": [], 
    "language": "c", 
    "name": "gpr_cmdline_test", 
    "src": [
      "test/core/support/cmdline_test.c"
    ], 
    "third_party": false, 
    "type": "target"
  }, 
  {
    "deps": [
      "gpr", 
      "gpr_test_util"
    ], 
    "headers": [], 
    "language": "c", 
    "name": "gpr_cpu_test", 
    "src": [
      "test/core/support/cpu_test.c"
    ], 
    "third_party": false, 
    "type": "target"
  }, 
  {
    "deps": [
      "gpr", 
      "gpr_test_util"
    ], 
    "headers": [], 
    "language": "c", 
    "name": "gpr_env_test", 
    "src": [
      "test/core/support/env_test.c"
    ], 
    "third_party": false, 
    "type": "target"
  }, 
  {
    "deps": [
      "gpr", 
      "gpr_test_util"
    ], 
    "headers": [], 
    "language": "c", 
    "name": "gpr_histogram_test", 
    "src": [
      "test/core/support/histogram_test.c"
    ], 
    "third_party": false, 
    "type": "target"
  }, 
  {
    "deps": [
      "gpr", 
      "gpr_test_util"
    ], 
    "headers": [], 
    "language": "c", 
    "name": "gpr_host_port_test", 
    "src": [
      "test/core/support/host_port_test.c"
    ], 
    "third_party": false, 
    "type": "target"
  }, 
  {
    "deps": [
      "gpr", 
      "gpr_test_util"
    ], 
    "headers": [], 
    "language": "c", 
    "name": "gpr_load_file_test", 
    "src": [
      "test/core/support/load_file_test.c"
    ], 
    "third_party": false, 
    "type": "target"
  }, 
  {
    "deps": [
      "gpr", 
      "gpr_test_util"
    ], 
    "headers": [], 
    "language": "c", 
    "name": "gpr_log_test", 
    "src": [
      "test/core/support/log_test.c"
    ], 
    "third_party": false, 
    "type": "target"
  }, 
  {
    "deps": [
      "gpr", 
      "gpr_test_util"
    ], 
    "headers": [], 
    "language": "c", 
    "name": "gpr_slice_buffer_test", 
    "src": [
      "test/core/support/slice_buffer_test.c"
    ], 
    "third_party": false, 
    "type": "target"
  }, 
  {
    "deps": [
      "gpr", 
      "gpr_test_util"
    ], 
    "headers": [], 
    "language": "c", 
    "name": "gpr_slice_test", 
    "src": [
      "test/core/support/slice_test.c"
    ], 
    "third_party": false, 
    "type": "target"
  }, 
  {
    "deps": [
      "gpr", 
      "gpr_test_util"
    ], 
    "headers": [], 
    "language": "c", 
    "name": "gpr_stack_lockfree_test", 
    "src": [
      "test/core/support/stack_lockfree_test.c"
    ], 
    "third_party": false, 
    "type": "target"
  }, 
  {
    "deps": [
      "gpr", 
      "gpr_test_util"
    ], 
    "headers": [], 
    "language": "c", 
    "name": "gpr_string_test", 
    "src": [
      "test/core/support/string_test.c"
    ], 
    "third_party": false, 
    "type": "target"
  }, 
  {
    "deps": [
      "gpr", 
      "gpr_test_util"
    ], 
    "headers": [], 
    "language": "c", 
    "name": "gpr_sync_test", 
    "src": [
      "test/core/support/sync_test.c"
    ], 
    "third_party": false, 
    "type": "target"
  }, 
  {
    "deps": [
      "gpr", 
      "gpr_test_util"
    ], 
    "headers": [], 
    "language": "c", 
    "name": "gpr_thd_test", 
    "src": [
      "test/core/support/thd_test.c"
    ], 
    "third_party": false, 
    "type": "target"
  }, 
  {
    "deps": [
      "gpr", 
      "gpr_test_util"
    ], 
    "headers": [], 
    "language": "c", 
    "name": "gpr_time_test", 
    "src": [
      "test/core/support/time_test.c"
    ], 
    "third_party": false, 
    "type": "target"
  }, 
  {
    "deps": [
      "gpr", 
      "gpr_test_util"
    ], 
    "headers": [], 
    "language": "c", 
    "name": "gpr_tls_test", 
    "src": [
      "test/core/support/tls_test.c"
    ], 
    "third_party": false, 
    "type": "target"
  }, 
  {
    "deps": [
      "gpr", 
      "gpr_test_util"
    ], 
    "headers": [], 
    "language": "c", 
    "name": "gpr_useful_test", 
    "src": [
      "test/core/support/useful_test.c"
    ], 
    "third_party": false, 
    "type": "target"
  }, 
  {
    "deps": [
      "gpr", 
      "gpr_test_util", 
      "grpc", 
      "grpc_test_util"
    ], 
    "headers": [], 
    "language": "c", 
    "name": "grpc_auth_context_test", 
    "src": [
      "test/core/security/auth_context_test.c"
    ], 
    "third_party": false, 
    "type": "target"
  }, 
  {
    "deps": [
      "gpr", 
      "gpr_test_util", 
      "grpc", 
      "grpc_test_util"
    ], 
    "headers": [], 
    "language": "c", 
    "name": "grpc_b64_test", 
    "src": [
      "test/core/security/b64_test.c"
    ], 
    "third_party": false, 
    "type": "target"
  }, 
  {
    "deps": [
      "gpr", 
      "gpr_test_util", 
      "grpc", 
      "grpc_test_util"
    ], 
    "headers": [], 
    "language": "c", 
    "name": "grpc_byte_buffer_reader_test", 
    "src": [
      "test/core/surface/byte_buffer_reader_test.c"
    ], 
    "third_party": false, 
    "type": "target"
  }, 
  {
    "deps": [
      "gpr", 
      "gpr_test_util", 
      "grpc", 
      "grpc_test_util"
    ], 
    "headers": [], 
    "language": "c", 
    "name": "grpc_channel_args_test", 
    "src": [
      "test/core/channel/channel_args_test.c"
    ], 
    "third_party": false, 
    "type": "target"
  }, 
  {
    "deps": [
      "gpr", 
      "gpr_test_util", 
      "grpc", 
      "grpc_test_util"
    ], 
    "headers": [], 
    "language": "c", 
    "name": "grpc_channel_stack_test", 
    "src": [
      "test/core/channel/channel_stack_test.c"
    ], 
    "third_party": false, 
    "type": "target"
  }, 
  {
    "deps": [
      "gpr", 
      "gpr_test_util", 
      "grpc", 
      "grpc_test_util"
    ], 
    "headers": [], 
    "language": "c", 
    "name": "grpc_completion_queue_test", 
    "src": [
      "test/core/surface/completion_queue_test.c"
    ], 
    "third_party": false, 
    "type": "target"
  }, 
  {
    "deps": [
      "gpr", 
      "gpr_test_util", 
      "grpc", 
      "grpc_test_util"
    ], 
    "headers": [], 
    "language": "c", 
    "name": "grpc_create_jwt", 
    "src": [
      "test/core/security/create_jwt.c"
    ], 
    "third_party": false, 
    "type": "target"
  }, 
  {
    "deps": [
      "gpr", 
      "gpr_test_util", 
      "grpc", 
      "grpc_test_util"
    ], 
    "headers": [], 
    "language": "c", 
    "name": "grpc_credentials_test", 
    "src": [
      "test/core/security/credentials_test.c"
    ], 
    "third_party": false, 
    "type": "target"
  }, 
  {
    "deps": [
      "gpr", 
      "gpr_test_util", 
      "grpc", 
      "grpc_test_util"
    ], 
    "headers": [], 
    "language": "c", 
    "name": "grpc_fetch_oauth2", 
    "src": [
      "test/core/security/fetch_oauth2.c"
    ], 
    "third_party": false, 
    "type": "target"
  }, 
  {
    "deps": [
      "gpr", 
      "gpr_test_util", 
      "grpc", 
      "grpc_test_util"
    ], 
    "headers": [], 
    "language": "c", 
    "name": "grpc_invalid_channel_args_test", 
    "src": [
      "test/core/surface/invalid_channel_args_test.c"
    ], 
    "third_party": false, 
    "type": "target"
  }, 
  {
    "deps": [
      "gpr", 
      "gpr_test_util", 
      "grpc", 
      "grpc_test_util"
    ], 
    "headers": [], 
    "language": "c", 
    "name": "grpc_json_token_test", 
    "src": [
      "test/core/security/json_token_test.c"
    ], 
    "third_party": false, 
    "type": "target"
  }, 
  {
    "deps": [
      "gpr", 
      "gpr_test_util", 
      "grpc", 
      "grpc_test_util"
    ], 
    "headers": [], 
    "language": "c", 
    "name": "grpc_jwt_verifier_test", 
    "src": [
      "test/core/security/jwt_verifier_test.c"
    ], 
    "third_party": false, 
    "type": "target"
  }, 
  {
    "deps": [
      "gpr", 
      "gpr_test_util", 
      "grpc", 
      "grpc_test_util"
    ], 
    "headers": [], 
    "language": "c", 
    "name": "grpc_print_google_default_creds_token", 
    "src": [
      "test/core/security/print_google_default_creds_token.c"
    ], 
    "third_party": false, 
    "type": "target"
  }, 
  {
    "deps": [
      "gpr", 
      "gpr_test_util", 
      "grpc", 
      "grpc_test_util"
    ], 
    "headers": [], 
    "language": "c", 
    "name": "grpc_security_connector_test", 
    "src": [
      "test/core/security/security_connector_test.c"
    ], 
    "third_party": false, 
    "type": "target"
  }, 
  {
    "deps": [
      "gpr", 
      "gpr_test_util", 
      "grpc", 
      "grpc_test_util"
    ], 
    "headers": [], 
    "language": "c", 
    "name": "grpc_verify_jwt", 
    "src": [
      "test/core/security/verify_jwt.c"
    ], 
    "third_party": false, 
    "type": "target"
  }, 
  {
    "deps": [
      "gpr", 
      "gpr_test_util", 
      "grpc", 
      "grpc_test_util"
    ], 
    "headers": [], 
    "language": "c", 
    "name": "hpack_parser_test", 
    "src": [
      "test/core/transport/chttp2/hpack_parser_test.c"
    ], 
    "third_party": false, 
    "type": "target"
  }, 
  {
    "deps": [
      "gpr", 
      "gpr_test_util", 
      "grpc", 
      "grpc_test_util"
    ], 
    "headers": [], 
    "language": "c", 
    "name": "hpack_table_test", 
    "src": [
      "test/core/transport/chttp2/hpack_table_test.c"
    ], 
    "third_party": false, 
    "type": "target"
  }, 
  {
    "deps": [
      "gpr", 
      "gpr_test_util", 
      "grpc", 
      "grpc_test_util"
    ], 
    "headers": [], 
    "language": "c", 
    "name": "httpcli_format_request_test", 
    "src": [
      "test/core/httpcli/format_request_test.c"
    ], 
    "third_party": false, 
    "type": "target"
  }, 
  {
    "deps": [
      "gpr", 
      "gpr_test_util", 
      "grpc", 
      "grpc_test_util"
    ], 
    "headers": [], 
    "language": "c", 
    "name": "httpcli_parser_test", 
    "src": [
      "test/core/httpcli/parser_test.c"
    ], 
    "third_party": false, 
    "type": "target"
  }, 
  {
    "deps": [
      "gpr", 
      "gpr_test_util", 
      "grpc", 
      "grpc_test_util"
    ], 
    "headers": [], 
    "language": "c", 
    "name": "httpcli_test", 
    "src": [
      "test/core/httpcli/httpcli_test.c"
    ], 
    "third_party": false, 
    "type": "target"
  }, 
  {
    "deps": [
      "gpr", 
      "gpr_test_util", 
      "grpc", 
      "grpc_test_util"
    ], 
    "headers": [], 
    "language": "c", 
    "name": "httpscli_test", 
    "src": [
      "test/core/httpcli/httpscli_test.c"
    ], 
    "third_party": false, 
    "type": "target"
  }, 
  {
    "deps": [
      "gpr", 
      "gpr_test_util", 
      "grpc", 
      "grpc_test_util"
    ], 
    "headers": [], 
    "language": "c", 
    "name": "init_test", 
    "src": [
      "test/core/surface/init_test.c"
    ], 
    "third_party": false, 
    "type": "target"
  }, 
  {
    "deps": [
      "gpr", 
      "gpr_test_util", 
      "grpc", 
      "grpc_test_util"
    ], 
    "headers": [], 
    "language": "c", 
    "name": "invalid_call_argument_test", 
    "src": [
      "test/core/end2end/invalid_call_argument_test.c"
    ], 
    "third_party": false, 
    "type": "target"
  }, 
  {
    "deps": [
      "gpr", 
      "grpc"
    ], 
    "headers": [], 
    "language": "c", 
    "name": "json_rewrite", 
    "src": [
      "test/core/json/json_rewrite.c"
    ], 
    "third_party": false, 
    "type": "target"
  }, 
  {
    "deps": [
      "gpr", 
      "gpr_test_util", 
      "grpc", 
      "grpc_test_util"
    ], 
    "headers": [], 
    "language": "c", 
    "name": "json_rewrite_test", 
    "src": [
      "test/core/json/json_rewrite_test.c"
    ], 
    "third_party": false, 
    "type": "target"
  }, 
  {
    "deps": [
      "gpr", 
      "gpr_test_util", 
      "grpc", 
      "grpc_test_util"
    ], 
    "headers": [], 
    "language": "c", 
    "name": "json_stream_error_test", 
    "src": [
      "test/core/json/json_stream_error_test.c"
    ], 
    "third_party": false, 
    "type": "target"
  }, 
  {
    "deps": [
      "gpr", 
      "gpr_test_util", 
      "grpc", 
      "grpc_test_util"
    ], 
    "headers": [], 
    "language": "c", 
    "name": "json_test", 
    "src": [
      "test/core/json/json_test.c"
    ], 
    "third_party": false, 
    "type": "target"
  }, 
  {
    "deps": [
      "gpr", 
      "gpr_test_util", 
      "grpc", 
      "grpc_test_util"
    ], 
    "headers": [], 
    "language": "c", 
    "name": "lame_client_test", 
    "src": [
      "test/core/surface/lame_client_test.c"
    ], 
    "third_party": false, 
    "type": "target"
  }, 
  {
    "deps": [
      "gpr", 
      "gpr_test_util", 
      "grpc", 
      "grpc_test_util"
    ], 
    "headers": [], 
    "language": "c", 
    "name": "lb_policies_test", 
    "src": [
      "test/core/client_config/lb_policies_test.c"
    ], 
    "third_party": false, 
    "type": "target"
  }, 
  {
    "deps": [
      "gpr", 
      "gpr_test_util", 
      "grpc", 
      "grpc_test_util"
    ], 
    "headers": [], 
    "language": "c", 
    "name": "low_level_ping_pong_benchmark", 
    "src": [
      "test/core/network_benchmarks/low_level_ping_pong.c"
    ], 
    "third_party": false, 
    "type": "target"
  }, 
  {
    "deps": [
      "gpr", 
      "gpr_test_util", 
      "grpc", 
      "grpc_test_util"
    ], 
    "headers": [], 
    "language": "c", 
    "name": "message_compress_test", 
    "src": [
      "test/core/compression/message_compress_test.c"
    ], 
    "third_party": false, 
    "type": "target"
  }, 
  {
    "deps": [
      "gpr", 
      "gpr_test_util", 
      "grpc", 
      "grpc_test_util"
    ], 
    "headers": [], 
    "language": "c", 
    "name": "mlog_test", 
    "src": [
      "test/core/census/mlog_test.c"
    ], 
    "third_party": false, 
    "type": "target"
  }, 
  {
    "deps": [
      "gpr", 
      "gpr_test_util", 
      "grpc", 
      "grpc_test_util"
    ], 
    "headers": [], 
    "language": "c", 
    "name": "multiple_server_queues_test", 
    "src": [
      "test/core/end2end/multiple_server_queues_test.c"
    ], 
    "third_party": false, 
    "type": "target"
  }, 
  {
    "deps": [
      "gpr", 
      "gpr_test_util"
    ], 
    "headers": [], 
    "language": "c", 
    "name": "murmur_hash_test", 
    "src": [
      "test/core/support/murmur_hash_test.c"
    ], 
    "third_party": false, 
    "type": "target"
  }, 
  {
    "deps": [
      "gpr", 
      "gpr_test_util", 
      "grpc", 
      "grpc_test_util"
    ], 
    "headers": [], 
    "language": "c", 
    "name": "no_server_test", 
    "src": [
      "test/core/end2end/no_server_test.c"
    ], 
    "third_party": false, 
    "type": "target"
  }, 
  {
    "deps": [
      "gpr", 
      "gpr_test_util", 
      "grpc", 
      "grpc_test_util"
    ], 
    "headers": [], 
    "language": "c", 
    "name": "resolve_address_test", 
    "src": [
      "test/core/iomgr/resolve_address_test.c"
    ], 
    "third_party": false, 
    "type": "target"
  }, 
  {
    "deps": [
      "gpr", 
      "gpr_test_util", 
      "grpc", 
      "grpc_test_util"
    ], 
    "headers": [], 
    "language": "c", 
    "name": "secure_channel_create_test", 
    "src": [
      "test/core/surface/secure_channel_create_test.c"
    ], 
    "third_party": false, 
    "type": "target"
  }, 
  {
    "deps": [
      "gpr", 
      "gpr_test_util", 
      "grpc", 
      "grpc_test_util"
    ], 
    "headers": [], 
    "language": "c", 
    "name": "secure_endpoint_test", 
    "src": [
      "test/core/security/secure_endpoint_test.c"
    ], 
    "third_party": false, 
    "type": "target"
  }, 
  {
    "deps": [
      "gpr", 
      "gpr_test_util", 
      "grpc", 
      "grpc_test_util"
    ], 
    "headers": [], 
    "language": "c", 
    "name": "server_chttp2_test", 
    "src": [
      "test/core/surface/server_chttp2_test.c"
    ], 
    "third_party": false, 
    "type": "target"
  }, 
  {
    "deps": [
      "gpr", 
      "gpr_test_util", 
      "grpc", 
      "grpc_test_util"
    ], 
    "headers": [], 
    "language": "c", 
    "name": "server_test", 
    "src": [
      "test/core/surface/server_test.c"
    ], 
    "third_party": false, 
    "type": "target"
  }, 
  {
    "deps": [
      "gpr", 
      "gpr_test_util", 
      "grpc", 
      "grpc_test_util", 
      "test_tcp_server"
    ], 
    "headers": [], 
    "language": "c", 
    "name": "set_initial_connect_string_test", 
    "src": [
      "test/core/client_config/set_initial_connect_string_test.c"
    ], 
    "third_party": false, 
    "type": "target"
  }, 
  {
    "deps": [
      "gpr", 
      "gpr_test_util", 
      "grpc", 
      "grpc_test_util"
    ], 
    "headers": [], 
    "language": "c", 
    "name": "sockaddr_resolver_test", 
    "src": [
      "test/core/client_config/resolvers/sockaddr_resolver_test.c"
    ], 
    "third_party": false, 
    "type": "target"
  }, 
  {
    "deps": [
      "gpr", 
      "gpr_test_util", 
      "grpc", 
      "grpc_test_util"
    ], 
    "headers": [], 
    "language": "c", 
    "name": "sockaddr_utils_test", 
    "src": [
      "test/core/iomgr/sockaddr_utils_test.c"
    ], 
    "third_party": false, 
    "type": "target"
  }, 
  {
    "deps": [
      "gpr", 
      "gpr_test_util", 
      "grpc", 
      "grpc_test_util"
    ], 
    "headers": [], 
    "language": "c", 
    "name": "socket_utils_test", 
    "src": [
      "test/core/iomgr/socket_utils_test.c"
    ], 
    "third_party": false, 
    "type": "target"
  }, 
  {
    "deps": [
      "gpr", 
      "gpr_test_util", 
      "grpc", 
      "grpc_test_util"
    ], 
    "headers": [], 
    "language": "c", 
    "name": "tcp_client_posix_test", 
    "src": [
      "test/core/iomgr/tcp_client_posix_test.c"
    ], 
    "third_party": false, 
    "type": "target"
  }, 
  {
    "deps": [
      "gpr", 
      "gpr_test_util", 
      "grpc", 
      "grpc_test_util"
    ], 
    "headers": [], 
    "language": "c", 
    "name": "tcp_posix_test", 
    "src": [
      "test/core/iomgr/tcp_posix_test.c"
    ], 
    "third_party": false, 
    "type": "target"
  }, 
  {
    "deps": [
      "gpr", 
      "gpr_test_util", 
      "grpc", 
      "grpc_test_util"
    ], 
    "headers": [], 
    "language": "c", 
    "name": "tcp_server_posix_test", 
    "src": [
      "test/core/iomgr/tcp_server_posix_test.c"
    ], 
    "third_party": false, 
    "type": "target"
  }, 
  {
    "deps": [
      "gpr", 
      "gpr_test_util", 
      "grpc", 
      "grpc_test_util"
    ], 
    "headers": [], 
    "language": "c", 
    "name": "time_averaged_stats_test", 
    "src": [
      "test/core/iomgr/time_averaged_stats_test.c"
    ], 
    "third_party": false, 
    "type": "target"
  }, 
  {
    "deps": [
      "gpr", 
      "gpr_test_util", 
      "grpc", 
      "grpc_test_util"
    ], 
    "headers": [], 
    "language": "c", 
    "name": "timeout_encoding_test", 
    "src": [
      "test/core/transport/chttp2/timeout_encoding_test.c"
    ], 
    "third_party": false, 
    "type": "target"
  }, 
  {
    "deps": [
      "gpr", 
      "gpr_test_util", 
      "grpc", 
      "grpc_test_util"
    ], 
    "headers": [], 
    "language": "c", 
    "name": "timer_heap_test", 
    "src": [
      "test/core/iomgr/timer_heap_test.c"
    ], 
    "third_party": false, 
    "type": "target"
  }, 
  {
    "deps": [
      "gpr", 
      "gpr_test_util", 
      "grpc", 
      "grpc_test_util"
    ], 
    "headers": [], 
    "language": "c", 
    "name": "timer_list_test", 
    "src": [
      "test/core/iomgr/timer_list_test.c"
    ], 
    "third_party": false, 
    "type": "target"
  }, 
  {
    "deps": [
      "gpr", 
      "gpr_test_util", 
      "grpc", 
      "grpc_test_util"
    ], 
    "headers": [], 
    "language": "c", 
    "name": "timers_test", 
    "src": [
      "test/core/profiling/timers_test.c"
    ], 
    "third_party": false, 
    "type": "target"
  }, 
  {
    "deps": [
      "gpr", 
      "gpr_test_util", 
      "grpc", 
      "grpc_test_util"
    ], 
    "headers": [], 
    "language": "c", 
    "name": "transport_connectivity_state_test", 
    "src": [
      "test/core/transport/connectivity_state_test.c"
    ], 
    "third_party": false, 
    "type": "target"
  }, 
  {
    "deps": [
      "gpr", 
      "gpr_test_util", 
      "grpc", 
      "grpc_test_util"
    ], 
    "headers": [], 
    "language": "c", 
    "name": "transport_metadata_test", 
    "src": [
      "test/core/transport/metadata_test.c"
    ], 
    "third_party": false, 
    "type": "target"
  }, 
  {
    "deps": [
      "gpr", 
      "gpr_test_util", 
      "grpc", 
      "grpc_test_util"
    ], 
    "headers": [], 
    "language": "c", 
    "name": "transport_security_test", 
    "src": [
      "test/core/tsi/transport_security_test.c"
    ], 
    "third_party": false, 
    "type": "target"
  }, 
  {
    "deps": [
      "gpr", 
      "gpr_test_util", 
      "grpc", 
      "grpc_test_util"
    ], 
    "headers": [], 
    "language": "c", 
    "name": "udp_server_test", 
    "src": [
      "test/core/iomgr/udp_server_test.c"
    ], 
    "third_party": false, 
    "type": "target"
  }, 
  {
    "deps": [
      "gpr", 
      "gpr_test_util", 
      "grpc", 
      "grpc_test_util"
    ], 
    "headers": [], 
    "language": "c", 
    "name": "uri_parser_test", 
    "src": [
      "test/core/client_config/uri_parser_test.c"
    ], 
    "third_party": false, 
    "type": "target"
  }, 
  {
    "deps": [
      "gpr", 
      "gpr_test_util", 
      "grpc", 
      "grpc_test_util"
    ], 
    "headers": [], 
    "language": "c", 
    "name": "workqueue_test", 
    "src": [
      "test/core/iomgr/workqueue_test.c"
    ], 
    "third_party": false, 
    "type": "target"
  }, 
  {
    "deps": [
      "gpr", 
      "gpr_test_util", 
      "grpc", 
      "grpc++", 
      "grpc++_test_util", 
      "grpc_test_util"
    ], 
    "headers": [], 
    "language": "c++", 
    "name": "alarm_cpp_test", 
    "src": [
      "test/cpp/common/alarm_cpp_test.cc"
    ], 
    "third_party": false, 
    "type": "target"
  }, 
  {
    "deps": [
      "gpr", 
      "gpr_test_util", 
      "grpc", 
      "grpc++", 
      "grpc++_test_util", 
      "grpc_test_util"
    ], 
    "headers": [], 
    "language": "c++", 
    "name": "async_end2end_test", 
    "src": [
      "test/cpp/end2end/async_end2end_test.cc"
    ], 
    "third_party": false, 
    "type": "target"
  }, 
  {
    "deps": [
      "gpr", 
      "gpr_test_util", 
      "grpc", 
      "grpc++", 
      "grpc++_test_util", 
      "grpc_test_util", 
      "qps"
    ], 
    "headers": [], 
    "language": "c++", 
    "name": "async_streaming_ping_pong_test", 
    "src": [
      "test/cpp/qps/async_streaming_ping_pong_test.cc"
    ], 
    "third_party": false, 
    "type": "target"
  }, 
  {
    "deps": [
      "gpr", 
      "gpr_test_util", 
      "grpc", 
      "grpc++", 
      "grpc++_test_util", 
      "grpc_test_util", 
      "qps"
    ], 
    "headers": [], 
    "language": "c++", 
    "name": "async_unary_ping_pong_test", 
    "src": [
      "test/cpp/qps/async_unary_ping_pong_test.cc"
    ], 
    "third_party": false, 
    "type": "target"
  }, 
  {
    "deps": [
      "gpr", 
      "gpr_test_util", 
      "grpc", 
      "grpc++", 
      "grpc++_test_util", 
      "grpc_test_util"
    ], 
    "headers": [], 
    "language": "c++", 
    "name": "auth_property_iterator_test", 
    "src": [
      "test/cpp/common/auth_property_iterator_test.cc"
    ], 
    "third_party": false, 
    "type": "target"
  }, 
  {
    "deps": [
      "gpr", 
      "grpc", 
      "grpc++"
    ], 
    "headers": [], 
    "language": "c++", 
    "name": "channel_arguments_test", 
    "src": [
      "test/cpp/common/channel_arguments_test.cc"
    ], 
    "third_party": false, 
    "type": "target"
  }, 
  {
    "deps": [
      "gpr", 
      "gpr_test_util", 
      "grpc", 
      "grpc++", 
      "grpc++_test_util", 
      "grpc_test_util"
    ], 
    "headers": [], 
    "language": "c++", 
    "name": "cli_call_test", 
    "src": [
      "test/cpp/util/cli_call_test.cc"
    ], 
    "third_party": false, 
    "type": "target"
  }, 
  {
    "deps": [
      "gpr", 
      "gpr_test_util", 
      "grpc", 
      "grpc++", 
      "grpc++_test_util", 
      "grpc_test_util"
    ], 
    "headers": [], 
    "language": "c++", 
    "name": "client_crash_test", 
    "src": [
      "test/cpp/end2end/client_crash_test.cc"
    ], 
    "third_party": false, 
    "type": "target"
  }, 
  {
    "deps": [
      "gpr", 
      "gpr_test_util", 
      "grpc", 
      "grpc++", 
      "grpc++_test_util", 
      "grpc_test_util"
    ], 
    "headers": [], 
    "language": "c++", 
    "name": "client_crash_test_server", 
    "src": [
      "test/cpp/end2end/client_crash_test_server.cc"
    ], 
    "third_party": false, 
    "type": "target"
  }, 
  {
    "deps": [
      "gpr", 
      "grpc", 
      "grpc++"
    ], 
    "headers": [], 
    "language": "c++", 
    "name": "credentials_test", 
    "src": [
      "test/cpp/client/credentials_test.cc"
    ], 
    "third_party": false, 
    "type": "target"
  }, 
  {
    "deps": [
      "gpr", 
      "gpr_test_util", 
      "grpc", 
      "grpc++", 
      "grpc_test_util"
    ], 
    "headers": [], 
    "language": "c++", 
    "name": "cxx_byte_buffer_test", 
    "src": [
      "test/cpp/util/byte_buffer_test.cc"
    ], 
    "third_party": false, 
    "type": "target"
  }, 
  {
    "deps": [
      "gpr", 
      "gpr_test_util", 
      "grpc", 
      "grpc++", 
      "grpc_test_util"
    ], 
    "headers": [], 
    "language": "c++", 
    "name": "cxx_slice_test", 
    "src": [
      "test/cpp/util/slice_test.cc"
    ], 
    "third_party": false, 
    "type": "target"
  }, 
  {
    "deps": [
      "grpc++"
    ], 
    "headers": [], 
    "language": "c++", 
    "name": "cxx_string_ref_test", 
    "src": [
      "test/cpp/util/string_ref_test.cc"
    ], 
    "third_party": false, 
    "type": "target"
  }, 
  {
    "deps": [
      "gpr", 
      "gpr_test_util", 
      "grpc", 
      "grpc++", 
      "grpc_test_util"
    ], 
    "headers": [], 
    "language": "c++", 
    "name": "cxx_time_test", 
    "src": [
      "test/cpp/util/time_test.cc"
    ], 
    "third_party": false, 
    "type": "target"
  }, 
  {
    "deps": [
      "gpr", 
      "gpr_test_util", 
      "grpc", 
      "grpc++", 
      "grpc++_test_util", 
      "grpc_test_util"
    ], 
    "headers": [], 
    "language": "c++", 
    "name": "end2end_test", 
    "src": [
      "test/cpp/end2end/end2end_test.cc"
    ], 
    "third_party": false, 
    "type": "target"
  }, 
  {
    "deps": [
      "gpr", 
      "gpr_test_util", 
      "grpc", 
      "grpc++", 
      "grpc++_test_util", 
      "grpc_test_util", 
      "qps"
    ], 
    "headers": [], 
    "language": "c++", 
    "name": "generic_async_streaming_ping_pong_test", 
    "src": [
      "test/cpp/qps/generic_async_streaming_ping_pong_test.cc"
    ], 
    "third_party": false, 
    "type": "target"
  }, 
  {
    "deps": [
      "gpr", 
      "gpr_test_util", 
      "grpc", 
      "grpc++", 
      "grpc++_test_util", 
      "grpc_test_util"
    ], 
    "headers": [], 
    "language": "c++", 
    "name": "generic_end2end_test", 
    "src": [
      "test/cpp/end2end/generic_end2end_test.cc"
    ], 
    "third_party": false, 
    "type": "target"
  }, 
  {
    "deps": [
      "gpr", 
      "gpr_test_util", 
      "grpc", 
      "grpc++", 
      "grpc++_test_config", 
      "grpc++_test_util", 
      "grpc_test_util"
    ], 
    "headers": [], 
    "language": "c++", 
    "name": "grpc_cli", 
    "src": [
      "test/cpp/util/grpc_cli.cc"
    ], 
    "third_party": false, 
    "type": "target"
  }, 
  {
    "deps": [
      "grpc_plugin_support"
    ], 
    "headers": [], 
    "language": "c++", 
    "name": "grpc_cpp_plugin", 
    "src": [
      "src/compiler/cpp_plugin.cc"
    ], 
    "third_party": false, 
    "type": "target"
  }, 
  {
    "deps": [
      "grpc_plugin_support"
    ], 
    "headers": [], 
    "language": "c++", 
    "name": "grpc_csharp_plugin", 
    "src": [
      "src/compiler/csharp_plugin.cc"
    ], 
    "third_party": false, 
    "type": "target"
  }, 
  {
    "deps": [
      "grpc_plugin_support"
    ], 
    "headers": [], 
    "language": "c++", 
    "name": "grpc_objective_c_plugin", 
    "src": [
      "src/compiler/objective_c_plugin.cc"
    ], 
    "third_party": false, 
    "type": "target"
  }, 
  {
    "deps": [
      "grpc_plugin_support"
    ], 
    "headers": [], 
    "language": "c++", 
    "name": "grpc_python_plugin", 
    "src": [
      "src/compiler/python_plugin.cc"
    ], 
    "third_party": false, 
    "type": "target"
  }, 
  {
    "deps": [
      "grpc_plugin_support"
    ], 
    "headers": [], 
    "language": "c++", 
    "name": "grpc_ruby_plugin", 
    "src": [
      "src/compiler/ruby_plugin.cc"
    ], 
    "third_party": false, 
    "type": "target"
  }, 
  {
    "deps": [
      "grpc", 
      "grpc++", 
      "grpc++_test_util", 
      "grpc_test_util"
    ], 
    "headers": [
      "src/proto/grpc/lb/v0/load_balancer.grpc.pb.h", 
      "src/proto/grpc/lb/v0/load_balancer.pb.h"
    ], 
    "language": "c++", 
    "name": "grpclb_api_test", 
    "src": [
      "test/cpp/grpclb/grpclb_api_test.cc"
    ], 
    "third_party": false, 
    "type": "target"
  }, 
  {
    "deps": [
      "gpr", 
      "gpr_test_util", 
      "grpc", 
      "grpc++", 
      "grpc++_test_util", 
      "grpc_test_util"
    ], 
    "headers": [], 
    "language": "c++", 
    "name": "hybrid_end2end_test", 
    "src": [
      "test/cpp/end2end/hybrid_end2end_test.cc"
    ], 
    "third_party": false, 
    "type": "target"
  }, 
  {
    "deps": [
      "gpr", 
      "gpr_test_util", 
      "grpc", 
      "grpc++", 
      "grpc++_test_config", 
      "grpc++_test_util", 
      "grpc_test_util", 
      "interop_client_helper", 
      "interop_client_main"
    ], 
    "headers": [], 
    "language": "c++", 
    "name": "interop_client", 
    "src": [], 
    "third_party": false, 
    "type": "target"
  }, 
  {
    "deps": [
      "gpr", 
      "gpr_test_util", 
      "grpc", 
      "grpc++", 
      "grpc++_test_config", 
      "grpc++_test_util", 
      "grpc_test_util", 
      "interop_server_helper", 
      "interop_server_main"
    ], 
    "headers": [], 
    "language": "c++", 
    "name": "interop_server", 
    "src": [], 
    "third_party": false, 
    "type": "target"
  }, 
  {
    "deps": [
      "gpr", 
      "gpr_test_util", 
      "grpc", 
      "grpc_test_util"
    ], 
    "headers": [], 
    "language": "c++", 
    "name": "interop_test", 
    "src": [
      "test/cpp/interop/interop_test.cc"
    ], 
    "third_party": false, 
    "type": "target"
  }, 
  {
    "deps": [
      "gpr", 
      "grpc", 
      "grpc++", 
      "grpc++_test_config"
    ], 
    "headers": [
      "src/proto/grpc/testing/metrics.grpc.pb.h", 
      "src/proto/grpc/testing/metrics.pb.h", 
      "test/cpp/util/metrics_server.h"
    ], 
    "language": "c++", 
    "name": "metrics_client", 
    "src": [
      "test/cpp/interop/metrics_client.cc", 
      "test/cpp/util/metrics_server.h"
    ], 
    "third_party": false, 
    "type": "target"
  }, 
  {
    "deps": [
      "gpr", 
      "gpr_test_util", 
      "grpc", 
      "grpc++", 
      "grpc++_test_util", 
      "grpc_test_util"
    ], 
    "headers": [], 
    "language": "c++", 
    "name": "mock_test", 
    "src": [
      "test/cpp/end2end/mock_test.cc"
    ], 
    "third_party": false, 
    "type": "target"
  }, 
  {
    "deps": [
      "gpr", 
      "gpr_test_util", 
      "grpc", 
      "grpc++", 
      "grpc++_test_config", 
      "grpc++_test_util", 
      "grpc_test_util", 
      "qps"
    ], 
    "headers": [], 
    "language": "c++", 
    "name": "qps_driver", 
    "src": [
      "test/cpp/qps/qps_driver.cc"
    ], 
    "third_party": false, 
    "type": "target"
  }, 
  {
    "deps": [
      "gpr", 
      "gpr_test_util", 
      "grpc", 
      "grpc++", 
      "grpc++_test_util", 
      "grpc_test_util", 
      "qps"
    ], 
    "headers": [], 
    "language": "c++", 
    "name": "qps_interarrival_test", 
    "src": [
      "test/cpp/qps/qps_interarrival_test.cc"
    ], 
    "third_party": false, 
    "type": "target"
  }, 
  {
    "deps": [
      "gpr", 
      "gpr_test_util", 
      "grpc", 
      "grpc++", 
      "grpc++_test_config", 
      "grpc++_test_util", 
      "grpc_test_util", 
      "qps"
    ], 
    "headers": [], 
    "language": "c++", 
    "name": "qps_openloop_test", 
    "src": [
      "test/cpp/qps/qps_openloop_test.cc"
    ], 
    "third_party": false, 
    "type": "target"
  }, 
  {
    "deps": [
      "gpr", 
      "gpr_test_util", 
      "grpc", 
      "grpc++", 
      "grpc++_test_config", 
      "grpc++_test_util", 
      "grpc_test_util", 
      "qps"
    ], 
    "headers": [], 
    "language": "c++", 
    "name": "qps_test", 
    "src": [
      "test/cpp/qps/qps_test.cc"
    ], 
    "third_party": false, 
    "type": "target"
  }, 
  {
    "deps": [
      "gpr", 
      "gpr_test_util", 
      "grpc", 
      "grpc++", 
      "grpc++_test_config", 
      "grpc++_test_util", 
      "grpc_test_util", 
      "qps"
    ], 
    "headers": [
      "test/cpp/qps/client.h", 
      "test/cpp/qps/server.h"
    ], 
    "language": "c++", 
    "name": "qps_worker", 
    "src": [
      "test/cpp/qps/client.h", 
      "test/cpp/qps/server.h", 
      "test/cpp/qps/worker.cc"
    ], 
    "third_party": false, 
    "type": "target"
  }, 
  {
    "deps": [
      "gpr", 
      "gpr_test_util", 
      "grpc", 
      "grpc++", 
      "grpc++_test_config", 
      "grpc++_test_util", 
      "grpc_test_util"
    ], 
    "headers": [
      "src/proto/grpc/testing/empty.grpc.pb.h", 
      "src/proto/grpc/testing/empty.pb.h", 
      "src/proto/grpc/testing/messages.grpc.pb.h", 
      "src/proto/grpc/testing/messages.pb.h", 
      "src/proto/grpc/testing/test.grpc.pb.h", 
      "src/proto/grpc/testing/test.pb.h"
    ], 
    "language": "c++", 
    "name": "reconnect_interop_client", 
    "src": [
      "test/cpp/interop/reconnect_interop_client.cc"
    ], 
    "third_party": false, 
    "type": "target"
  }, 
  {
    "deps": [
      "gpr", 
      "gpr_test_util", 
      "grpc", 
      "grpc++", 
      "grpc++_test_config", 
      "grpc++_test_util", 
      "grpc_test_util", 
      "reconnect_server", 
      "test_tcp_server"
    ], 
    "headers": [
      "src/proto/grpc/testing/empty.grpc.pb.h", 
      "src/proto/grpc/testing/empty.pb.h", 
      "src/proto/grpc/testing/messages.grpc.pb.h", 
      "src/proto/grpc/testing/messages.pb.h", 
      "src/proto/grpc/testing/test.grpc.pb.h", 
      "src/proto/grpc/testing/test.pb.h"
    ], 
    "language": "c++", 
    "name": "reconnect_interop_server", 
    "src": [
      "test/cpp/interop/reconnect_interop_server.cc"
    ], 
    "third_party": false, 
    "type": "target"
  }, 
  {
    "deps": [
      "gpr", 
      "gpr_test_util", 
      "grpc", 
      "grpc++", 
      "grpc++_test_util", 
      "grpc_test_util"
    ], 
    "headers": [], 
    "language": "c++", 
    "name": "secure_auth_context_test", 
    "src": [
      "test/cpp/common/secure_auth_context_test.cc"
    ], 
    "third_party": false, 
    "type": "target"
  }, 
  {
    "deps": [
      "gpr", 
      "gpr_test_util", 
      "grpc", 
      "grpc++", 
      "grpc++_test_util", 
      "grpc_test_util", 
      "qps"
    ], 
    "headers": [], 
    "language": "c++", 
    "name": "secure_sync_unary_ping_pong_test", 
    "src": [
      "test/cpp/qps/secure_sync_unary_ping_pong_test.cc"
    ], 
    "third_party": false, 
    "type": "target"
  }, 
  {
    "deps": [
      "gpr", 
      "gpr_test_util", 
      "grpc", 
      "grpc++", 
      "grpc++_test_util", 
      "grpc_test_util"
    ], 
    "headers": [], 
    "language": "c++", 
    "name": "server_crash_test", 
    "src": [
      "test/cpp/end2end/server_crash_test.cc"
    ], 
    "third_party": false, 
    "type": "target"
  }, 
  {
    "deps": [
      "gpr", 
      "gpr_test_util", 
      "grpc", 
      "grpc++", 
      "grpc++_test_util", 
      "grpc_test_util"
    ], 
    "headers": [], 
    "language": "c++", 
    "name": "server_crash_test_client", 
    "src": [
      "test/cpp/end2end/server_crash_test_client.cc"
    ], 
    "third_party": false, 
    "type": "target"
  }, 
  {
    "deps": [
      "gpr", 
      "gpr_test_util", 
      "grpc", 
      "grpc++", 
      "grpc++_test_util", 
      "grpc_test_util"
    ], 
    "headers": [], 
    "language": "c++", 
    "name": "shutdown_test", 
    "src": [
      "test/cpp/end2end/shutdown_test.cc"
    ], 
    "third_party": false, 
    "type": "target"
  }, 
  {
    "deps": [
      "gpr", 
      "gpr_test_util", 
      "grpc", 
      "grpc++", 
      "grpc_test_util"
    ], 
    "headers": [], 
    "language": "c++", 
    "name": "status_test", 
    "src": [
      "test/cpp/util/status_test.cc"
    ], 
    "third_party": false, 
    "type": "target"
  }, 
  {
    "deps": [
      "gpr", 
      "gpr_test_util", 
      "grpc", 
      "grpc++", 
      "grpc++_test_util", 
      "grpc_test_util"
    ], 
    "headers": [], 
    "language": "c++", 
    "name": "streaming_throughput_test", 
    "src": [
      "test/cpp/end2end/streaming_throughput_test.cc"
    ], 
    "third_party": false, 
    "type": "target"
  }, 
  {
    "deps": [
      "gpr", 
      "gpr_test_util", 
      "grpc", 
      "grpc++", 
      "grpc++_test_config", 
      "grpc++_test_util", 
      "grpc_test_util"
    ], 
    "headers": [
      "src/proto/grpc/testing/empty.grpc.pb.h", 
      "src/proto/grpc/testing/empty.pb.h", 
      "src/proto/grpc/testing/messages.grpc.pb.h", 
      "src/proto/grpc/testing/messages.pb.h", 
      "src/proto/grpc/testing/metrics.grpc.pb.h", 
      "src/proto/grpc/testing/metrics.pb.h", 
      "src/proto/grpc/testing/test.grpc.pb.h", 
      "src/proto/grpc/testing/test.pb.h", 
      "test/cpp/interop/client_helper.h", 
      "test/cpp/interop/interop_client.h", 
      "test/cpp/interop/stress_interop_client.h", 
      "test/cpp/util/metrics_server.h"
    ], 
    "language": "c++", 
    "name": "stress_test", 
    "src": [
      "test/cpp/interop/client_helper.h", 
      "test/cpp/interop/interop_client.cc", 
      "test/cpp/interop/interop_client.h", 
      "test/cpp/interop/stress_interop_client.cc", 
      "test/cpp/interop/stress_interop_client.h", 
      "test/cpp/interop/stress_test.cc", 
      "test/cpp/util/metrics_server.cc", 
      "test/cpp/util/metrics_server.h"
    ], 
    "third_party": false, 
    "type": "target"
  }, 
  {
    "deps": [
      "gpr", 
      "gpr_test_util", 
      "grpc", 
      "grpc++", 
      "grpc++_test_util", 
      "grpc_test_util", 
      "qps"
    ], 
    "headers": [], 
    "language": "c++", 
    "name": "sync_streaming_ping_pong_test", 
    "src": [
      "test/cpp/qps/sync_streaming_ping_pong_test.cc"
    ], 
    "third_party": false, 
    "type": "target"
  }, 
  {
    "deps": [
      "gpr", 
      "gpr_test_util", 
      "grpc", 
      "grpc++", 
      "grpc++_test_util", 
      "grpc_test_util", 
      "qps"
    ], 
    "headers": [], 
    "language": "c++", 
    "name": "sync_unary_ping_pong_test", 
    "src": [
      "test/cpp/qps/sync_unary_ping_pong_test.cc"
    ], 
    "third_party": false, 
    "type": "target"
  }, 
  {
    "deps": [
      "gpr", 
      "gpr_test_util", 
      "grpc", 
      "grpc++", 
      "grpc++_test_util", 
      "grpc_test_util"
    ], 
    "headers": [], 
    "language": "c++", 
    "name": "thread_stress_test", 
    "src": [
      "test/cpp/end2end/thread_stress_test.cc"
    ], 
    "third_party": false, 
    "type": "target"
  }, 
  {
    "deps": [
      "gpr", 
      "gpr_test_util", 
      "grpc", 
      "grpc++", 
      "grpc++_test_util", 
      "grpc_test_util", 
      "grpc_zookeeper"
    ], 
    "headers": [
      "src/proto/grpc/testing/echo.grpc.pb.h", 
      "src/proto/grpc/testing/echo.pb.h"
    ], 
    "language": "c++", 
    "name": "zookeeper_test", 
    "src": [
      "test/cpp/end2end/zookeeper_test.cc"
    ], 
    "third_party": false, 
    "type": "target"
  }, 
  {
    "deps": [
      "gpr", 
      "grpc"
    ], 
    "headers": [], 
    "language": "c89", 
    "name": "public_headers_must_be_c89", 
    "src": [
      "test/core/surface/public_headers_must_be_c89.c"
    ], 
    "third_party": false, 
    "type": "target"
  }, 
  {
    "deps": [
      "boringssl", 
      "boringssl_aes_test_lib", 
      "boringssl_test_util"
    ], 
    "headers": [], 
    "language": "c++", 
    "name": "boringssl_aes_test", 
    "src": [], 
    "third_party": true, 
    "type": "target"
  }, 
  {
    "deps": [
      "boringssl", 
      "boringssl_base64_test_lib", 
      "boringssl_test_util"
    ], 
    "headers": [], 
    "language": "c++", 
    "name": "boringssl_base64_test", 
    "src": [], 
    "third_party": true, 
    "type": "target"
  }, 
  {
    "deps": [
      "boringssl", 
      "boringssl_bio_test_lib", 
      "boringssl_test_util"
    ], 
    "headers": [], 
    "language": "c++", 
    "name": "boringssl_bio_test", 
    "src": [], 
    "third_party": true, 
    "type": "target"
  }, 
  {
    "deps": [
      "boringssl", 
      "boringssl_bn_test_lib", 
      "boringssl_test_util"
    ], 
    "headers": [], 
    "language": "c++", 
    "name": "boringssl_bn_test", 
    "src": [], 
    "third_party": true, 
    "type": "target"
  }, 
  {
    "deps": [
      "boringssl", 
      "boringssl_bytestring_test_lib", 
      "boringssl_test_util"
    ], 
    "headers": [], 
    "language": "c++", 
    "name": "boringssl_bytestring_test", 
    "src": [], 
    "third_party": true, 
    "type": "target"
  }, 
  {
    "deps": [
      "boringssl", 
      "boringssl_aead_test_lib", 
      "boringssl_test_util"
    ], 
    "headers": [], 
    "language": "c++", 
    "name": "boringssl_aead_test", 
    "src": [], 
    "third_party": true, 
    "type": "target"
  }, 
  {
    "deps": [
      "boringssl", 
      "boringssl_cipher_test_lib", 
      "boringssl_test_util"
    ], 
    "headers": [], 
    "language": "c++", 
    "name": "boringssl_cipher_test", 
    "src": [], 
    "third_party": true, 
    "type": "target"
  }, 
  {
    "deps": [
      "boringssl", 
      "boringssl_cmac_test_lib", 
      "boringssl_test_util"
    ], 
    "headers": [], 
    "language": "c++", 
    "name": "boringssl_cmac_test", 
    "src": [], 
    "third_party": true, 
    "type": "target"
  }, 
  {
    "deps": [
      "boringssl", 
      "boringssl_constant_time_test_lib", 
      "boringssl_test_util"
    ], 
    "headers": [], 
    "language": "c++", 
    "name": "boringssl_constant_time_test", 
    "src": [], 
    "third_party": true, 
    "type": "target"
  }, 
  {
    "deps": [
      "boringssl", 
      "boringssl_ed25519_test_lib", 
      "boringssl_test_util"
    ], 
    "headers": [], 
    "language": "c++", 
    "name": "boringssl_ed25519_test", 
    "src": [], 
    "third_party": true, 
    "type": "target"
  }, 
  {
    "deps": [
      "boringssl", 
      "boringssl_test_util", 
      "boringssl_x25519_test_lib"
    ], 
    "headers": [], 
    "language": "c++", 
    "name": "boringssl_x25519_test", 
    "src": [], 
    "third_party": true, 
    "type": "target"
  }, 
  {
    "deps": [
      "boringssl", 
      "boringssl_dh_test_lib", 
      "boringssl_test_util"
    ], 
    "headers": [], 
    "language": "c++", 
    "name": "boringssl_dh_test", 
    "src": [], 
    "third_party": true, 
    "type": "target"
  }, 
  {
    "deps": [
      "boringssl", 
      "boringssl_digest_test_lib", 
      "boringssl_test_util"
    ], 
    "headers": [], 
    "language": "c++", 
    "name": "boringssl_digest_test", 
    "src": [], 
    "third_party": true, 
    "type": "target"
  }, 
  {
    "deps": [
      "boringssl", 
      "boringssl_dsa_test_lib", 
      "boringssl_test_util"
    ], 
    "headers": [], 
    "language": "c++", 
    "name": "boringssl_dsa_test", 
    "src": [], 
    "third_party": true, 
    "type": "target"
  }, 
  {
    "deps": [
      "boringssl", 
      "boringssl_ec_test_lib", 
      "boringssl_test_util"
    ], 
    "headers": [], 
    "language": "c++", 
    "name": "boringssl_ec_test", 
    "src": [], 
    "third_party": true, 
    "type": "target"
  }, 
  {
    "deps": [
      "boringssl", 
      "boringssl_example_mul_lib", 
      "boringssl_test_util"
    ], 
    "headers": [], 
    "language": "c++", 
    "name": "boringssl_example_mul", 
    "src": [], 
    "third_party": true, 
    "type": "target"
  }, 
  {
    "deps": [
      "boringssl", 
      "boringssl_ecdsa_test_lib", 
      "boringssl_test_util"
    ], 
    "headers": [], 
    "language": "c++", 
    "name": "boringssl_ecdsa_test", 
    "src": [], 
    "third_party": true, 
    "type": "target"
  }, 
  {
    "deps": [
      "boringssl", 
      "boringssl_err_test_lib", 
      "boringssl_test_util"
    ], 
    "headers": [], 
    "language": "c++", 
    "name": "boringssl_err_test", 
    "src": [], 
    "third_party": true, 
    "type": "target"
  }, 
  {
    "deps": [
      "boringssl", 
      "boringssl_evp_extra_test_lib", 
      "boringssl_test_util"
    ], 
    "headers": [], 
    "language": "c++", 
    "name": "boringssl_evp_extra_test", 
    "src": [], 
    "third_party": true, 
    "type": "target"
  }, 
  {
    "deps": [
      "boringssl", 
      "boringssl_evp_test_lib", 
      "boringssl_test_util"
    ], 
    "headers": [], 
    "language": "c++", 
    "name": "boringssl_evp_test", 
    "src": [], 
    "third_party": true, 
    "type": "target"
  }, 
  {
    "deps": [
      "boringssl", 
      "boringssl_pbkdf_test_lib", 
      "boringssl_test_util"
    ], 
    "headers": [], 
    "language": "c++", 
    "name": "boringssl_pbkdf_test", 
    "src": [], 
    "third_party": true, 
    "type": "target"
  }, 
  {
    "deps": [
      "boringssl", 
      "boringssl_hkdf_test_lib", 
      "boringssl_test_util"
    ], 
    "headers": [], 
    "language": "c++", 
    "name": "boringssl_hkdf_test", 
    "src": [], 
    "third_party": true, 
    "type": "target"
  }, 
  {
    "deps": [
      "boringssl", 
      "boringssl_hmac_test_lib", 
      "boringssl_test_util"
    ], 
    "headers": [], 
    "language": "c++", 
    "name": "boringssl_hmac_test", 
    "src": [], 
    "third_party": true, 
    "type": "target"
  }, 
  {
    "deps": [
      "boringssl", 
      "boringssl_lhash_test_lib", 
      "boringssl_test_util"
    ], 
    "headers": [], 
    "language": "c++", 
    "name": "boringssl_lhash_test", 
    "src": [], 
    "third_party": true, 
    "type": "target"
  }, 
  {
    "deps": [
      "boringssl", 
      "boringssl_gcm_test_lib", 
      "boringssl_test_util"
    ], 
    "headers": [], 
    "language": "c++", 
    "name": "boringssl_gcm_test", 
    "src": [], 
    "third_party": true, 
    "type": "target"
  }, 
  {
    "deps": [
      "boringssl", 
      "boringssl_pkcs12_test_lib", 
      "boringssl_test_util"
    ], 
    "headers": [], 
    "language": "c++", 
    "name": "boringssl_pkcs12_test", 
    "src": [], 
    "third_party": true, 
    "type": "target"
  }, 
  {
    "deps": [
      "boringssl", 
      "boringssl_pkcs8_test_lib", 
      "boringssl_test_util"
    ], 
    "headers": [], 
    "language": "c++", 
    "name": "boringssl_pkcs8_test", 
    "src": [], 
    "third_party": true, 
    "type": "target"
  }, 
  {
    "deps": [
      "boringssl", 
      "boringssl_poly1305_test_lib", 
      "boringssl_test_util"
    ], 
    "headers": [], 
    "language": "c++", 
    "name": "boringssl_poly1305_test", 
    "src": [], 
    "third_party": true, 
    "type": "target"
  }, 
  {
    "deps": [
      "boringssl", 
      "boringssl_refcount_test_lib", 
      "boringssl_test_util"
    ], 
    "headers": [], 
    "language": "c++", 
    "name": "boringssl_refcount_test", 
    "src": [], 
    "third_party": true, 
    "type": "target"
  }, 
  {
    "deps": [
      "boringssl", 
      "boringssl_rsa_test_lib", 
      "boringssl_test_util"
    ], 
    "headers": [], 
    "language": "c++", 
    "name": "boringssl_rsa_test", 
    "src": [], 
    "third_party": true, 
    "type": "target"
  }, 
  {
    "deps": [
      "boringssl", 
      "boringssl_test_util", 
      "boringssl_thread_test_lib"
    ], 
    "headers": [], 
    "language": "c++", 
    "name": "boringssl_thread_test", 
    "src": [], 
    "third_party": true, 
    "type": "target"
  }, 
  {
    "deps": [
      "boringssl", 
      "boringssl_pkcs7_test_lib", 
      "boringssl_test_util"
    ], 
    "headers": [], 
    "language": "c++", 
    "name": "boringssl_pkcs7_test", 
    "src": [], 
    "third_party": true, 
    "type": "target"
  }, 
  {
    "deps": [
      "boringssl", 
      "boringssl_tab_test_lib", 
      "boringssl_test_util"
    ], 
    "headers": [], 
    "language": "c++", 
    "name": "boringssl_tab_test", 
    "src": [], 
    "third_party": true, 
    "type": "target"
  }, 
  {
    "deps": [
      "boringssl", 
      "boringssl_test_util", 
      "boringssl_v3name_test_lib"
    ], 
    "headers": [], 
    "language": "c++", 
    "name": "boringssl_v3name_test", 
    "src": [], 
    "third_party": true, 
    "type": "target"
  }, 
  {
    "deps": [
      "boringssl", 
      "boringssl_pqueue_test_lib", 
      "boringssl_test_util"
    ], 
    "headers": [], 
    "language": "c++", 
    "name": "boringssl_pqueue_test", 
    "src": [], 
    "third_party": true, 
    "type": "target"
  }, 
  {
    "deps": [
      "boringssl", 
      "boringssl_ssl_test_lib", 
      "boringssl_test_util"
    ], 
    "headers": [], 
    "language": "c++", 
    "name": "boringssl_ssl_test", 
    "src": [], 
    "third_party": true, 
    "type": "target"
  }, 
  {
    "deps": [
      "bad_client_test", 
      "gpr", 
      "gpr_test_util", 
      "grpc_test_util_unsecure", 
      "grpc_unsecure"
    ], 
    "headers": [], 
    "language": "c", 
    "name": "badreq_bad_client_test", 
    "src": [
      "test/core/bad_client/tests/badreq.c"
    ], 
    "third_party": false, 
    "type": "target"
  }, 
  {
    "deps": [
      "bad_client_test", 
      "gpr", 
      "gpr_test_util", 
      "grpc_test_util_unsecure", 
      "grpc_unsecure"
    ], 
    "headers": [], 
    "language": "c", 
    "name": "connection_prefix_bad_client_test", 
    "src": [
      "test/core/bad_client/tests/connection_prefix.c"
    ], 
    "third_party": false, 
    "type": "target"
  }, 
  {
    "deps": [
      "bad_client_test", 
      "gpr", 
      "gpr_test_util", 
      "grpc_test_util_unsecure", 
      "grpc_unsecure"
    ], 
    "headers": [], 
    "language": "c", 
    "name": "headers_bad_client_test", 
    "src": [
      "test/core/bad_client/tests/headers.c"
    ], 
    "third_party": false, 
    "type": "target"
  }, 
  {
    "deps": [
      "bad_client_test", 
      "gpr", 
      "gpr_test_util", 
      "grpc_test_util_unsecure", 
      "grpc_unsecure"
    ], 
    "headers": [], 
    "language": "c", 
    "name": "initial_settings_frame_bad_client_test", 
    "src": [
      "test/core/bad_client/tests/initial_settings_frame.c"
    ], 
    "third_party": false, 
    "type": "target"
  }, 
  {
    "deps": [
      "bad_client_test", 
      "gpr", 
      "gpr_test_util", 
      "grpc_test_util_unsecure", 
      "grpc_unsecure"
    ], 
    "headers": [], 
    "language": "c", 
    "name": "server_registered_method_bad_client_test", 
    "src": [
      "test/core/bad_client/tests/server_registered_method.c"
    ], 
    "third_party": false, 
    "type": "target"
  }, 
  {
    "deps": [
      "bad_client_test", 
      "gpr", 
      "gpr_test_util", 
      "grpc_test_util_unsecure", 
      "grpc_unsecure"
    ], 
    "headers": [], 
    "language": "c", 
    "name": "simple_request_bad_client_test", 
    "src": [
      "test/core/bad_client/tests/simple_request.c"
    ], 
    "third_party": false, 
    "type": "target"
  }, 
  {
    "deps": [
      "bad_client_test", 
      "gpr", 
      "gpr_test_util", 
      "grpc_test_util_unsecure", 
      "grpc_unsecure"
    ], 
    "headers": [], 
    "language": "c", 
    "name": "unknown_frame_bad_client_test", 
    "src": [
      "test/core/bad_client/tests/unknown_frame.c"
    ], 
    "third_party": false, 
    "type": "target"
  }, 
  {
    "deps": [
      "bad_client_test", 
      "gpr", 
      "gpr_test_util", 
      "grpc_test_util_unsecure", 
      "grpc_unsecure"
    ], 
    "headers": [], 
    "language": "c", 
    "name": "window_overflow_bad_client_test", 
    "src": [
      "test/core/bad_client/tests/window_overflow.c"
    ], 
    "third_party": false, 
    "type": "target"
  }, 
  {
    "deps": [
      "bad_ssl_test_server", 
      "gpr", 
      "gpr_test_util", 
      "grpc", 
      "grpc_test_util"
    ], 
    "headers": [], 
    "language": "c", 
    "name": "bad_ssl_alpn_server", 
    "src": [
      "test/core/bad_ssl/servers/alpn.c"
    ], 
    "third_party": false, 
    "type": "target"
  }, 
  {
    "deps": [
      "bad_ssl_test_server", 
      "gpr", 
      "gpr_test_util", 
      "grpc", 
      "grpc_test_util"
    ], 
    "headers": [], 
    "language": "c", 
    "name": "bad_ssl_cert_server", 
    "src": [
      "test/core/bad_ssl/servers/cert.c"
    ], 
    "third_party": false, 
    "type": "target"
  }, 
  {
    "deps": [
      "gpr", 
      "gpr_test_util", 
      "grpc", 
      "grpc_test_util"
    ], 
    "headers": [], 
    "language": "c", 
    "name": "bad_ssl_alpn_test", 
    "src": [
      "test/core/bad_ssl/bad_ssl_test.c"
    ], 
    "third_party": false, 
    "type": "target"
  }, 
  {
    "deps": [
      "gpr", 
      "gpr_test_util", 
      "grpc", 
      "grpc_test_util"
    ], 
    "headers": [], 
    "language": "c", 
    "name": "bad_ssl_cert_test", 
    "src": [
      "test/core/bad_ssl/bad_ssl_test.c"
    ], 
    "third_party": false, 
    "type": "target"
  }, 
  {
    "deps": [
      "end2end_certs", 
      "end2end_tests", 
      "gpr", 
      "gpr_test_util", 
      "grpc", 
      "grpc_test_util"
    ], 
    "headers": [], 
    "language": "c", 
    "name": "h2_census_test", 
    "src": [
      "test/core/end2end/fixtures/h2_census.c"
    ], 
    "third_party": false, 
    "type": "target"
  }, 
  {
    "deps": [
      "end2end_certs", 
      "end2end_tests", 
      "gpr", 
      "gpr_test_util", 
      "grpc", 
      "grpc_test_util"
    ], 
    "headers": [], 
    "language": "c", 
    "name": "h2_compress_test", 
    "src": [
      "test/core/end2end/fixtures/h2_compress.c"
    ], 
    "third_party": false, 
    "type": "target"
  }, 
  {
    "deps": [
      "end2end_certs", 
      "end2end_tests", 
      "gpr", 
      "gpr_test_util", 
      "grpc", 
      "grpc_test_util"
    ], 
    "headers": [], 
    "language": "c", 
    "name": "h2_fakesec_test", 
    "src": [
      "test/core/end2end/fixtures/h2_fakesec.c"
    ], 
    "third_party": false, 
    "type": "target"
  }, 
  {
    "deps": [
      "end2end_certs", 
      "end2end_tests", 
      "gpr", 
      "gpr_test_util", 
      "grpc", 
      "grpc_test_util"
    ], 
    "headers": [], 
    "language": "c", 
    "name": "h2_full_test", 
    "src": [
      "test/core/end2end/fixtures/h2_full.c"
    ], 
    "third_party": false, 
    "type": "target"
  }, 
  {
    "deps": [
      "end2end_certs", 
      "end2end_tests", 
      "gpr", 
      "gpr_test_util", 
      "grpc", 
      "grpc_test_util"
    ], 
    "headers": [], 
    "language": "c", 
    "name": "h2_full+pipe_test", 
    "src": [
      "test/core/end2end/fixtures/h2_full+pipe.c"
    ], 
    "third_party": false, 
    "type": "target"
  }, 
  {
    "deps": [
      "end2end_certs", 
      "end2end_tests", 
      "gpr", 
      "gpr_test_util", 
      "grpc", 
      "grpc_test_util"
    ], 
    "headers": [], 
    "language": "c", 
    "name": "h2_full+poll_test", 
    "src": [
      "test/core/end2end/fixtures/h2_full+poll.c"
    ], 
    "third_party": false, 
    "type": "target"
  }, 
  {
    "deps": [
      "end2end_certs", 
      "end2end_tests", 
      "gpr", 
      "gpr_test_util", 
      "grpc", 
      "grpc_test_util"
    ], 
    "headers": [], 
    "language": "c", 
    "name": "h2_full+poll+pipe_test", 
    "src": [
      "test/core/end2end/fixtures/h2_full+poll+pipe.c"
    ], 
    "third_party": false, 
    "type": "target"
  }, 
  {
    "deps": [
      "end2end_certs", 
      "end2end_tests", 
      "gpr", 
      "gpr_test_util", 
      "grpc", 
      "grpc_test_util"
    ], 
    "headers": [], 
    "language": "c", 
    "name": "h2_oauth2_test", 
    "src": [
      "test/core/end2end/fixtures/h2_oauth2.c"
    ], 
    "third_party": false, 
    "type": "target"
  }, 
  {
    "deps": [
      "end2end_certs", 
      "end2end_tests", 
      "gpr", 
      "gpr_test_util", 
      "grpc", 
      "grpc_test_util"
    ], 
    "headers": [], 
    "language": "c", 
    "name": "h2_proxy_test", 
    "src": [
      "test/core/end2end/fixtures/h2_proxy.c"
    ], 
    "third_party": false, 
    "type": "target"
  }, 
  {
    "deps": [
      "end2end_certs", 
      "end2end_tests", 
      "gpr", 
      "gpr_test_util", 
      "grpc", 
      "grpc_test_util"
    ], 
    "headers": [], 
    "language": "c", 
    "name": "h2_sockpair_test", 
    "src": [
      "test/core/end2end/fixtures/h2_sockpair.c"
    ], 
    "third_party": false, 
    "type": "target"
  }, 
  {
    "deps": [
      "end2end_certs", 
      "end2end_tests", 
      "gpr", 
      "gpr_test_util", 
      "grpc", 
      "grpc_test_util"
    ], 
    "headers": [], 
    "language": "c", 
    "name": "h2_sockpair+trace_test", 
    "src": [
      "test/core/end2end/fixtures/h2_sockpair+trace.c"
    ], 
    "third_party": false, 
    "type": "target"
  }, 
  {
    "deps": [
      "end2end_certs", 
      "end2end_tests", 
      "gpr", 
      "gpr_test_util", 
      "grpc", 
      "grpc_test_util"
    ], 
    "headers": [], 
    "language": "c", 
    "name": "h2_sockpair_1byte_test", 
    "src": [
      "test/core/end2end/fixtures/h2_sockpair_1byte.c"
    ], 
    "third_party": false, 
    "type": "target"
  }, 
  {
    "deps": [
      "end2end_certs", 
      "end2end_tests", 
      "gpr", 
      "gpr_test_util", 
      "grpc", 
      "grpc_test_util"
    ], 
    "headers": [], 
    "language": "c", 
    "name": "h2_ssl_test", 
    "src": [
      "test/core/end2end/fixtures/h2_ssl.c"
    ], 
    "third_party": false, 
    "type": "target"
  }, 
  {
    "deps": [
      "end2end_certs", 
      "end2end_tests", 
      "gpr", 
      "gpr_test_util", 
      "grpc", 
      "grpc_test_util"
    ], 
    "headers": [], 
    "language": "c", 
    "name": "h2_ssl+poll_test", 
    "src": [
      "test/core/end2end/fixtures/h2_ssl+poll.c"
    ], 
    "third_party": false, 
    "type": "target"
  }, 
  {
    "deps": [
      "end2end_certs", 
      "end2end_tests", 
      "gpr", 
      "gpr_test_util", 
      "grpc", 
      "grpc_test_util"
    ], 
    "headers": [], 
    "language": "c", 
    "name": "h2_ssl_proxy_test", 
    "src": [
      "test/core/end2end/fixtures/h2_ssl_proxy.c"
    ], 
    "third_party": false, 
    "type": "target"
  }, 
  {
    "deps": [
      "end2end_certs", 
      "end2end_tests", 
      "gpr", 
      "gpr_test_util", 
      "grpc", 
      "grpc_test_util"
    ], 
    "headers": [], 
    "language": "c", 
    "name": "h2_uchannel_test", 
    "src": [
      "test/core/end2end/fixtures/h2_uchannel.c"
    ], 
    "third_party": false, 
    "type": "target"
  }, 
  {
    "deps": [
      "end2end_certs", 
      "end2end_tests", 
      "gpr", 
      "gpr_test_util", 
      "grpc", 
      "grpc_test_util"
    ], 
    "headers": [], 
    "language": "c", 
    "name": "h2_uds_test", 
    "src": [
      "test/core/end2end/fixtures/h2_uds.c"
    ], 
    "third_party": false, 
    "type": "target"
  }, 
  {
    "deps": [
      "end2end_certs", 
      "end2end_tests", 
      "gpr", 
      "gpr_test_util", 
      "grpc", 
      "grpc_test_util"
    ], 
    "headers": [], 
    "language": "c", 
    "name": "h2_uds+poll_test", 
    "src": [
      "test/core/end2end/fixtures/h2_uds+poll.c"
    ], 
    "third_party": false, 
    "type": "target"
  }, 
  {
    "deps": [
      "end2end_nosec_tests", 
      "gpr", 
      "gpr_test_util", 
      "grpc_test_util_unsecure", 
      "grpc_unsecure"
    ], 
    "headers": [], 
    "language": "c", 
    "name": "h2_census_nosec_test", 
    "src": [
      "test/core/end2end/fixtures/h2_census.c"
    ], 
    "third_party": false, 
    "type": "target"
  }, 
  {
    "deps": [
      "end2end_nosec_tests", 
      "gpr", 
      "gpr_test_util", 
      "grpc_test_util_unsecure", 
      "grpc_unsecure"
    ], 
    "headers": [], 
    "language": "c", 
    "name": "h2_compress_nosec_test", 
    "src": [
      "test/core/end2end/fixtures/h2_compress.c"
    ], 
    "third_party": false, 
    "type": "target"
  }, 
  {
    "deps": [
      "end2end_nosec_tests", 
      "gpr", 
      "gpr_test_util", 
      "grpc_test_util_unsecure", 
      "grpc_unsecure"
    ], 
    "headers": [], 
    "language": "c", 
    "name": "h2_full_nosec_test", 
    "src": [
      "test/core/end2end/fixtures/h2_full.c"
    ], 
    "third_party": false, 
    "type": "target"
  }, 
  {
    "deps": [
      "end2end_nosec_tests", 
      "gpr", 
      "gpr_test_util", 
      "grpc_test_util_unsecure", 
      "grpc_unsecure"
    ], 
    "headers": [], 
    "language": "c", 
    "name": "h2_full+pipe_nosec_test", 
    "src": [
      "test/core/end2end/fixtures/h2_full+pipe.c"
    ], 
    "third_party": false, 
    "type": "target"
  }, 
  {
    "deps": [
      "end2end_nosec_tests", 
      "gpr", 
      "gpr_test_util", 
      "grpc_test_util_unsecure", 
      "grpc_unsecure"
    ], 
    "headers": [], 
    "language": "c", 
    "name": "h2_full+poll_nosec_test", 
    "src": [
      "test/core/end2end/fixtures/h2_full+poll.c"
    ], 
    "third_party": false, 
    "type": "target"
  }, 
  {
    "deps": [
      "end2end_nosec_tests", 
      "gpr", 
      "gpr_test_util", 
      "grpc_test_util_unsecure", 
      "grpc_unsecure"
    ], 
    "headers": [], 
    "language": "c", 
    "name": "h2_full+poll+pipe_nosec_test", 
    "src": [
      "test/core/end2end/fixtures/h2_full+poll+pipe.c"
    ], 
    "third_party": false, 
    "type": "target"
  }, 
  {
    "deps": [
      "end2end_nosec_tests", 
      "gpr", 
      "gpr_test_util", 
      "grpc_test_util_unsecure", 
      "grpc_unsecure"
    ], 
    "headers": [], 
    "language": "c", 
    "name": "h2_proxy_nosec_test", 
    "src": [
      "test/core/end2end/fixtures/h2_proxy.c"
    ], 
    "third_party": false, 
    "type": "target"
  }, 
  {
    "deps": [
      "end2end_nosec_tests", 
      "gpr", 
      "gpr_test_util", 
      "grpc_test_util_unsecure", 
      "grpc_unsecure"
    ], 
    "headers": [], 
    "language": "c", 
    "name": "h2_sockpair_nosec_test", 
    "src": [
      "test/core/end2end/fixtures/h2_sockpair.c"
    ], 
    "third_party": false, 
    "type": "target"
  }, 
  {
    "deps": [
      "end2end_nosec_tests", 
      "gpr", 
      "gpr_test_util", 
      "grpc_test_util_unsecure", 
      "grpc_unsecure"
    ], 
    "headers": [], 
    "language": "c", 
    "name": "h2_sockpair+trace_nosec_test", 
    "src": [
      "test/core/end2end/fixtures/h2_sockpair+trace.c"
    ], 
    "third_party": false, 
    "type": "target"
  }, 
  {
    "deps": [
      "end2end_nosec_tests", 
      "gpr", 
      "gpr_test_util", 
      "grpc_test_util_unsecure", 
      "grpc_unsecure"
    ], 
    "headers": [], 
    "language": "c", 
    "name": "h2_sockpair_1byte_nosec_test", 
    "src": [
      "test/core/end2end/fixtures/h2_sockpair_1byte.c"
    ], 
    "third_party": false, 
    "type": "target"
  }, 
  {
    "deps": [
      "end2end_nosec_tests", 
      "gpr", 
      "gpr_test_util", 
      "grpc_test_util_unsecure", 
      "grpc_unsecure"
    ], 
    "headers": [], 
    "language": "c", 
    "name": "h2_uchannel_nosec_test", 
    "src": [
      "test/core/end2end/fixtures/h2_uchannel.c"
    ], 
    "third_party": false, 
    "type": "target"
  }, 
  {
    "deps": [
      "end2end_nosec_tests", 
      "gpr", 
      "gpr_test_util", 
      "grpc_test_util_unsecure", 
      "grpc_unsecure"
    ], 
    "headers": [], 
    "language": "c", 
    "name": "h2_uds_nosec_test", 
    "src": [
      "test/core/end2end/fixtures/h2_uds.c"
    ], 
    "third_party": false, 
    "type": "target"
  }, 
  {
    "deps": [
      "end2end_nosec_tests", 
      "gpr", 
      "gpr_test_util", 
      "grpc_test_util_unsecure", 
      "grpc_unsecure"
    ], 
    "headers": [], 
    "language": "c", 
    "name": "h2_uds+poll_nosec_test", 
    "src": [
      "test/core/end2end/fixtures/h2_uds+poll.c"
    ], 
    "third_party": false, 
    "type": "target"
  }, 
  {
    "deps": [], 
    "headers": [
      "include/grpc/impl/codegen/alloc.h", 
      "include/grpc/impl/codegen/atm.h", 
      "include/grpc/impl/codegen/atm_gcc_atomic.h", 
      "include/grpc/impl/codegen/atm_gcc_sync.h", 
      "include/grpc/impl/codegen/atm_win32.h", 
      "include/grpc/impl/codegen/log.h", 
      "include/grpc/impl/codegen/port_platform.h", 
      "include/grpc/impl/codegen/slice.h", 
      "include/grpc/impl/codegen/slice_buffer.h", 
      "include/grpc/impl/codegen/sync.h", 
      "include/grpc/impl/codegen/sync_generic.h", 
      "include/grpc/impl/codegen/sync_posix.h", 
      "include/grpc/impl/codegen/sync_win32.h", 
      "include/grpc/impl/codegen/time.h", 
      "include/grpc/support/alloc.h", 
      "include/grpc/support/atm.h", 
      "include/grpc/support/atm_gcc_atomic.h", 
      "include/grpc/support/atm_gcc_sync.h", 
      "include/grpc/support/atm_win32.h", 
      "include/grpc/support/avl.h", 
      "include/grpc/support/cmdline.h", 
      "include/grpc/support/cpu.h", 
      "include/grpc/support/histogram.h", 
      "include/grpc/support/host_port.h", 
      "include/grpc/support/log.h", 
      "include/grpc/support/log_win32.h", 
      "include/grpc/support/port_platform.h", 
      "include/grpc/support/slice.h", 
      "include/grpc/support/slice_buffer.h", 
      "include/grpc/support/string_util.h", 
      "include/grpc/support/subprocess.h", 
      "include/grpc/support/sync.h", 
      "include/grpc/support/sync_generic.h", 
      "include/grpc/support/sync_posix.h", 
      "include/grpc/support/sync_win32.h", 
      "include/grpc/support/thd.h", 
      "include/grpc/support/time.h", 
      "include/grpc/support/tls.h", 
      "include/grpc/support/tls_gcc.h", 
      "include/grpc/support/tls_msvc.h", 
      "include/grpc/support/tls_pthread.h", 
      "include/grpc/support/useful.h", 
      "src/core/profiling/timers.h", 
      "src/core/support/block_annotate.h", 
      "src/core/support/env.h", 
      "src/core/support/load_file.h", 
      "src/core/support/murmur_hash.h", 
      "src/core/support/stack_lockfree.h", 
      "src/core/support/string.h", 
      "src/core/support/string_win32.h", 
      "src/core/support/thd_internal.h", 
      "src/core/support/time_precise.h", 
      "src/core/support/tmpfile.h"
    ], 
    "language": "c", 
    "name": "gpr", 
    "src": [
      "include/grpc/impl/codegen/alloc.h", 
      "include/grpc/impl/codegen/atm.h", 
      "include/grpc/impl/codegen/atm_gcc_atomic.h", 
      "include/grpc/impl/codegen/atm_gcc_sync.h", 
      "include/grpc/impl/codegen/atm_win32.h", 
      "include/grpc/impl/codegen/log.h", 
      "include/grpc/impl/codegen/port_platform.h", 
      "include/grpc/impl/codegen/slice.h", 
      "include/grpc/impl/codegen/slice_buffer.h", 
      "include/grpc/impl/codegen/sync.h", 
      "include/grpc/impl/codegen/sync_generic.h", 
      "include/grpc/impl/codegen/sync_posix.h", 
      "include/grpc/impl/codegen/sync_win32.h", 
      "include/grpc/impl/codegen/time.h", 
      "include/grpc/support/alloc.h", 
      "include/grpc/support/atm.h", 
      "include/grpc/support/atm_gcc_atomic.h", 
      "include/grpc/support/atm_gcc_sync.h", 
      "include/grpc/support/atm_win32.h", 
      "include/grpc/support/avl.h", 
      "include/grpc/support/cmdline.h", 
      "include/grpc/support/cpu.h", 
      "include/grpc/support/histogram.h", 
      "include/grpc/support/host_port.h", 
      "include/grpc/support/log.h", 
      "include/grpc/support/log_win32.h", 
      "include/grpc/support/port_platform.h", 
      "include/grpc/support/slice.h", 
      "include/grpc/support/slice_buffer.h", 
      "include/grpc/support/string_util.h", 
      "include/grpc/support/subprocess.h", 
      "include/grpc/support/sync.h", 
      "include/grpc/support/sync_generic.h", 
      "include/grpc/support/sync_posix.h", 
      "include/grpc/support/sync_win32.h", 
      "include/grpc/support/thd.h", 
      "include/grpc/support/time.h", 
      "include/grpc/support/tls.h", 
      "include/grpc/support/tls_gcc.h", 
      "include/grpc/support/tls_msvc.h", 
      "include/grpc/support/tls_pthread.h", 
      "include/grpc/support/useful.h", 
      "src/core/profiling/basic_timers.c", 
      "src/core/profiling/stap_timers.c", 
      "src/core/profiling/timers.h", 
      "src/core/support/alloc.c", 
      "src/core/support/avl.c", 
      "src/core/support/block_annotate.h", 
      "src/core/support/cmdline.c", 
      "src/core/support/cpu_iphone.c", 
      "src/core/support/cpu_linux.c", 
      "src/core/support/cpu_posix.c", 
      "src/core/support/cpu_windows.c", 
      "src/core/support/env.h", 
      "src/core/support/env_linux.c", 
      "src/core/support/env_posix.c", 
      "src/core/support/env_win32.c", 
      "src/core/support/histogram.c", 
      "src/core/support/host_port.c", 
      "src/core/support/load_file.c", 
      "src/core/support/load_file.h", 
      "src/core/support/log.c", 
      "src/core/support/log_android.c", 
      "src/core/support/log_linux.c", 
      "src/core/support/log_posix.c", 
      "src/core/support/log_win32.c", 
      "src/core/support/murmur_hash.c", 
      "src/core/support/murmur_hash.h", 
      "src/core/support/slice.c", 
      "src/core/support/slice_buffer.c", 
      "src/core/support/stack_lockfree.c", 
      "src/core/support/stack_lockfree.h", 
      "src/core/support/string.c", 
      "src/core/support/string.h", 
      "src/core/support/string_posix.c", 
      "src/core/support/string_win32.c", 
      "src/core/support/string_win32.h", 
      "src/core/support/subprocess_posix.c", 
      "src/core/support/subprocess_windows.c", 
      "src/core/support/sync.c", 
      "src/core/support/sync_posix.c", 
      "src/core/support/sync_win32.c", 
      "src/core/support/thd.c", 
      "src/core/support/thd_internal.h", 
      "src/core/support/thd_posix.c", 
      "src/core/support/thd_win32.c", 
      "src/core/support/time.c", 
      "src/core/support/time_posix.c", 
      "src/core/support/time_precise.c", 
      "src/core/support/time_precise.h", 
      "src/core/support/time_win32.c", 
      "src/core/support/tls_pthread.c", 
      "src/core/support/tmpfile.h", 
      "src/core/support/tmpfile_posix.c", 
      "src/core/support/tmpfile_win32.c", 
      "src/core/support/wrap_memcpy.c"
    ], 
    "third_party": false, 
    "type": "lib"
  }, 
  {
    "deps": [
      "gpr"
    ], 
    "headers": [
      "test/core/util/test_config.h"
    ], 
    "language": "c", 
    "name": "gpr_test_util", 
    "src": [
      "test/core/util/test_config.c", 
      "test/core/util/test_config.h"
    ], 
    "third_party": false, 
    "type": "lib"
  }, 
  {
    "deps": [
      "gpr"
    ], 
    "headers": [
      "include/grpc/byte_buffer.h", 
      "include/grpc/byte_buffer_reader.h", 
      "include/grpc/census.h", 
      "include/grpc/compression.h", 
      "include/grpc/grpc.h", 
      "include/grpc/grpc_security.h", 
      "include/grpc/impl/codegen/byte_buffer.h", 
      "include/grpc/impl/codegen/compression_types.h", 
      "include/grpc/impl/codegen/connectivity_state.h", 
      "include/grpc/impl/codegen/grpc_types.h", 
      "include/grpc/impl/codegen/propagation_bits.h", 
      "include/grpc/impl/codegen/status.h", 
      "include/grpc/status.h", 
      "src/core/census/aggregation.h", 
      "src/core/census/grpc_filter.h", 
      "src/core/census/mlog.h", 
      "src/core/census/rpc_metric_id.h", 
      "src/core/channel/channel_args.h", 
      "src/core/channel/channel_stack.h", 
      "src/core/channel/client_channel.h", 
      "src/core/channel/client_uchannel.h", 
      "src/core/channel/compress_filter.h", 
      "src/core/channel/connected_channel.h", 
      "src/core/channel/context.h", 
      "src/core/channel/http_client_filter.h", 
      "src/core/channel/http_server_filter.h", 
      "src/core/channel/subchannel_call_holder.h", 
      "src/core/client_config/client_config.h", 
      "src/core/client_config/connector.h", 
      "src/core/client_config/initial_connect_string.h", 
      "src/core/client_config/lb_policies/load_balancer_api.h", 
      "src/core/client_config/lb_policies/pick_first.h", 
      "src/core/client_config/lb_policies/round_robin.h", 
      "src/core/client_config/lb_policy.h", 
      "src/core/client_config/lb_policy_factory.h", 
      "src/core/client_config/lb_policy_registry.h", 
      "src/core/client_config/resolver.h", 
      "src/core/client_config/resolver_factory.h", 
      "src/core/client_config/resolver_registry.h", 
      "src/core/client_config/resolvers/dns_resolver.h", 
      "src/core/client_config/resolvers/sockaddr_resolver.h", 
      "src/core/client_config/subchannel.h", 
      "src/core/client_config/subchannel_factory.h", 
      "src/core/client_config/subchannel_index.h", 
      "src/core/client_config/uri_parser.h", 
      "src/core/compression/algorithm_metadata.h", 
      "src/core/compression/message_compress.h", 
      "src/core/debug/trace.h", 
      "src/core/httpcli/format_request.h", 
      "src/core/httpcli/httpcli.h", 
      "src/core/httpcli/parser.h", 
      "src/core/iomgr/closure.h", 
      "src/core/iomgr/endpoint.h", 
      "src/core/iomgr/endpoint_pair.h", 
      "src/core/iomgr/exec_ctx.h", 
      "src/core/iomgr/executor.h", 
      "src/core/iomgr/fd_posix.h", 
      "src/core/iomgr/iocp_windows.h", 
      "src/core/iomgr/iomgr.h", 
      "src/core/iomgr/iomgr_internal.h", 
      "src/core/iomgr/iomgr_posix.h", 
      "src/core/iomgr/pollset.h", 
      "src/core/iomgr/pollset_posix.h", 
      "src/core/iomgr/pollset_set.h", 
      "src/core/iomgr/pollset_set_posix.h", 
      "src/core/iomgr/pollset_set_windows.h", 
      "src/core/iomgr/pollset_windows.h", 
      "src/core/iomgr/resolve_address.h", 
      "src/core/iomgr/sockaddr.h", 
      "src/core/iomgr/sockaddr_posix.h", 
      "src/core/iomgr/sockaddr_utils.h", 
      "src/core/iomgr/sockaddr_win32.h", 
      "src/core/iomgr/socket_utils_posix.h", 
      "src/core/iomgr/socket_windows.h", 
      "src/core/iomgr/tcp_client.h", 
      "src/core/iomgr/tcp_posix.h", 
      "src/core/iomgr/tcp_server.h", 
      "src/core/iomgr/tcp_windows.h", 
      "src/core/iomgr/time_averaged_stats.h", 
      "src/core/iomgr/timer.h", 
      "src/core/iomgr/timer_heap.h", 
      "src/core/iomgr/udp_server.h", 
      "src/core/iomgr/wakeup_fd_pipe.h", 
      "src/core/iomgr/wakeup_fd_posix.h", 
      "src/core/iomgr/workqueue.h", 
      "src/core/iomgr/workqueue_posix.h", 
      "src/core/iomgr/workqueue_windows.h", 
      "src/core/json/json.h", 
      "src/core/json/json_common.h", 
      "src/core/json/json_reader.h", 
      "src/core/json/json_writer.h", 
      "src/core/proto/grpc/lb/v0/load_balancer.pb.h", 
      "src/core/security/auth_filters.h", 
      "src/core/security/b64.h", 
      "src/core/security/credentials.h", 
      "src/core/security/handshake.h", 
      "src/core/security/json_token.h", 
      "src/core/security/jwt_verifier.h", 
      "src/core/security/secure_endpoint.h", 
      "src/core/security/security_connector.h", 
      "src/core/security/security_context.h", 
      "src/core/statistics/census_interface.h", 
      "src/core/statistics/census_rpc_stats.h", 
      "src/core/surface/api_trace.h", 
      "src/core/surface/call.h", 
      "src/core/surface/call_test_only.h", 
      "src/core/surface/channel.h", 
      "src/core/surface/completion_queue.h", 
      "src/core/surface/event_string.h", 
      "src/core/surface/init.h", 
      "src/core/surface/server.h", 
      "src/core/surface/surface_trace.h", 
      "src/core/transport/byte_stream.h", 
      "src/core/transport/chttp2/alpn.h", 
      "src/core/transport/chttp2/bin_encoder.h", 
      "src/core/transport/chttp2/frame.h", 
      "src/core/transport/chttp2/frame_data.h", 
      "src/core/transport/chttp2/frame_goaway.h", 
      "src/core/transport/chttp2/frame_ping.h", 
      "src/core/transport/chttp2/frame_rst_stream.h", 
      "src/core/transport/chttp2/frame_settings.h", 
      "src/core/transport/chttp2/frame_window_update.h", 
      "src/core/transport/chttp2/hpack_encoder.h", 
      "src/core/transport/chttp2/hpack_parser.h", 
      "src/core/transport/chttp2/hpack_table.h", 
      "src/core/transport/chttp2/http2_errors.h", 
      "src/core/transport/chttp2/huffsyms.h", 
      "src/core/transport/chttp2/incoming_metadata.h", 
      "src/core/transport/chttp2/internal.h", 
      "src/core/transport/chttp2/status_conversion.h", 
      "src/core/transport/chttp2/stream_map.h", 
      "src/core/transport/chttp2/timeout_encoding.h", 
      "src/core/transport/chttp2/varint.h", 
      "src/core/transport/chttp2_transport.h", 
      "src/core/transport/connectivity_state.h", 
      "src/core/transport/metadata.h", 
      "src/core/transport/metadata_batch.h", 
      "src/core/transport/static_metadata.h", 
      "src/core/transport/transport.h", 
      "src/core/transport/transport_impl.h", 
      "src/core/tsi/fake_transport_security.h", 
      "src/core/tsi/ssl_transport_security.h", 
      "src/core/tsi/ssl_types.h", 
      "src/core/tsi/transport_security.h", 
      "src/core/tsi/transport_security_interface.h", 
      "third_party/nanopb/pb.h", 
      "third_party/nanopb/pb_common.h", 
      "third_party/nanopb/pb_decode.h", 
      "third_party/nanopb/pb_encode.h"
    ], 
    "language": "c", 
    "name": "grpc", 
    "src": [
      "include/grpc/byte_buffer.h", 
      "include/grpc/byte_buffer_reader.h", 
      "include/grpc/census.h", 
      "include/grpc/compression.h", 
      "include/grpc/grpc.h", 
      "include/grpc/grpc_security.h", 
      "include/grpc/impl/codegen/byte_buffer.h", 
      "include/grpc/impl/codegen/compression_types.h", 
      "include/grpc/impl/codegen/connectivity_state.h", 
      "include/grpc/impl/codegen/grpc_types.h", 
      "include/grpc/impl/codegen/propagation_bits.h", 
      "include/grpc/impl/codegen/status.h", 
      "include/grpc/status.h", 
      "src/core/census/aggregation.h", 
      "src/core/census/context.c", 
      "src/core/census/grpc_context.c", 
      "src/core/census/grpc_filter.c", 
      "src/core/census/grpc_filter.h", 
      "src/core/census/initialize.c", 
      "src/core/census/mlog.c", 
      "src/core/census/mlog.h", 
      "src/core/census/operation.c", 
      "src/core/census/placeholders.c", 
      "src/core/census/rpc_metric_id.h", 
      "src/core/census/tracing.c", 
      "src/core/channel/channel_args.c", 
      "src/core/channel/channel_args.h", 
      "src/core/channel/channel_stack.c", 
      "src/core/channel/channel_stack.h", 
      "src/core/channel/client_channel.c", 
      "src/core/channel/client_channel.h", 
      "src/core/channel/client_uchannel.c", 
      "src/core/channel/client_uchannel.h", 
      "src/core/channel/compress_filter.c", 
      "src/core/channel/compress_filter.h", 
      "src/core/channel/connected_channel.c", 
      "src/core/channel/connected_channel.h", 
      "src/core/channel/context.h", 
      "src/core/channel/http_client_filter.c", 
      "src/core/channel/http_client_filter.h", 
      "src/core/channel/http_server_filter.c", 
      "src/core/channel/http_server_filter.h", 
      "src/core/channel/subchannel_call_holder.c", 
      "src/core/channel/subchannel_call_holder.h", 
      "src/core/client_config/client_config.c", 
      "src/core/client_config/client_config.h", 
      "src/core/client_config/connector.c", 
      "src/core/client_config/connector.h", 
      "src/core/client_config/default_initial_connect_string.c", 
      "src/core/client_config/initial_connect_string.c", 
      "src/core/client_config/initial_connect_string.h", 
      "src/core/client_config/lb_policies/load_balancer_api.c", 
      "src/core/client_config/lb_policies/load_balancer_api.h", 
      "src/core/client_config/lb_policies/pick_first.c", 
      "src/core/client_config/lb_policies/pick_first.h", 
      "src/core/client_config/lb_policies/round_robin.c", 
      "src/core/client_config/lb_policies/round_robin.h", 
      "src/core/client_config/lb_policy.c", 
      "src/core/client_config/lb_policy.h", 
      "src/core/client_config/lb_policy_factory.c", 
      "src/core/client_config/lb_policy_factory.h", 
      "src/core/client_config/lb_policy_registry.c", 
      "src/core/client_config/lb_policy_registry.h", 
      "src/core/client_config/resolver.c", 
      "src/core/client_config/resolver.h", 
      "src/core/client_config/resolver_factory.c", 
      "src/core/client_config/resolver_factory.h", 
      "src/core/client_config/resolver_registry.c", 
      "src/core/client_config/resolver_registry.h", 
      "src/core/client_config/resolvers/dns_resolver.c", 
      "src/core/client_config/resolvers/dns_resolver.h", 
      "src/core/client_config/resolvers/sockaddr_resolver.c", 
      "src/core/client_config/resolvers/sockaddr_resolver.h", 
      "src/core/client_config/subchannel.c", 
      "src/core/client_config/subchannel.h", 
      "src/core/client_config/subchannel_factory.c", 
      "src/core/client_config/subchannel_factory.h", 
      "src/core/client_config/subchannel_index.c", 
      "src/core/client_config/subchannel_index.h", 
      "src/core/client_config/uri_parser.c", 
      "src/core/client_config/uri_parser.h", 
      "src/core/compression/algorithm_metadata.h", 
      "src/core/compression/compression_algorithm.c", 
      "src/core/compression/message_compress.c", 
      "src/core/compression/message_compress.h", 
      "src/core/debug/trace.c", 
      "src/core/debug/trace.h", 
      "src/core/httpcli/format_request.c", 
      "src/core/httpcli/format_request.h", 
      "src/core/httpcli/httpcli.c", 
      "src/core/httpcli/httpcli.h", 
      "src/core/httpcli/httpcli_security_connector.c", 
      "src/core/httpcli/parser.c", 
      "src/core/httpcli/parser.h", 
      "src/core/iomgr/closure.c", 
      "src/core/iomgr/closure.h", 
      "src/core/iomgr/endpoint.c", 
      "src/core/iomgr/endpoint.h", 
      "src/core/iomgr/endpoint_pair.h", 
      "src/core/iomgr/endpoint_pair_posix.c", 
      "src/core/iomgr/endpoint_pair_windows.c", 
      "src/core/iomgr/exec_ctx.c", 
      "src/core/iomgr/exec_ctx.h", 
      "src/core/iomgr/executor.c", 
      "src/core/iomgr/executor.h", 
      "src/core/iomgr/fd_posix.c", 
      "src/core/iomgr/fd_posix.h", 
      "src/core/iomgr/iocp_windows.c", 
      "src/core/iomgr/iocp_windows.h", 
      "src/core/iomgr/iomgr.c", 
      "src/core/iomgr/iomgr.h", 
      "src/core/iomgr/iomgr_internal.h", 
      "src/core/iomgr/iomgr_posix.c", 
      "src/core/iomgr/iomgr_posix.h", 
      "src/core/iomgr/iomgr_windows.c", 
      "src/core/iomgr/pollset.h", 
      "src/core/iomgr/pollset_multipoller_with_epoll.c", 
      "src/core/iomgr/pollset_multipoller_with_poll_posix.c", 
      "src/core/iomgr/pollset_posix.c", 
      "src/core/iomgr/pollset_posix.h", 
      "src/core/iomgr/pollset_set.h", 
      "src/core/iomgr/pollset_set_posix.c", 
      "src/core/iomgr/pollset_set_posix.h", 
      "src/core/iomgr/pollset_set_windows.c", 
      "src/core/iomgr/pollset_set_windows.h", 
      "src/core/iomgr/pollset_windows.c", 
      "src/core/iomgr/pollset_windows.h", 
      "src/core/iomgr/resolve_address.h", 
      "src/core/iomgr/resolve_address_posix.c", 
      "src/core/iomgr/resolve_address_windows.c", 
      "src/core/iomgr/sockaddr.h", 
      "src/core/iomgr/sockaddr_posix.h", 
      "src/core/iomgr/sockaddr_utils.c", 
      "src/core/iomgr/sockaddr_utils.h", 
      "src/core/iomgr/sockaddr_win32.h", 
      "src/core/iomgr/socket_utils_common_posix.c", 
      "src/core/iomgr/socket_utils_linux.c", 
      "src/core/iomgr/socket_utils_posix.c", 
      "src/core/iomgr/socket_utils_posix.h", 
      "src/core/iomgr/socket_windows.c", 
      "src/core/iomgr/socket_windows.h", 
      "src/core/iomgr/tcp_client.h", 
      "src/core/iomgr/tcp_client_posix.c", 
      "src/core/iomgr/tcp_client_windows.c", 
      "src/core/iomgr/tcp_posix.c", 
      "src/core/iomgr/tcp_posix.h", 
      "src/core/iomgr/tcp_server.h", 
      "src/core/iomgr/tcp_server_posix.c", 
      "src/core/iomgr/tcp_server_windows.c", 
      "src/core/iomgr/tcp_windows.c", 
      "src/core/iomgr/tcp_windows.h", 
      "src/core/iomgr/time_averaged_stats.c", 
      "src/core/iomgr/time_averaged_stats.h", 
      "src/core/iomgr/timer.c", 
      "src/core/iomgr/timer.h", 
      "src/core/iomgr/timer_heap.c", 
      "src/core/iomgr/timer_heap.h", 
      "src/core/iomgr/udp_server.c", 
      "src/core/iomgr/udp_server.h", 
      "src/core/iomgr/wakeup_fd_eventfd.c", 
      "src/core/iomgr/wakeup_fd_nospecial.c", 
      "src/core/iomgr/wakeup_fd_pipe.c", 
      "src/core/iomgr/wakeup_fd_pipe.h", 
      "src/core/iomgr/wakeup_fd_posix.c", 
      "src/core/iomgr/wakeup_fd_posix.h", 
      "src/core/iomgr/workqueue.h", 
      "src/core/iomgr/workqueue_posix.c", 
      "src/core/iomgr/workqueue_posix.h", 
      "src/core/iomgr/workqueue_windows.c", 
      "src/core/iomgr/workqueue_windows.h", 
      "src/core/json/json.c", 
      "src/core/json/json.h", 
      "src/core/json/json_common.h", 
      "src/core/json/json_reader.c", 
      "src/core/json/json_reader.h", 
      "src/core/json/json_string.c", 
      "src/core/json/json_writer.c", 
      "src/core/json/json_writer.h", 
      "src/core/proto/grpc/lb/v0/load_balancer.pb.c", 
      "src/core/proto/grpc/lb/v0/load_balancer.pb.h", 
      "src/core/security/auth_filters.h", 
      "src/core/security/b64.c", 
      "src/core/security/b64.h", 
      "src/core/security/client_auth_filter.c", 
      "src/core/security/credentials.c", 
      "src/core/security/credentials.h", 
      "src/core/security/credentials_metadata.c", 
      "src/core/security/credentials_posix.c", 
      "src/core/security/credentials_win32.c", 
      "src/core/security/google_default_credentials.c", 
      "src/core/security/handshake.c", 
      "src/core/security/handshake.h", 
      "src/core/security/json_token.c", 
      "src/core/security/json_token.h", 
      "src/core/security/jwt_verifier.c", 
      "src/core/security/jwt_verifier.h", 
      "src/core/security/secure_endpoint.c", 
      "src/core/security/secure_endpoint.h", 
      "src/core/security/security_connector.c", 
      "src/core/security/security_connector.h", 
      "src/core/security/security_context.c", 
      "src/core/security/security_context.h", 
      "src/core/security/server_auth_filter.c", 
      "src/core/security/server_secure_chttp2.c", 
      "src/core/statistics/census_interface.h", 
      "src/core/statistics/census_rpc_stats.h", 
      "src/core/surface/alarm.c", 
      "src/core/surface/api_trace.c", 
      "src/core/surface/api_trace.h", 
      "src/core/surface/byte_buffer.c", 
      "src/core/surface/byte_buffer_reader.c", 
      "src/core/surface/call.c", 
      "src/core/surface/call.h", 
      "src/core/surface/call_details.c", 
      "src/core/surface/call_log_batch.c", 
      "src/core/surface/call_test_only.h", 
      "src/core/surface/channel.c", 
      "src/core/surface/channel.h", 
      "src/core/surface/channel_connectivity.c", 
      "src/core/surface/channel_create.c", 
      "src/core/surface/channel_ping.c", 
      "src/core/surface/completion_queue.c", 
      "src/core/surface/completion_queue.h", 
      "src/core/surface/event_string.c", 
      "src/core/surface/event_string.h", 
      "src/core/surface/init.c", 
      "src/core/surface/init.h", 
      "src/core/surface/init_secure.c", 
      "src/core/surface/lame_client.c", 
      "src/core/surface/metadata_array.c", 
      "src/core/surface/secure_channel_create.c", 
      "src/core/surface/server.c", 
      "src/core/surface/server.h", 
      "src/core/surface/server_chttp2.c", 
      "src/core/surface/server_create.c", 
      "src/core/surface/surface_trace.h", 
      "src/core/surface/validate_metadata.c", 
      "src/core/surface/version.c", 
      "src/core/transport/byte_stream.c", 
      "src/core/transport/byte_stream.h", 
      "src/core/transport/chttp2/alpn.c", 
      "src/core/transport/chttp2/alpn.h", 
      "src/core/transport/chttp2/bin_encoder.c", 
      "src/core/transport/chttp2/bin_encoder.h", 
      "src/core/transport/chttp2/frame.h", 
      "src/core/transport/chttp2/frame_data.c", 
      "src/core/transport/chttp2/frame_data.h", 
      "src/core/transport/chttp2/frame_goaway.c", 
      "src/core/transport/chttp2/frame_goaway.h", 
      "src/core/transport/chttp2/frame_ping.c", 
      "src/core/transport/chttp2/frame_ping.h", 
      "src/core/transport/chttp2/frame_rst_stream.c", 
      "src/core/transport/chttp2/frame_rst_stream.h", 
      "src/core/transport/chttp2/frame_settings.c", 
      "src/core/transport/chttp2/frame_settings.h", 
      "src/core/transport/chttp2/frame_window_update.c", 
      "src/core/transport/chttp2/frame_window_update.h", 
      "src/core/transport/chttp2/hpack_encoder.c", 
      "src/core/transport/chttp2/hpack_encoder.h", 
      "src/core/transport/chttp2/hpack_parser.c", 
      "src/core/transport/chttp2/hpack_parser.h", 
      "src/core/transport/chttp2/hpack_table.c", 
      "src/core/transport/chttp2/hpack_table.h", 
      "src/core/transport/chttp2/http2_errors.h", 
      "src/core/transport/chttp2/huffsyms.c", 
      "src/core/transport/chttp2/huffsyms.h", 
      "src/core/transport/chttp2/incoming_metadata.c", 
      "src/core/transport/chttp2/incoming_metadata.h", 
      "src/core/transport/chttp2/internal.h", 
      "src/core/transport/chttp2/parsing.c", 
      "src/core/transport/chttp2/status_conversion.c", 
      "src/core/transport/chttp2/status_conversion.h", 
      "src/core/transport/chttp2/stream_lists.c", 
      "src/core/transport/chttp2/stream_map.c", 
      "src/core/transport/chttp2/stream_map.h", 
      "src/core/transport/chttp2/timeout_encoding.c", 
      "src/core/transport/chttp2/timeout_encoding.h", 
      "src/core/transport/chttp2/varint.c", 
      "src/core/transport/chttp2/varint.h", 
      "src/core/transport/chttp2/writing.c", 
      "src/core/transport/chttp2_transport.c", 
      "src/core/transport/chttp2_transport.h", 
      "src/core/transport/connectivity_state.c", 
      "src/core/transport/connectivity_state.h", 
      "src/core/transport/metadata.c", 
      "src/core/transport/metadata.h", 
      "src/core/transport/metadata_batch.c", 
      "src/core/transport/metadata_batch.h", 
      "src/core/transport/static_metadata.c", 
      "src/core/transport/static_metadata.h", 
      "src/core/transport/transport.c", 
      "src/core/transport/transport.h", 
      "src/core/transport/transport_impl.h", 
      "src/core/transport/transport_op_string.c", 
      "src/core/tsi/fake_transport_security.c", 
      "src/core/tsi/fake_transport_security.h", 
      "src/core/tsi/ssl_transport_security.c", 
      "src/core/tsi/ssl_transport_security.h", 
      "src/core/tsi/ssl_types.h", 
      "src/core/tsi/transport_security.c", 
      "src/core/tsi/transport_security.h", 
      "src/core/tsi/transport_security_interface.h"
    ], 
    "third_party": false, 
    "type": "lib"
  }, 
  {
    "deps": [
      "gpr", 
      "grpc"
    ], 
    "headers": [], 
    "language": "c", 
    "name": "grpc_dll", 
    "src": [], 
    "third_party": false, 
    "type": "lib"
  }, 
  {
    "deps": [
      "gpr", 
      "gpr_test_util", 
      "grpc"
    ], 
    "headers": [
      "test/core/end2end/cq_verifier.h", 
      "test/core/end2end/data/ssl_test_data.h", 
      "test/core/end2end/fixtures/proxy.h", 
      "test/core/iomgr/endpoint_tests.h", 
      "test/core/security/oauth2_utils.h", 
      "test/core/util/grpc_profiler.h", 
      "test/core/util/parse_hexstring.h", 
      "test/core/util/port.h", 
      "test/core/util/slice_splitter.h"
    ], 
    "language": "c", 
    "name": "grpc_test_util", 
    "src": [
      "test/core/end2end/cq_verifier.c", 
      "test/core/end2end/cq_verifier.h", 
      "test/core/end2end/data/server1_cert.c", 
      "test/core/end2end/data/server1_key.c", 
      "test/core/end2end/data/ssl_test_data.h", 
      "test/core/end2end/data/test_root_cert.c", 
      "test/core/end2end/fixtures/proxy.c", 
      "test/core/end2end/fixtures/proxy.h", 
      "test/core/iomgr/endpoint_tests.c", 
      "test/core/iomgr/endpoint_tests.h", 
      "test/core/security/oauth2_utils.c", 
      "test/core/security/oauth2_utils.h", 
      "test/core/util/grpc_profiler.c", 
      "test/core/util/grpc_profiler.h", 
      "test/core/util/parse_hexstring.c", 
      "test/core/util/parse_hexstring.h", 
      "test/core/util/port.h", 
      "test/core/util/port_posix.c", 
      "test/core/util/port_windows.c", 
      "test/core/util/slice_splitter.c", 
      "test/core/util/slice_splitter.h"
    ], 
    "third_party": false, 
    "type": "lib"
  }, 
  {
    "deps": [
      "gpr", 
      "gpr_test_util", 
      "grpc_unsecure"
    ], 
    "headers": [
      "test/core/end2end/cq_verifier.h", 
      "test/core/end2end/fixtures/proxy.h", 
      "test/core/iomgr/endpoint_tests.h", 
      "test/core/util/grpc_profiler.h", 
      "test/core/util/parse_hexstring.h", 
      "test/core/util/port.h", 
      "test/core/util/slice_splitter.h"
    ], 
    "language": "c", 
    "name": "grpc_test_util_unsecure", 
    "src": [
      "test/core/end2end/cq_verifier.c", 
      "test/core/end2end/cq_verifier.h", 
      "test/core/end2end/fixtures/proxy.c", 
      "test/core/end2end/fixtures/proxy.h", 
      "test/core/iomgr/endpoint_tests.c", 
      "test/core/iomgr/endpoint_tests.h", 
      "test/core/util/grpc_profiler.c", 
      "test/core/util/grpc_profiler.h", 
      "test/core/util/parse_hexstring.c", 
      "test/core/util/parse_hexstring.h", 
      "test/core/util/port.h", 
      "test/core/util/port_posix.c", 
      "test/core/util/port_windows.c", 
      "test/core/util/slice_splitter.c", 
      "test/core/util/slice_splitter.h"
    ], 
    "third_party": false, 
    "type": "lib"
  }, 
  {
    "deps": [
      "gpr"
    ], 
    "headers": [
      "include/grpc/byte_buffer.h", 
      "include/grpc/byte_buffer_reader.h", 
      "include/grpc/census.h", 
      "include/grpc/compression.h", 
      "include/grpc/grpc.h", 
      "include/grpc/impl/codegen/byte_buffer.h", 
      "include/grpc/impl/codegen/compression_types.h", 
      "include/grpc/impl/codegen/connectivity_state.h", 
      "include/grpc/impl/codegen/grpc_types.h", 
      "include/grpc/impl/codegen/propagation_bits.h", 
      "include/grpc/impl/codegen/status.h", 
      "include/grpc/status.h", 
      "src/core/census/aggregation.h", 
      "src/core/census/grpc_filter.h", 
      "src/core/census/mlog.h", 
      "src/core/census/rpc_metric_id.h", 
      "src/core/channel/channel_args.h", 
      "src/core/channel/channel_stack.h", 
      "src/core/channel/client_channel.h", 
      "src/core/channel/client_uchannel.h", 
      "src/core/channel/compress_filter.h", 
      "src/core/channel/connected_channel.h", 
      "src/core/channel/context.h", 
      "src/core/channel/http_client_filter.h", 
      "src/core/channel/http_server_filter.h", 
      "src/core/channel/subchannel_call_holder.h", 
      "src/core/client_config/client_config.h", 
      "src/core/client_config/connector.h", 
      "src/core/client_config/initial_connect_string.h", 
      "src/core/client_config/lb_policies/load_balancer_api.h", 
      "src/core/client_config/lb_policies/pick_first.h", 
      "src/core/client_config/lb_policies/round_robin.h", 
      "src/core/client_config/lb_policy.h", 
      "src/core/client_config/lb_policy_factory.h", 
      "src/core/client_config/lb_policy_registry.h", 
      "src/core/client_config/resolver.h", 
      "src/core/client_config/resolver_factory.h", 
      "src/core/client_config/resolver_registry.h", 
      "src/core/client_config/resolvers/dns_resolver.h", 
      "src/core/client_config/resolvers/sockaddr_resolver.h", 
      "src/core/client_config/subchannel.h", 
      "src/core/client_config/subchannel_factory.h", 
      "src/core/client_config/subchannel_index.h", 
      "src/core/client_config/uri_parser.h", 
      "src/core/compression/algorithm_metadata.h", 
      "src/core/compression/message_compress.h", 
      "src/core/debug/trace.h", 
      "src/core/httpcli/format_request.h", 
      "src/core/httpcli/httpcli.h", 
      "src/core/httpcli/parser.h", 
      "src/core/iomgr/closure.h", 
      "src/core/iomgr/endpoint.h", 
      "src/core/iomgr/endpoint_pair.h", 
      "src/core/iomgr/exec_ctx.h", 
      "src/core/iomgr/executor.h", 
      "src/core/iomgr/fd_posix.h", 
      "src/core/iomgr/iocp_windows.h", 
      "src/core/iomgr/iomgr.h", 
      "src/core/iomgr/iomgr_internal.h", 
      "src/core/iomgr/iomgr_posix.h", 
      "src/core/iomgr/pollset.h", 
      "src/core/iomgr/pollset_posix.h", 
      "src/core/iomgr/pollset_set.h", 
      "src/core/iomgr/pollset_set_posix.h", 
      "src/core/iomgr/pollset_set_windows.h", 
      "src/core/iomgr/pollset_windows.h", 
      "src/core/iomgr/resolve_address.h", 
      "src/core/iomgr/sockaddr.h", 
      "src/core/iomgr/sockaddr_posix.h", 
      "src/core/iomgr/sockaddr_utils.h", 
      "src/core/iomgr/sockaddr_win32.h", 
      "src/core/iomgr/socket_utils_posix.h", 
      "src/core/iomgr/socket_windows.h", 
      "src/core/iomgr/tcp_client.h", 
      "src/core/iomgr/tcp_posix.h", 
      "src/core/iomgr/tcp_server.h", 
      "src/core/iomgr/tcp_windows.h", 
      "src/core/iomgr/time_averaged_stats.h", 
      "src/core/iomgr/timer.h", 
      "src/core/iomgr/timer_heap.h", 
      "src/core/iomgr/udp_server.h", 
      "src/core/iomgr/wakeup_fd_pipe.h", 
      "src/core/iomgr/wakeup_fd_posix.h", 
      "src/core/iomgr/workqueue.h", 
      "src/core/iomgr/workqueue_posix.h", 
      "src/core/iomgr/workqueue_windows.h", 
      "src/core/json/json.h", 
      "src/core/json/json_common.h", 
      "src/core/json/json_reader.h", 
      "src/core/json/json_writer.h", 
      "src/core/proto/grpc/lb/v0/load_balancer.pb.h", 
      "src/core/statistics/census_interface.h", 
      "src/core/statistics/census_rpc_stats.h", 
      "src/core/surface/api_trace.h", 
      "src/core/surface/call.h", 
      "src/core/surface/call_test_only.h", 
      "src/core/surface/channel.h", 
      "src/core/surface/completion_queue.h", 
      "src/core/surface/event_string.h", 
      "src/core/surface/init.h", 
      "src/core/surface/server.h", 
      "src/core/surface/surface_trace.h", 
      "src/core/transport/byte_stream.h", 
      "src/core/transport/chttp2/alpn.h", 
      "src/core/transport/chttp2/bin_encoder.h", 
      "src/core/transport/chttp2/frame.h", 
      "src/core/transport/chttp2/frame_data.h", 
      "src/core/transport/chttp2/frame_goaway.h", 
      "src/core/transport/chttp2/frame_ping.h", 
      "src/core/transport/chttp2/frame_rst_stream.h", 
      "src/core/transport/chttp2/frame_settings.h", 
      "src/core/transport/chttp2/frame_window_update.h", 
      "src/core/transport/chttp2/hpack_encoder.h", 
      "src/core/transport/chttp2/hpack_parser.h", 
      "src/core/transport/chttp2/hpack_table.h", 
      "src/core/transport/chttp2/http2_errors.h", 
      "src/core/transport/chttp2/huffsyms.h", 
      "src/core/transport/chttp2/incoming_metadata.h", 
      "src/core/transport/chttp2/internal.h", 
      "src/core/transport/chttp2/status_conversion.h", 
      "src/core/transport/chttp2/stream_map.h", 
      "src/core/transport/chttp2/timeout_encoding.h", 
      "src/core/transport/chttp2/varint.h", 
      "src/core/transport/chttp2_transport.h", 
      "src/core/transport/connectivity_state.h", 
      "src/core/transport/metadata.h", 
      "src/core/transport/metadata_batch.h", 
      "src/core/transport/static_metadata.h", 
      "src/core/transport/transport.h", 
      "src/core/transport/transport_impl.h", 
      "third_party/nanopb/pb.h", 
      "third_party/nanopb/pb_common.h", 
      "third_party/nanopb/pb_decode.h", 
      "third_party/nanopb/pb_encode.h"
    ], 
    "language": "c", 
    "name": "grpc_unsecure", 
    "src": [
      "include/grpc/byte_buffer.h", 
      "include/grpc/byte_buffer_reader.h", 
      "include/grpc/census.h", 
      "include/grpc/compression.h", 
      "include/grpc/grpc.h", 
      "include/grpc/impl/codegen/byte_buffer.h", 
      "include/grpc/impl/codegen/compression_types.h", 
      "include/grpc/impl/codegen/connectivity_state.h", 
      "include/grpc/impl/codegen/grpc_types.h", 
      "include/grpc/impl/codegen/propagation_bits.h", 
      "include/grpc/impl/codegen/status.h", 
      "include/grpc/status.h", 
      "src/core/census/aggregation.h", 
      "src/core/census/context.c", 
      "src/core/census/grpc_context.c", 
      "src/core/census/grpc_filter.c", 
      "src/core/census/grpc_filter.h", 
      "src/core/census/initialize.c", 
      "src/core/census/mlog.c", 
      "src/core/census/mlog.h", 
      "src/core/census/operation.c", 
      "src/core/census/placeholders.c", 
      "src/core/census/rpc_metric_id.h", 
      "src/core/census/tracing.c", 
      "src/core/channel/channel_args.c", 
      "src/core/channel/channel_args.h", 
      "src/core/channel/channel_stack.c", 
      "src/core/channel/channel_stack.h", 
      "src/core/channel/client_channel.c", 
      "src/core/channel/client_channel.h", 
      "src/core/channel/client_uchannel.c", 
      "src/core/channel/client_uchannel.h", 
      "src/core/channel/compress_filter.c", 
      "src/core/channel/compress_filter.h", 
      "src/core/channel/connected_channel.c", 
      "src/core/channel/connected_channel.h", 
      "src/core/channel/context.h", 
      "src/core/channel/http_client_filter.c", 
      "src/core/channel/http_client_filter.h", 
      "src/core/channel/http_server_filter.c", 
      "src/core/channel/http_server_filter.h", 
      "src/core/channel/subchannel_call_holder.c", 
      "src/core/channel/subchannel_call_holder.h", 
      "src/core/client_config/client_config.c", 
      "src/core/client_config/client_config.h", 
      "src/core/client_config/connector.c", 
      "src/core/client_config/connector.h", 
      "src/core/client_config/default_initial_connect_string.c", 
      "src/core/client_config/initial_connect_string.c", 
      "src/core/client_config/initial_connect_string.h", 
      "src/core/client_config/lb_policies/load_balancer_api.c", 
      "src/core/client_config/lb_policies/load_balancer_api.h", 
      "src/core/client_config/lb_policies/pick_first.c", 
      "src/core/client_config/lb_policies/pick_first.h", 
      "src/core/client_config/lb_policies/round_robin.c", 
      "src/core/client_config/lb_policies/round_robin.h", 
      "src/core/client_config/lb_policy.c", 
      "src/core/client_config/lb_policy.h", 
      "src/core/client_config/lb_policy_factory.c", 
      "src/core/client_config/lb_policy_factory.h", 
      "src/core/client_config/lb_policy_registry.c", 
      "src/core/client_config/lb_policy_registry.h", 
      "src/core/client_config/resolver.c", 
      "src/core/client_config/resolver.h", 
      "src/core/client_config/resolver_factory.c", 
      "src/core/client_config/resolver_factory.h", 
      "src/core/client_config/resolver_registry.c", 
      "src/core/client_config/resolver_registry.h", 
      "src/core/client_config/resolvers/dns_resolver.c", 
      "src/core/client_config/resolvers/dns_resolver.h", 
      "src/core/client_config/resolvers/sockaddr_resolver.c", 
      "src/core/client_config/resolvers/sockaddr_resolver.h", 
      "src/core/client_config/subchannel.c", 
      "src/core/client_config/subchannel.h", 
      "src/core/client_config/subchannel_factory.c", 
      "src/core/client_config/subchannel_factory.h", 
      "src/core/client_config/subchannel_index.c", 
      "src/core/client_config/subchannel_index.h", 
      "src/core/client_config/uri_parser.c", 
      "src/core/client_config/uri_parser.h", 
      "src/core/compression/algorithm_metadata.h", 
      "src/core/compression/compression_algorithm.c", 
      "src/core/compression/message_compress.c", 
      "src/core/compression/message_compress.h", 
      "src/core/debug/trace.c", 
      "src/core/debug/trace.h", 
      "src/core/httpcli/format_request.c", 
      "src/core/httpcli/format_request.h", 
      "src/core/httpcli/httpcli.c", 
      "src/core/httpcli/httpcli.h", 
      "src/core/httpcli/parser.c", 
      "src/core/httpcli/parser.h", 
      "src/core/iomgr/closure.c", 
      "src/core/iomgr/closure.h", 
      "src/core/iomgr/endpoint.c", 
      "src/core/iomgr/endpoint.h", 
      "src/core/iomgr/endpoint_pair.h", 
      "src/core/iomgr/endpoint_pair_posix.c", 
      "src/core/iomgr/endpoint_pair_windows.c", 
      "src/core/iomgr/exec_ctx.c", 
      "src/core/iomgr/exec_ctx.h", 
      "src/core/iomgr/executor.c", 
      "src/core/iomgr/executor.h", 
      "src/core/iomgr/fd_posix.c", 
      "src/core/iomgr/fd_posix.h", 
      "src/core/iomgr/iocp_windows.c", 
      "src/core/iomgr/iocp_windows.h", 
      "src/core/iomgr/iomgr.c", 
      "src/core/iomgr/iomgr.h", 
      "src/core/iomgr/iomgr_internal.h", 
      "src/core/iomgr/iomgr_posix.c", 
      "src/core/iomgr/iomgr_posix.h", 
      "src/core/iomgr/iomgr_windows.c", 
      "src/core/iomgr/pollset.h", 
      "src/core/iomgr/pollset_multipoller_with_epoll.c", 
      "src/core/iomgr/pollset_multipoller_with_poll_posix.c", 
      "src/core/iomgr/pollset_posix.c", 
      "src/core/iomgr/pollset_posix.h", 
      "src/core/iomgr/pollset_set.h", 
      "src/core/iomgr/pollset_set_posix.c", 
      "src/core/iomgr/pollset_set_posix.h", 
      "src/core/iomgr/pollset_set_windows.c", 
      "src/core/iomgr/pollset_set_windows.h", 
      "src/core/iomgr/pollset_windows.c", 
      "src/core/iomgr/pollset_windows.h", 
      "src/core/iomgr/resolve_address.h", 
      "src/core/iomgr/resolve_address_posix.c", 
      "src/core/iomgr/resolve_address_windows.c", 
      "src/core/iomgr/sockaddr.h", 
      "src/core/iomgr/sockaddr_posix.h", 
      "src/core/iomgr/sockaddr_utils.c", 
      "src/core/iomgr/sockaddr_utils.h", 
      "src/core/iomgr/sockaddr_win32.h", 
      "src/core/iomgr/socket_utils_common_posix.c", 
      "src/core/iomgr/socket_utils_linux.c", 
      "src/core/iomgr/socket_utils_posix.c", 
      "src/core/iomgr/socket_utils_posix.h", 
      "src/core/iomgr/socket_windows.c", 
      "src/core/iomgr/socket_windows.h", 
      "src/core/iomgr/tcp_client.h", 
      "src/core/iomgr/tcp_client_posix.c", 
      "src/core/iomgr/tcp_client_windows.c", 
      "src/core/iomgr/tcp_posix.c", 
      "src/core/iomgr/tcp_posix.h", 
      "src/core/iomgr/tcp_server.h", 
      "src/core/iomgr/tcp_server_posix.c", 
      "src/core/iomgr/tcp_server_windows.c", 
      "src/core/iomgr/tcp_windows.c", 
      "src/core/iomgr/tcp_windows.h", 
      "src/core/iomgr/time_averaged_stats.c", 
      "src/core/iomgr/time_averaged_stats.h", 
      "src/core/iomgr/timer.c", 
      "src/core/iomgr/timer.h", 
      "src/core/iomgr/timer_heap.c", 
      "src/core/iomgr/timer_heap.h", 
      "src/core/iomgr/udp_server.c", 
      "src/core/iomgr/udp_server.h", 
      "src/core/iomgr/wakeup_fd_eventfd.c", 
      "src/core/iomgr/wakeup_fd_nospecial.c", 
      "src/core/iomgr/wakeup_fd_pipe.c", 
      "src/core/iomgr/wakeup_fd_pipe.h", 
      "src/core/iomgr/wakeup_fd_posix.c", 
      "src/core/iomgr/wakeup_fd_posix.h", 
      "src/core/iomgr/workqueue.h", 
      "src/core/iomgr/workqueue_posix.c", 
      "src/core/iomgr/workqueue_posix.h", 
      "src/core/iomgr/workqueue_windows.c", 
      "src/core/iomgr/workqueue_windows.h", 
      "src/core/json/json.c", 
      "src/core/json/json.h", 
      "src/core/json/json_common.h", 
      "src/core/json/json_reader.c", 
      "src/core/json/json_reader.h", 
      "src/core/json/json_string.c", 
      "src/core/json/json_writer.c", 
      "src/core/json/json_writer.h", 
      "src/core/proto/grpc/lb/v0/load_balancer.pb.c", 
      "src/core/proto/grpc/lb/v0/load_balancer.pb.h", 
      "src/core/statistics/census_interface.h", 
      "src/core/statistics/census_rpc_stats.h", 
      "src/core/surface/alarm.c", 
      "src/core/surface/api_trace.c", 
      "src/core/surface/api_trace.h", 
      "src/core/surface/byte_buffer.c", 
      "src/core/surface/byte_buffer_reader.c", 
      "src/core/surface/call.c", 
      "src/core/surface/call.h", 
      "src/core/surface/call_details.c", 
      "src/core/surface/call_log_batch.c", 
      "src/core/surface/call_test_only.h", 
      "src/core/surface/channel.c", 
      "src/core/surface/channel.h", 
      "src/core/surface/channel_connectivity.c", 
      "src/core/surface/channel_create.c", 
      "src/core/surface/channel_ping.c", 
      "src/core/surface/completion_queue.c", 
      "src/core/surface/completion_queue.h", 
      "src/core/surface/event_string.c", 
      "src/core/surface/event_string.h", 
      "src/core/surface/init.c", 
      "src/core/surface/init.h", 
      "src/core/surface/init_unsecure.c", 
      "src/core/surface/lame_client.c", 
      "src/core/surface/metadata_array.c", 
      "src/core/surface/server.c", 
      "src/core/surface/server.h", 
      "src/core/surface/server_chttp2.c", 
      "src/core/surface/server_create.c", 
      "src/core/surface/surface_trace.h", 
      "src/core/surface/validate_metadata.c", 
      "src/core/surface/version.c", 
      "src/core/transport/byte_stream.c", 
      "src/core/transport/byte_stream.h", 
      "src/core/transport/chttp2/alpn.c", 
      "src/core/transport/chttp2/alpn.h", 
      "src/core/transport/chttp2/bin_encoder.c", 
      "src/core/transport/chttp2/bin_encoder.h", 
      "src/core/transport/chttp2/frame.h", 
      "src/core/transport/chttp2/frame_data.c", 
      "src/core/transport/chttp2/frame_data.h", 
      "src/core/transport/chttp2/frame_goaway.c", 
      "src/core/transport/chttp2/frame_goaway.h", 
      "src/core/transport/chttp2/frame_ping.c", 
      "src/core/transport/chttp2/frame_ping.h", 
      "src/core/transport/chttp2/frame_rst_stream.c", 
      "src/core/transport/chttp2/frame_rst_stream.h", 
      "src/core/transport/chttp2/frame_settings.c", 
      "src/core/transport/chttp2/frame_settings.h", 
      "src/core/transport/chttp2/frame_window_update.c", 
      "src/core/transport/chttp2/frame_window_update.h", 
      "src/core/transport/chttp2/hpack_encoder.c", 
      "src/core/transport/chttp2/hpack_encoder.h", 
      "src/core/transport/chttp2/hpack_parser.c", 
      "src/core/transport/chttp2/hpack_parser.h", 
      "src/core/transport/chttp2/hpack_table.c", 
      "src/core/transport/chttp2/hpack_table.h", 
      "src/core/transport/chttp2/http2_errors.h", 
      "src/core/transport/chttp2/huffsyms.c", 
      "src/core/transport/chttp2/huffsyms.h", 
      "src/core/transport/chttp2/incoming_metadata.c", 
      "src/core/transport/chttp2/incoming_metadata.h", 
      "src/core/transport/chttp2/internal.h", 
      "src/core/transport/chttp2/parsing.c", 
      "src/core/transport/chttp2/status_conversion.c", 
      "src/core/transport/chttp2/status_conversion.h", 
      "src/core/transport/chttp2/stream_lists.c", 
      "src/core/transport/chttp2/stream_map.c", 
      "src/core/transport/chttp2/stream_map.h", 
      "src/core/transport/chttp2/timeout_encoding.c", 
      "src/core/transport/chttp2/timeout_encoding.h", 
      "src/core/transport/chttp2/varint.c", 
      "src/core/transport/chttp2/varint.h", 
      "src/core/transport/chttp2/writing.c", 
      "src/core/transport/chttp2_transport.c", 
      "src/core/transport/chttp2_transport.h", 
      "src/core/transport/connectivity_state.c", 
      "src/core/transport/connectivity_state.h", 
      "src/core/transport/metadata.c", 
      "src/core/transport/metadata.h", 
      "src/core/transport/metadata_batch.c", 
      "src/core/transport/metadata_batch.h", 
      "src/core/transport/static_metadata.c", 
      "src/core/transport/static_metadata.h", 
      "src/core/transport/transport.c", 
      "src/core/transport/transport.h", 
      "src/core/transport/transport_impl.h", 
      "src/core/transport/transport_op_string.c"
    ], 
    "third_party": false, 
    "type": "lib"
  }, 
  {
    "deps": [
      "gpr", 
      "grpc"
    ], 
    "headers": [
      "include/grpc/grpc_zookeeper.h", 
      "src/core/client_config/resolvers/zookeeper_resolver.h"
    ], 
    "language": "c", 
    "name": "grpc_zookeeper", 
    "src": [
      "include/grpc/grpc_zookeeper.h", 
      "src/core/client_config/resolvers/zookeeper_resolver.c", 
      "src/core/client_config/resolvers/zookeeper_resolver.h"
    ], 
    "third_party": false, 
    "type": "lib"
  }, 
  {
    "deps": [
      "gpr", 
      "gpr_test_util", 
      "grpc", 
      "grpc_test_util", 
      "test_tcp_server"
    ], 
    "headers": [
      "test/core/util/reconnect_server.h"
    ], 
    "language": "c", 
    "name": "reconnect_server", 
    "src": [
      "test/core/util/reconnect_server.c", 
      "test/core/util/reconnect_server.h"
    ], 
    "third_party": false, 
    "type": "lib"
  }, 
  {
    "deps": [
      "gpr", 
      "gpr_test_util", 
      "grpc", 
      "grpc_test_util"
    ], 
    "headers": [
      "test/core/util/test_tcp_server.h"
    ], 
    "language": "c", 
    "name": "test_tcp_server", 
    "src": [
      "test/core/util/test_tcp_server.c", 
      "test/core/util/test_tcp_server.h"
    ], 
    "third_party": false, 
    "type": "lib"
  }, 
  {
    "deps": [
      "grpc"
    ], 
    "headers": [
      "include/grpc++/alarm.h", 
      "include/grpc++/channel.h", 
      "include/grpc++/client_context.h", 
      "include/grpc++/completion_queue.h", 
      "include/grpc++/create_channel.h", 
      "include/grpc++/generic/async_generic_service.h", 
      "include/grpc++/generic/generic_stub.h", 
      "include/grpc++/grpc++.h", 
      "include/grpc++/impl/call.h", 
      "include/grpc++/impl/client_unary_call.h", 
      "include/grpc++/impl/codegen/async_stream.h", 
      "include/grpc++/impl/codegen/async_unary_call.h", 
      "include/grpc++/impl/codegen/call.h", 
      "include/grpc++/impl/codegen/call_hook.h", 
      "include/grpc++/impl/codegen/channel_interface.h", 
      "include/grpc++/impl/codegen/client_context.h", 
      "include/grpc++/impl/codegen/client_unary_call.h", 
      "include/grpc++/impl/codegen/completion_queue.h", 
      "include/grpc++/impl/codegen/completion_queue_tag.h", 
      "include/grpc++/impl/codegen/config.h", 
      "include/grpc++/impl/codegen/config_protobuf.h", 
      "include/grpc++/impl/codegen/grpc_library.h", 
      "include/grpc++/impl/codegen/method_handler_impl.h", 
      "include/grpc++/impl/codegen/proto_utils.h", 
      "include/grpc++/impl/codegen/rpc_method.h", 
      "include/grpc++/impl/codegen/rpc_service_method.h", 
      "include/grpc++/impl/codegen/security/auth_context.h", 
      "include/grpc++/impl/codegen/serialization_traits.h", 
      "include/grpc++/impl/codegen/server_context.h", 
      "include/grpc++/impl/codegen/server_interface.h", 
      "include/grpc++/impl/codegen/service_type.h", 
      "include/grpc++/impl/codegen/status.h", 
      "include/grpc++/impl/codegen/status_code_enum.h", 
      "include/grpc++/impl/codegen/string_ref.h", 
      "include/grpc++/impl/codegen/stub_options.h", 
      "include/grpc++/impl/codegen/sync.h", 
      "include/grpc++/impl/codegen/sync_cxx11.h", 
      "include/grpc++/impl/codegen/sync_no_cxx11.h", 
      "include/grpc++/impl/codegen/sync_stream.h", 
      "include/grpc++/impl/codegen/time.h", 
      "include/grpc++/impl/grpc_library.h", 
      "include/grpc++/impl/method_handler_impl.h", 
      "include/grpc++/impl/proto_utils.h", 
      "include/grpc++/impl/rpc_method.h", 
      "include/grpc++/impl/rpc_service_method.h", 
      "include/grpc++/impl/serialization_traits.h", 
      "include/grpc++/impl/server_builder_option.h", 
      "include/grpc++/impl/service_type.h", 
      "include/grpc++/impl/sync.h", 
      "include/grpc++/impl/sync_cxx11.h", 
      "include/grpc++/impl/sync_no_cxx11.h", 
      "include/grpc++/impl/thd.h", 
      "include/grpc++/impl/thd_cxx11.h", 
      "include/grpc++/impl/thd_no_cxx11.h", 
      "include/grpc++/security/auth_context.h", 
      "include/grpc++/security/auth_metadata_processor.h", 
      "include/grpc++/security/credentials.h", 
      "include/grpc++/security/server_credentials.h", 
      "include/grpc++/server.h", 
      "include/grpc++/server_builder.h", 
      "include/grpc++/server_context.h", 
      "include/grpc++/support/async_stream.h", 
      "include/grpc++/support/async_unary_call.h", 
      "include/grpc++/support/byte_buffer.h", 
      "include/grpc++/support/channel_arguments.h", 
      "include/grpc++/support/config.h", 
      "include/grpc++/support/config_protobuf.h", 
      "include/grpc++/support/slice.h", 
      "include/grpc++/support/status.h", 
      "include/grpc++/support/status_code_enum.h", 
      "include/grpc++/support/string_ref.h", 
      "include/grpc++/support/stub_options.h", 
      "include/grpc++/support/sync_stream.h", 
      "include/grpc++/support/time.h", 
      "src/cpp/client/create_channel_internal.h", 
      "src/cpp/client/secure_credentials.h", 
      "src/cpp/common/create_auth_context.h", 
      "src/cpp/common/secure_auth_context.h", 
      "src/cpp/server/dynamic_thread_pool.h", 
      "src/cpp/server/secure_server_credentials.h", 
      "src/cpp/server/thread_pool_interface.h"
    ], 
    "language": "c++", 
    "name": "grpc++", 
    "src": [
      "include/grpc++/alarm.h", 
      "include/grpc++/channel.h", 
      "include/grpc++/client_context.h", 
      "include/grpc++/completion_queue.h", 
      "include/grpc++/create_channel.h", 
      "include/grpc++/generic/async_generic_service.h", 
      "include/grpc++/generic/generic_stub.h", 
      "include/grpc++/grpc++.h", 
      "include/grpc++/impl/call.h", 
      "include/grpc++/impl/client_unary_call.h", 
      "include/grpc++/impl/codegen/async_stream.h", 
      "include/grpc++/impl/codegen/async_unary_call.h", 
      "include/grpc++/impl/codegen/call.h", 
      "include/grpc++/impl/codegen/call_hook.h", 
      "include/grpc++/impl/codegen/channel_interface.h", 
      "include/grpc++/impl/codegen/client_context.h", 
      "include/grpc++/impl/codegen/client_unary_call.h", 
      "include/grpc++/impl/codegen/completion_queue.h", 
      "include/grpc++/impl/codegen/completion_queue_tag.h", 
      "include/grpc++/impl/codegen/config.h", 
      "include/grpc++/impl/codegen/config_protobuf.h", 
      "include/grpc++/impl/codegen/grpc_library.h", 
      "include/grpc++/impl/codegen/method_handler_impl.h", 
      "include/grpc++/impl/codegen/proto_utils.h", 
      "include/grpc++/impl/codegen/rpc_method.h", 
      "include/grpc++/impl/codegen/rpc_service_method.h", 
      "include/grpc++/impl/codegen/security/auth_context.h", 
      "include/grpc++/impl/codegen/serialization_traits.h", 
      "include/grpc++/impl/codegen/server_context.h", 
      "include/grpc++/impl/codegen/server_interface.h", 
      "include/grpc++/impl/codegen/service_type.h", 
      "include/grpc++/impl/codegen/status.h", 
      "include/grpc++/impl/codegen/status_code_enum.h", 
      "include/grpc++/impl/codegen/string_ref.h", 
      "include/grpc++/impl/codegen/stub_options.h", 
      "include/grpc++/impl/codegen/sync.h", 
      "include/grpc++/impl/codegen/sync_cxx11.h", 
      "include/grpc++/impl/codegen/sync_no_cxx11.h", 
      "include/grpc++/impl/codegen/sync_stream.h", 
      "include/grpc++/impl/codegen/time.h", 
      "include/grpc++/impl/grpc_library.h", 
      "include/grpc++/impl/method_handler_impl.h", 
      "include/grpc++/impl/proto_utils.h", 
      "include/grpc++/impl/rpc_method.h", 
      "include/grpc++/impl/rpc_service_method.h", 
      "include/grpc++/impl/serialization_traits.h", 
      "include/grpc++/impl/server_builder_option.h", 
      "include/grpc++/impl/service_type.h", 
      "include/grpc++/impl/sync.h", 
      "include/grpc++/impl/sync_cxx11.h", 
      "include/grpc++/impl/sync_no_cxx11.h", 
      "include/grpc++/impl/thd.h", 
      "include/grpc++/impl/thd_cxx11.h", 
      "include/grpc++/impl/thd_no_cxx11.h", 
      "include/grpc++/security/auth_context.h", 
      "include/grpc++/security/auth_metadata_processor.h", 
      "include/grpc++/security/credentials.h", 
      "include/grpc++/security/server_credentials.h", 
      "include/grpc++/server.h", 
      "include/grpc++/server_builder.h", 
      "include/grpc++/server_context.h", 
      "include/grpc++/support/async_stream.h", 
      "include/grpc++/support/async_unary_call.h", 
      "include/grpc++/support/byte_buffer.h", 
      "include/grpc++/support/channel_arguments.h", 
      "include/grpc++/support/config.h", 
      "include/grpc++/support/config_protobuf.h", 
      "include/grpc++/support/slice.h", 
      "include/grpc++/support/status.h", 
      "include/grpc++/support/status_code_enum.h", 
      "include/grpc++/support/string_ref.h", 
      "include/grpc++/support/stub_options.h", 
      "include/grpc++/support/sync_stream.h", 
      "include/grpc++/support/time.h", 
      "src/cpp/client/channel.cc", 
      "src/cpp/client/client_context.cc", 
      "src/cpp/client/create_channel.cc", 
      "src/cpp/client/create_channel_internal.cc", 
      "src/cpp/client/create_channel_internal.h", 
      "src/cpp/client/credentials.cc", 
      "src/cpp/client/generic_stub.cc", 
      "src/cpp/client/insecure_credentials.cc", 
      "src/cpp/client/secure_credentials.cc", 
      "src/cpp/client/secure_credentials.h", 
      "src/cpp/codegen/grpc_library.cc", 
      "src/cpp/common/auth_property_iterator.cc", 
      "src/cpp/common/call.cc", 
      "src/cpp/common/channel_arguments.cc", 
      "src/cpp/common/completion_queue.cc", 
      "src/cpp/common/create_auth_context.h", 
      "src/cpp/common/rpc_method.cc", 
      "src/cpp/common/secure_auth_context.cc", 
      "src/cpp/common/secure_auth_context.h", 
      "src/cpp/common/secure_channel_arguments.cc", 
      "src/cpp/common/secure_create_auth_context.cc", 
      "src/cpp/proto/proto_utils.cc", 
      "src/cpp/server/async_generic_service.cc", 
      "src/cpp/server/create_default_thread_pool.cc", 
      "src/cpp/server/dynamic_thread_pool.cc", 
      "src/cpp/server/dynamic_thread_pool.h", 
      "src/cpp/server/insecure_server_credentials.cc", 
      "src/cpp/server/secure_server_credentials.cc", 
      "src/cpp/server/secure_server_credentials.h", 
      "src/cpp/server/server.cc", 
      "src/cpp/server/server_builder.cc", 
      "src/cpp/server/server_context.cc", 
      "src/cpp/server/server_credentials.cc", 
      "src/cpp/server/thread_pool_interface.h", 
      "src/cpp/util/byte_buffer.cc", 
      "src/cpp/util/slice.cc", 
      "src/cpp/util/status.cc", 
      "src/cpp/util/string_ref.cc", 
      "src/cpp/util/time.cc"
    ], 
    "third_party": false, 
    "type": "lib"
  }, 
  {
    "deps": [], 
    "headers": [
      "test/cpp/util/test_config.h"
    ], 
    "language": "c++", 
    "name": "grpc++_test_config", 
    "src": [
      "test/cpp/util/test_config.cc", 
      "test/cpp/util/test_config.h"
    ], 
    "third_party": false, 
    "type": "lib"
  }, 
  {
    "deps": [
      "grpc++", 
      "grpc_test_util"
    ], 
    "headers": [
      "src/proto/grpc/testing/duplicate/echo_duplicate.grpc.pb.h", 
      "src/proto/grpc/testing/duplicate/echo_duplicate.pb.h", 
      "src/proto/grpc/testing/echo.grpc.pb.h", 
      "src/proto/grpc/testing/echo.pb.h", 
      "src/proto/grpc/testing/echo_messages.grpc.pb.h", 
      "src/proto/grpc/testing/echo_messages.pb.h", 
      "test/cpp/end2end/test_service_impl.h", 
      "test/cpp/util/byte_buffer_proto_helper.h", 
      "test/cpp/util/cli_call.h", 
      "test/cpp/util/create_test_channel.h", 
      "test/cpp/util/string_ref_helper.h", 
      "test/cpp/util/subprocess.h", 
      "test/cpp/util/test_credentials_provider.h"
    ], 
    "language": "c++", 
    "name": "grpc++_test_util", 
    "src": [
      "test/cpp/end2end/test_service_impl.cc", 
      "test/cpp/end2end/test_service_impl.h", 
      "test/cpp/util/byte_buffer_proto_helper.cc", 
      "test/cpp/util/byte_buffer_proto_helper.h", 
      "test/cpp/util/cli_call.cc", 
      "test/cpp/util/cli_call.h", 
      "test/cpp/util/create_test_channel.cc", 
      "test/cpp/util/create_test_channel.h", 
      "test/cpp/util/string_ref_helper.cc", 
      "test/cpp/util/string_ref_helper.h", 
      "test/cpp/util/subprocess.cc", 
      "test/cpp/util/subprocess.h", 
      "test/cpp/util/test_credentials_provider.cc", 
      "test/cpp/util/test_credentials_provider.h"
    ], 
    "third_party": false, 
    "type": "lib"
  }, 
  {
    "deps": [
      "gpr", 
      "grpc_unsecure"
    ], 
    "headers": [
      "include/grpc++/alarm.h", 
      "include/grpc++/channel.h", 
      "include/grpc++/client_context.h", 
      "include/grpc++/completion_queue.h", 
      "include/grpc++/create_channel.h", 
      "include/grpc++/generic/async_generic_service.h", 
      "include/grpc++/generic/generic_stub.h", 
      "include/grpc++/grpc++.h", 
      "include/grpc++/impl/call.h", 
      "include/grpc++/impl/client_unary_call.h", 
      "include/grpc++/impl/codegen/async_stream.h", 
      "include/grpc++/impl/codegen/async_unary_call.h", 
      "include/grpc++/impl/codegen/call.h", 
      "include/grpc++/impl/codegen/call_hook.h", 
      "include/grpc++/impl/codegen/channel_interface.h", 
      "include/grpc++/impl/codegen/client_context.h", 
      "include/grpc++/impl/codegen/client_unary_call.h", 
      "include/grpc++/impl/codegen/completion_queue.h", 
      "include/grpc++/impl/codegen/completion_queue_tag.h", 
      "include/grpc++/impl/codegen/config.h", 
      "include/grpc++/impl/codegen/config_protobuf.h", 
      "include/grpc++/impl/codegen/grpc_library.h", 
      "include/grpc++/impl/codegen/method_handler_impl.h", 
      "include/grpc++/impl/codegen/proto_utils.h", 
      "include/grpc++/impl/codegen/rpc_method.h", 
      "include/grpc++/impl/codegen/rpc_service_method.h", 
      "include/grpc++/impl/codegen/security/auth_context.h", 
      "include/grpc++/impl/codegen/serialization_traits.h", 
      "include/grpc++/impl/codegen/server_context.h", 
      "include/grpc++/impl/codegen/server_interface.h", 
      "include/grpc++/impl/codegen/service_type.h", 
      "include/grpc++/impl/codegen/status.h", 
      "include/grpc++/impl/codegen/status_code_enum.h", 
      "include/grpc++/impl/codegen/string_ref.h", 
      "include/grpc++/impl/codegen/stub_options.h", 
      "include/grpc++/impl/codegen/sync.h", 
      "include/grpc++/impl/codegen/sync_cxx11.h", 
      "include/grpc++/impl/codegen/sync_no_cxx11.h", 
      "include/grpc++/impl/codegen/sync_stream.h", 
      "include/grpc++/impl/codegen/time.h", 
      "include/grpc++/impl/grpc_library.h", 
      "include/grpc++/impl/method_handler_impl.h", 
      "include/grpc++/impl/proto_utils.h", 
      "include/grpc++/impl/rpc_method.h", 
      "include/grpc++/impl/rpc_service_method.h", 
      "include/grpc++/impl/serialization_traits.h", 
      "include/grpc++/impl/server_builder_option.h", 
      "include/grpc++/impl/service_type.h", 
      "include/grpc++/impl/sync.h", 
      "include/grpc++/impl/sync_cxx11.h", 
      "include/grpc++/impl/sync_no_cxx11.h", 
      "include/grpc++/impl/thd.h", 
      "include/grpc++/impl/thd_cxx11.h", 
      "include/grpc++/impl/thd_no_cxx11.h", 
      "include/grpc++/security/auth_context.h", 
      "include/grpc++/security/auth_metadata_processor.h", 
      "include/grpc++/security/credentials.h", 
      "include/grpc++/security/server_credentials.h", 
      "include/grpc++/server.h", 
      "include/grpc++/server_builder.h", 
      "include/grpc++/server_context.h", 
      "include/grpc++/support/async_stream.h", 
      "include/grpc++/support/async_unary_call.h", 
      "include/grpc++/support/byte_buffer.h", 
      "include/grpc++/support/channel_arguments.h", 
      "include/grpc++/support/config.h", 
      "include/grpc++/support/config_protobuf.h", 
      "include/grpc++/support/slice.h", 
      "include/grpc++/support/status.h", 
      "include/grpc++/support/status_code_enum.h", 
      "include/grpc++/support/string_ref.h", 
      "include/grpc++/support/stub_options.h", 
      "include/grpc++/support/sync_stream.h", 
      "include/grpc++/support/time.h", 
      "src/cpp/client/create_channel_internal.h", 
      "src/cpp/common/create_auth_context.h", 
      "src/cpp/server/dynamic_thread_pool.h", 
      "src/cpp/server/thread_pool_interface.h"
    ], 
    "language": "c++", 
    "name": "grpc++_unsecure", 
    "src": [
      "include/grpc++/alarm.h", 
      "include/grpc++/channel.h", 
      "include/grpc++/client_context.h", 
      "include/grpc++/completion_queue.h", 
      "include/grpc++/create_channel.h", 
      "include/grpc++/generic/async_generic_service.h", 
      "include/grpc++/generic/generic_stub.h", 
      "include/grpc++/grpc++.h", 
      "include/grpc++/impl/call.h", 
      "include/grpc++/impl/client_unary_call.h", 
      "include/grpc++/impl/codegen/async_stream.h", 
      "include/grpc++/impl/codegen/async_unary_call.h", 
      "include/grpc++/impl/codegen/call.h", 
      "include/grpc++/impl/codegen/call_hook.h", 
      "include/grpc++/impl/codegen/channel_interface.h", 
      "include/grpc++/impl/codegen/client_context.h", 
      "include/grpc++/impl/codegen/client_unary_call.h", 
      "include/grpc++/impl/codegen/completion_queue.h", 
      "include/grpc++/impl/codegen/completion_queue_tag.h", 
      "include/grpc++/impl/codegen/config.h", 
      "include/grpc++/impl/codegen/config_protobuf.h", 
      "include/grpc++/impl/codegen/grpc_library.h", 
      "include/grpc++/impl/codegen/method_handler_impl.h", 
      "include/grpc++/impl/codegen/proto_utils.h", 
      "include/grpc++/impl/codegen/rpc_method.h", 
      "include/grpc++/impl/codegen/rpc_service_method.h", 
      "include/grpc++/impl/codegen/security/auth_context.h", 
      "include/grpc++/impl/codegen/serialization_traits.h", 
      "include/grpc++/impl/codegen/server_context.h", 
      "include/grpc++/impl/codegen/server_interface.h", 
      "include/grpc++/impl/codegen/service_type.h", 
      "include/grpc++/impl/codegen/status.h", 
      "include/grpc++/impl/codegen/status_code_enum.h", 
      "include/grpc++/impl/codegen/string_ref.h", 
      "include/grpc++/impl/codegen/stub_options.h", 
      "include/grpc++/impl/codegen/sync.h", 
      "include/grpc++/impl/codegen/sync_cxx11.h", 
      "include/grpc++/impl/codegen/sync_no_cxx11.h", 
      "include/grpc++/impl/codegen/sync_stream.h", 
      "include/grpc++/impl/codegen/time.h", 
      "include/grpc++/impl/grpc_library.h", 
      "include/grpc++/impl/method_handler_impl.h", 
      "include/grpc++/impl/proto_utils.h", 
      "include/grpc++/impl/rpc_method.h", 
      "include/grpc++/impl/rpc_service_method.h", 
      "include/grpc++/impl/serialization_traits.h", 
      "include/grpc++/impl/server_builder_option.h", 
      "include/grpc++/impl/service_type.h", 
      "include/grpc++/impl/sync.h", 
      "include/grpc++/impl/sync_cxx11.h", 
      "include/grpc++/impl/sync_no_cxx11.h", 
      "include/grpc++/impl/thd.h", 
      "include/grpc++/impl/thd_cxx11.h", 
      "include/grpc++/impl/thd_no_cxx11.h", 
      "include/grpc++/security/auth_context.h", 
      "include/grpc++/security/auth_metadata_processor.h", 
      "include/grpc++/security/credentials.h", 
      "include/grpc++/security/server_credentials.h", 
      "include/grpc++/server.h", 
      "include/grpc++/server_builder.h", 
      "include/grpc++/server_context.h", 
      "include/grpc++/support/async_stream.h", 
      "include/grpc++/support/async_unary_call.h", 
      "include/grpc++/support/byte_buffer.h", 
      "include/grpc++/support/channel_arguments.h", 
      "include/grpc++/support/config.h", 
      "include/grpc++/support/config_protobuf.h", 
      "include/grpc++/support/slice.h", 
      "include/grpc++/support/status.h", 
      "include/grpc++/support/status_code_enum.h", 
      "include/grpc++/support/string_ref.h", 
      "include/grpc++/support/stub_options.h", 
      "include/grpc++/support/sync_stream.h", 
      "include/grpc++/support/time.h", 
      "src/cpp/client/channel.cc", 
      "src/cpp/client/client_context.cc", 
      "src/cpp/client/create_channel.cc", 
      "src/cpp/client/create_channel_internal.cc", 
      "src/cpp/client/create_channel_internal.h", 
      "src/cpp/client/credentials.cc", 
      "src/cpp/client/generic_stub.cc", 
      "src/cpp/client/insecure_credentials.cc", 
      "src/cpp/codegen/grpc_library.cc", 
      "src/cpp/common/call.cc", 
      "src/cpp/common/channel_arguments.cc", 
      "src/cpp/common/completion_queue.cc", 
      "src/cpp/common/create_auth_context.h", 
      "src/cpp/common/insecure_create_auth_context.cc", 
      "src/cpp/common/rpc_method.cc", 
      "src/cpp/proto/proto_utils.cc", 
      "src/cpp/server/async_generic_service.cc", 
      "src/cpp/server/create_default_thread_pool.cc", 
      "src/cpp/server/dynamic_thread_pool.cc", 
      "src/cpp/server/dynamic_thread_pool.h", 
      "src/cpp/server/insecure_server_credentials.cc", 
      "src/cpp/server/server.cc", 
      "src/cpp/server/server_builder.cc", 
      "src/cpp/server/server_context.cc", 
      "src/cpp/server/server_credentials.cc", 
      "src/cpp/server/thread_pool_interface.h", 
      "src/cpp/util/byte_buffer.cc", 
      "src/cpp/util/slice.cc", 
      "src/cpp/util/status.cc", 
      "src/cpp/util/string_ref.cc", 
      "src/cpp/util/time.cc"
    ], 
    "third_party": false, 
    "type": "lib"
  }, 
  {
    "deps": [], 
    "headers": [
      "include/grpc++/impl/codegen/async_stream.h", 
      "include/grpc++/impl/codegen/async_unary_call.h", 
      "include/grpc++/impl/codegen/call.h", 
      "include/grpc++/impl/codegen/call_hook.h", 
      "include/grpc++/impl/codegen/channel_interface.h", 
      "include/grpc++/impl/codegen/client_context.h", 
      "include/grpc++/impl/codegen/client_unary_call.h", 
      "include/grpc++/impl/codegen/completion_queue.h", 
      "include/grpc++/impl/codegen/completion_queue_tag.h", 
      "include/grpc++/impl/codegen/config.h", 
      "include/grpc++/impl/codegen/config_protobuf.h", 
      "include/grpc++/impl/codegen/grpc_library.h", 
      "include/grpc++/impl/codegen/method_handler_impl.h", 
      "include/grpc++/impl/codegen/proto_utils.h", 
      "include/grpc++/impl/codegen/rpc_method.h", 
      "include/grpc++/impl/codegen/rpc_service_method.h", 
      "include/grpc++/impl/codegen/security/auth_context.h", 
      "include/grpc++/impl/codegen/serialization_traits.h", 
      "include/grpc++/impl/codegen/server_context.h", 
      "include/grpc++/impl/codegen/server_interface.h", 
      "include/grpc++/impl/codegen/service_type.h", 
      "include/grpc++/impl/codegen/status.h", 
      "include/grpc++/impl/codegen/status_code_enum.h", 
      "include/grpc++/impl/codegen/string_ref.h", 
      "include/grpc++/impl/codegen/stub_options.h", 
      "include/grpc++/impl/codegen/sync.h", 
      "include/grpc++/impl/codegen/sync_cxx11.h", 
      "include/grpc++/impl/codegen/sync_no_cxx11.h", 
      "include/grpc++/impl/codegen/sync_stream.h", 
      "include/grpc++/impl/codegen/time.h", 
      "include/grpc++/support/config.h", 
      "include/grpc++/support/config_protobuf.h", 
      "include/grpc/impl/codegen/alloc.h", 
      "include/grpc/impl/codegen/atm.h", 
      "include/grpc/impl/codegen/atm_gcc_atomic.h", 
      "include/grpc/impl/codegen/atm_gcc_sync.h", 
      "include/grpc/impl/codegen/atm_win32.h", 
      "include/grpc/impl/codegen/byte_buffer.h", 
      "include/grpc/impl/codegen/compression_types.h", 
      "include/grpc/impl/codegen/connectivity_state.h", 
      "include/grpc/impl/codegen/grpc_types.h", 
      "include/grpc/impl/codegen/log.h", 
      "include/grpc/impl/codegen/port_platform.h", 
      "include/grpc/impl/codegen/propagation_bits.h", 
      "include/grpc/impl/codegen/slice.h", 
      "include/grpc/impl/codegen/slice_buffer.h", 
      "include/grpc/impl/codegen/status.h", 
      "include/grpc/impl/codegen/sync.h", 
      "include/grpc/impl/codegen/sync_generic.h", 
      "include/grpc/impl/codegen/sync_posix.h", 
      "include/grpc/impl/codegen/sync_win32.h", 
      "include/grpc/impl/codegen/time.h", 
      "src/compiler/config.h", 
      "src/compiler/cpp_generator.h", 
      "src/compiler/cpp_generator_helpers.h", 
      "src/compiler/csharp_generator.h", 
      "src/compiler/csharp_generator_helpers.h", 
      "src/compiler/generator_helpers.h", 
      "src/compiler/objective_c_generator.h", 
      "src/compiler/objective_c_generator_helpers.h", 
      "src/compiler/python_generator.h", 
      "src/compiler/ruby_generator.h", 
      "src/compiler/ruby_generator_helpers-inl.h", 
      "src/compiler/ruby_generator_map-inl.h", 
      "src/compiler/ruby_generator_string-inl.h"
    ], 
    "language": "c++", 
    "name": "grpc_plugin_support", 
    "src": [
      "include/grpc++/impl/codegen/async_stream.h", 
      "include/grpc++/impl/codegen/async_unary_call.h", 
      "include/grpc++/impl/codegen/call.h", 
      "include/grpc++/impl/codegen/call_hook.h", 
      "include/grpc++/impl/codegen/channel_interface.h", 
      "include/grpc++/impl/codegen/client_context.h", 
      "include/grpc++/impl/codegen/client_unary_call.h", 
      "include/grpc++/impl/codegen/completion_queue.h", 
      "include/grpc++/impl/codegen/completion_queue_tag.h", 
      "include/grpc++/impl/codegen/config.h", 
      "include/grpc++/impl/codegen/config_protobuf.h", 
      "include/grpc++/impl/codegen/grpc_library.h", 
      "include/grpc++/impl/codegen/method_handler_impl.h", 
      "include/grpc++/impl/codegen/proto_utils.h", 
      "include/grpc++/impl/codegen/rpc_method.h", 
      "include/grpc++/impl/codegen/rpc_service_method.h", 
      "include/grpc++/impl/codegen/security/auth_context.h", 
      "include/grpc++/impl/codegen/serialization_traits.h", 
      "include/grpc++/impl/codegen/server_context.h", 
      "include/grpc++/impl/codegen/server_interface.h", 
      "include/grpc++/impl/codegen/service_type.h", 
      "include/grpc++/impl/codegen/status.h", 
      "include/grpc++/impl/codegen/status_code_enum.h", 
      "include/grpc++/impl/codegen/string_ref.h", 
      "include/grpc++/impl/codegen/stub_options.h", 
      "include/grpc++/impl/codegen/sync.h", 
      "include/grpc++/impl/codegen/sync_cxx11.h", 
      "include/grpc++/impl/codegen/sync_no_cxx11.h", 
      "include/grpc++/impl/codegen/sync_stream.h", 
      "include/grpc++/impl/codegen/time.h", 
      "include/grpc++/support/config.h", 
      "include/grpc++/support/config_protobuf.h", 
      "include/grpc/impl/codegen/alloc.h", 
      "include/grpc/impl/codegen/atm.h", 
      "include/grpc/impl/codegen/atm_gcc_atomic.h", 
      "include/grpc/impl/codegen/atm_gcc_sync.h", 
      "include/grpc/impl/codegen/atm_win32.h", 
      "include/grpc/impl/codegen/byte_buffer.h", 
      "include/grpc/impl/codegen/compression_types.h", 
      "include/grpc/impl/codegen/connectivity_state.h", 
      "include/grpc/impl/codegen/grpc_types.h", 
      "include/grpc/impl/codegen/log.h", 
      "include/grpc/impl/codegen/port_platform.h", 
      "include/grpc/impl/codegen/propagation_bits.h", 
      "include/grpc/impl/codegen/slice.h", 
      "include/grpc/impl/codegen/slice_buffer.h", 
      "include/grpc/impl/codegen/status.h", 
      "include/grpc/impl/codegen/sync.h", 
      "include/grpc/impl/codegen/sync_generic.h", 
      "include/grpc/impl/codegen/sync_posix.h", 
      "include/grpc/impl/codegen/sync_win32.h", 
      "include/grpc/impl/codegen/time.h", 
      "src/compiler/config.h", 
      "src/compiler/cpp_generator.cc", 
      "src/compiler/cpp_generator.h", 
      "src/compiler/cpp_generator_helpers.h", 
      "src/compiler/csharp_generator.cc", 
      "src/compiler/csharp_generator.h", 
      "src/compiler/csharp_generator_helpers.h", 
      "src/compiler/generator_helpers.h", 
      "src/compiler/objective_c_generator.cc", 
      "src/compiler/objective_c_generator.h", 
      "src/compiler/objective_c_generator_helpers.h", 
      "src/compiler/python_generator.cc", 
      "src/compiler/python_generator.h", 
      "src/compiler/ruby_generator.cc", 
      "src/compiler/ruby_generator.h", 
      "src/compiler/ruby_generator_helpers-inl.h", 
      "src/compiler/ruby_generator_map-inl.h", 
      "src/compiler/ruby_generator_string-inl.h", 
      "src/cpp/codegen/grpc_library.cc"
    ], 
    "third_party": false, 
    "type": "lib"
  }, 
  {
    "deps": [
      "gpr", 
      "grpc", 
      "grpc++", 
      "grpc++_test_util", 
      "grpc_test_util"
    ], 
    "headers": [
      "src/proto/grpc/testing/messages.grpc.pb.h", 
      "src/proto/grpc/testing/messages.pb.h", 
      "test/cpp/interop/client_helper.h"
    ], 
    "language": "c++", 
    "name": "interop_client_helper", 
    "src": [
      "test/cpp/interop/client_helper.cc", 
      "test/cpp/interop/client_helper.h"
    ], 
    "third_party": false, 
    "type": "lib"
  }, 
  {
    "deps": [
      "gpr", 
      "gpr_test_util", 
      "grpc", 
      "grpc++", 
      "grpc++_test_config", 
      "grpc++_test_util", 
      "grpc_test_util", 
      "interop_client_helper"
    ], 
    "headers": [
      "src/proto/grpc/testing/empty.grpc.pb.h", 
      "src/proto/grpc/testing/empty.pb.h", 
      "src/proto/grpc/testing/messages.grpc.pb.h", 
      "src/proto/grpc/testing/messages.pb.h", 
      "src/proto/grpc/testing/test.grpc.pb.h", 
      "src/proto/grpc/testing/test.pb.h", 
      "test/cpp/interop/interop_client.h"
    ], 
    "language": "c++", 
    "name": "interop_client_main", 
    "src": [
      "test/cpp/interop/client.cc", 
      "test/cpp/interop/interop_client.cc", 
      "test/cpp/interop/interop_client.h"
    ], 
    "third_party": false, 
    "type": "lib"
  }, 
  {
    "deps": [
      "gpr", 
      "grpc", 
      "grpc++", 
      "grpc_test_util"
    ], 
    "headers": [
      "test/cpp/interop/server_helper.h"
    ], 
    "language": "c++", 
    "name": "interop_server_helper", 
    "src": [
      "test/cpp/interop/server_helper.cc", 
      "test/cpp/interop/server_helper.h"
    ], 
    "third_party": false, 
    "type": "lib"
  }, 
  {
    "deps": [
      "gpr", 
      "gpr_test_util", 
      "grpc", 
      "grpc++", 
      "grpc++_test_config", 
      "grpc++_test_util", 
      "grpc_test_util", 
      "interop_server_helper"
    ], 
    "headers": [
      "src/proto/grpc/testing/empty.grpc.pb.h", 
      "src/proto/grpc/testing/empty.pb.h", 
      "src/proto/grpc/testing/messages.grpc.pb.h", 
      "src/proto/grpc/testing/messages.pb.h", 
      "src/proto/grpc/testing/test.grpc.pb.h", 
      "src/proto/grpc/testing/test.pb.h"
    ], 
    "language": "c++", 
    "name": "interop_server_main", 
    "src": [
      "test/cpp/interop/server_main.cc"
    ], 
    "third_party": false, 
    "type": "lib"
  }, 
  {
    "deps": [
      "grpc++", 
      "grpc++_test_util", 
      "grpc_test_util"
    ], 
    "headers": [
      "src/proto/grpc/testing/control.grpc.pb.h", 
      "src/proto/grpc/testing/control.pb.h", 
      "src/proto/grpc/testing/messages.grpc.pb.h", 
      "src/proto/grpc/testing/messages.pb.h", 
      "src/proto/grpc/testing/payloads.grpc.pb.h", 
      "src/proto/grpc/testing/payloads.pb.h", 
      "src/proto/grpc/testing/perf_db.grpc.pb.h", 
      "src/proto/grpc/testing/perf_db.pb.h", 
      "src/proto/grpc/testing/services.grpc.pb.h", 
      "src/proto/grpc/testing/services.pb.h", 
      "src/proto/grpc/testing/stats.grpc.pb.h", 
      "src/proto/grpc/testing/stats.pb.h", 
      "test/cpp/qps/client.h", 
      "test/cpp/qps/driver.h", 
      "test/cpp/qps/histogram.h", 
      "test/cpp/qps/interarrival.h", 
      "test/cpp/qps/limit_cores.h", 
      "test/cpp/qps/perf_db_client.h", 
      "test/cpp/qps/qps_worker.h", 
      "test/cpp/qps/report.h", 
      "test/cpp/qps/server.h", 
      "test/cpp/qps/stats.h", 
      "test/cpp/qps/usage_timer.h", 
      "test/cpp/util/benchmark_config.h"
    ], 
    "language": "c++", 
    "name": "qps", 
    "src": [
      "test/cpp/qps/client.h", 
      "test/cpp/qps/client_async.cc", 
      "test/cpp/qps/client_sync.cc", 
      "test/cpp/qps/driver.cc", 
      "test/cpp/qps/driver.h", 
      "test/cpp/qps/histogram.h", 
      "test/cpp/qps/interarrival.h", 
      "test/cpp/qps/limit_cores.cc", 
      "test/cpp/qps/limit_cores.h", 
      "test/cpp/qps/perf_db_client.cc", 
      "test/cpp/qps/perf_db_client.h", 
      "test/cpp/qps/qps_worker.cc", 
      "test/cpp/qps/qps_worker.h", 
      "test/cpp/qps/report.cc", 
      "test/cpp/qps/report.h", 
      "test/cpp/qps/server.h", 
      "test/cpp/qps/server_async.cc", 
      "test/cpp/qps/server_sync.cc", 
      "test/cpp/qps/stats.h", 
      "test/cpp/qps/usage_timer.cc", 
      "test/cpp/qps/usage_timer.h", 
      "test/cpp/util/benchmark_config.cc", 
      "test/cpp/util/benchmark_config.h"
    ], 
    "third_party": false, 
    "type": "lib"
  }, 
  {
    "deps": [
      "gpr", 
      "grpc"
    ], 
    "headers": [], 
    "language": "csharp", 
    "name": "grpc_csharp_ext", 
    "src": [
      "src/csharp/ext/grpc_csharp_ext.c"
    ], 
    "third_party": false, 
    "type": "lib"
  }, 
  {
    "deps": [], 
    "headers": [
      "third_party/boringssl/crypto/aes/internal.h", 
      "third_party/boringssl/crypto/asn1/asn1_locl.h", 
      "third_party/boringssl/crypto/bio/internal.h", 
      "third_party/boringssl/crypto/bn/internal.h", 
      "third_party/boringssl/crypto/bn/rsaz_exp.h", 
      "third_party/boringssl/crypto/bytestring/internal.h", 
      "third_party/boringssl/crypto/cipher/internal.h", 
      "third_party/boringssl/crypto/conf/conf_def.h", 
      "third_party/boringssl/crypto/conf/internal.h", 
      "third_party/boringssl/crypto/des/internal.h", 
      "third_party/boringssl/crypto/dh/internal.h", 
      "third_party/boringssl/crypto/digest/internal.h", 
      "third_party/boringssl/crypto/digest/md32_common.h", 
      "third_party/boringssl/crypto/directory.h", 
      "third_party/boringssl/crypto/dsa/internal.h", 
      "third_party/boringssl/crypto/ec/internal.h", 
      "third_party/boringssl/crypto/ec/p256-x86_64-table.h", 
      "third_party/boringssl/crypto/evp/internal.h", 
      "third_party/boringssl/crypto/internal.h", 
      "third_party/boringssl/crypto/modes/internal.h", 
      "third_party/boringssl/crypto/obj/obj_dat.h", 
      "third_party/boringssl/crypto/obj/obj_xref.h", 
      "third_party/boringssl/crypto/pkcs8/internal.h", 
      "third_party/boringssl/crypto/rand/internal.h", 
      "third_party/boringssl/crypto/rsa/internal.h", 
      "third_party/boringssl/crypto/test/scoped_types.h", 
      "third_party/boringssl/crypto/test/test_util.h", 
      "third_party/boringssl/crypto/x509/charmap.h", 
      "third_party/boringssl/crypto/x509/vpm_int.h", 
      "third_party/boringssl/crypto/x509v3/ext_dat.h", 
      "third_party/boringssl/crypto/x509v3/pcy_int.h", 
      "third_party/boringssl/include/openssl/aead.h", 
      "third_party/boringssl/include/openssl/aes.h", 
      "third_party/boringssl/include/openssl/arm_arch.h", 
      "third_party/boringssl/include/openssl/asn1.h", 
      "third_party/boringssl/include/openssl/asn1_mac.h", 
      "third_party/boringssl/include/openssl/asn1t.h", 
      "third_party/boringssl/include/openssl/base.h", 
      "third_party/boringssl/include/openssl/base64.h", 
      "third_party/boringssl/include/openssl/bio.h", 
      "third_party/boringssl/include/openssl/blowfish.h", 
      "third_party/boringssl/include/openssl/bn.h", 
      "third_party/boringssl/include/openssl/buf.h", 
      "third_party/boringssl/include/openssl/buffer.h", 
      "third_party/boringssl/include/openssl/bytestring.h", 
      "third_party/boringssl/include/openssl/cast.h", 
      "third_party/boringssl/include/openssl/chacha.h", 
      "third_party/boringssl/include/openssl/cipher.h", 
      "third_party/boringssl/include/openssl/cmac.h", 
      "third_party/boringssl/include/openssl/conf.h", 
      "third_party/boringssl/include/openssl/cpu.h", 
      "third_party/boringssl/include/openssl/crypto.h", 
      "third_party/boringssl/include/openssl/curve25519.h", 
      "third_party/boringssl/include/openssl/des.h", 
      "third_party/boringssl/include/openssl/dh.h", 
      "third_party/boringssl/include/openssl/digest.h", 
      "third_party/boringssl/include/openssl/dsa.h", 
      "third_party/boringssl/include/openssl/dtls1.h", 
      "third_party/boringssl/include/openssl/ec.h", 
      "third_party/boringssl/include/openssl/ec_key.h", 
      "third_party/boringssl/include/openssl/ecdh.h", 
      "third_party/boringssl/include/openssl/ecdsa.h", 
      "third_party/boringssl/include/openssl/engine.h", 
      "third_party/boringssl/include/openssl/err.h", 
      "third_party/boringssl/include/openssl/evp.h", 
      "third_party/boringssl/include/openssl/ex_data.h", 
      "third_party/boringssl/include/openssl/hkdf.h", 
      "third_party/boringssl/include/openssl/hmac.h", 
      "third_party/boringssl/include/openssl/lhash.h", 
      "third_party/boringssl/include/openssl/lhash_macros.h", 
      "third_party/boringssl/include/openssl/md4.h", 
      "third_party/boringssl/include/openssl/md5.h", 
      "third_party/boringssl/include/openssl/mem.h", 
      "third_party/boringssl/include/openssl/obj.h", 
      "third_party/boringssl/include/openssl/obj_mac.h", 
      "third_party/boringssl/include/openssl/objects.h", 
      "third_party/boringssl/include/openssl/opensslfeatures.h", 
      "third_party/boringssl/include/openssl/opensslv.h", 
      "third_party/boringssl/include/openssl/ossl_typ.h", 
      "third_party/boringssl/include/openssl/pem.h", 
      "third_party/boringssl/include/openssl/pkcs12.h", 
      "third_party/boringssl/include/openssl/pkcs7.h", 
      "third_party/boringssl/include/openssl/pkcs8.h", 
      "third_party/boringssl/include/openssl/poly1305.h", 
      "third_party/boringssl/include/openssl/pqueue.h", 
      "third_party/boringssl/include/openssl/rand.h", 
      "third_party/boringssl/include/openssl/rc4.h", 
      "third_party/boringssl/include/openssl/rsa.h", 
      "third_party/boringssl/include/openssl/safestack.h", 
      "third_party/boringssl/include/openssl/sha.h", 
      "third_party/boringssl/include/openssl/srtp.h", 
      "third_party/boringssl/include/openssl/ssl.h", 
      "third_party/boringssl/include/openssl/ssl3.h", 
      "third_party/boringssl/include/openssl/stack.h", 
      "third_party/boringssl/include/openssl/stack_macros.h", 
      "third_party/boringssl/include/openssl/thread.h", 
      "third_party/boringssl/include/openssl/time_support.h", 
      "third_party/boringssl/include/openssl/tls1.h", 
      "third_party/boringssl/include/openssl/type_check.h", 
      "third_party/boringssl/include/openssl/x509.h", 
      "third_party/boringssl/include/openssl/x509_vfy.h", 
      "third_party/boringssl/include/openssl/x509v3.h", 
      "third_party/boringssl/ssl/internal.h", 
      "third_party/boringssl/ssl/test/async_bio.h", 
      "third_party/boringssl/ssl/test/packeted_bio.h", 
      "third_party/boringssl/ssl/test/scoped_types.h", 
      "third_party/boringssl/ssl/test/test_config.h"
    ], 
    "language": "c", 
    "name": "boringssl", 
    "src": [
      "src/boringssl/err_data.c"
    ], 
    "third_party": true, 
    "type": "lib"
  }, 
  {
    "deps": [], 
    "headers": [], 
    "language": "c++", 
    "name": "boringssl_test_util", 
    "src": [], 
    "third_party": true, 
    "type": "lib"
  }, 
  {
    "deps": [
      "boringssl", 
      "boringssl_test_util"
    ], 
    "headers": [], 
    "language": "c++", 
    "name": "boringssl_aes_test_lib", 
    "src": [], 
    "third_party": true, 
    "type": "lib"
  }, 
  {
    "deps": [
      "boringssl", 
      "boringssl_test_util"
    ], 
<<<<<<< HEAD
    "headers": [
      "src/proto/grpc/testing/duplicate/echo_duplicate.grpc.pb.h", 
      "src/proto/grpc/testing/duplicate/echo_duplicate.pb.h", 
      "src/proto/grpc/testing/echo.grpc.pb.h", 
      "src/proto/grpc/testing/echo.pb.h", 
      "src/proto/grpc/testing/echo_messages.grpc.pb.h", 
      "src/proto/grpc/testing/echo_messages.pb.h", 
      "test/cpp/util/cli_call.h", 
      "test/cpp/util/create_test_channel.h", 
      "test/cpp/util/string_ref_helper.h", 
      "test/cpp/util/subprocess.h"
=======
    "headers": [], 
    "language": "c++", 
    "name": "boringssl_base64_test_lib", 
    "src": [], 
    "third_party": true, 
    "type": "lib"
  }, 
  {
    "deps": [
      "boringssl", 
      "boringssl_test_util"
>>>>>>> 1df08606
    ], 
    "headers": [], 
    "language": "c++", 
    "name": "boringssl_bio_test_lib", 
    "src": [], 
    "third_party": true, 
    "type": "lib"
  }, 
  {
    "deps": [
      "boringssl", 
      "boringssl_test_util"
    ], 
    "headers": [], 
    "language": "c++", 
    "name": "boringssl_bn_test_lib", 
    "src": [], 
    "third_party": true, 
    "type": "lib"
  }, 
  {
    "deps": [
      "boringssl", 
      "boringssl_test_util"
    ], 
    "headers": [], 
    "language": "c++", 
    "name": "boringssl_bytestring_test_lib", 
    "src": [], 
    "third_party": true, 
    "type": "lib"
  }, 
  {
    "deps": [
      "boringssl", 
      "boringssl_test_util"
    ], 
    "headers": [], 
    "language": "c++", 
    "name": "boringssl_aead_test_lib", 
    "src": [], 
    "third_party": true, 
    "type": "lib"
  }, 
  {
    "deps": [
      "boringssl", 
      "boringssl_test_util"
    ], 
    "headers": [], 
    "language": "c++", 
    "name": "boringssl_cipher_test_lib", 
    "src": [], 
    "third_party": true, 
    "type": "lib"
  }, 
  {
    "deps": [
      "boringssl", 
      "boringssl_test_util"
    ], 
    "headers": [], 
    "language": "c++", 
    "name": "boringssl_cmac_test_lib", 
    "src": [], 
    "third_party": true, 
    "type": "lib"
  }, 
  {
    "deps": [
      "boringssl", 
      "boringssl_test_util"
    ], 
    "headers": [], 
    "language": "c", 
    "name": "boringssl_constant_time_test_lib", 
    "src": [], 
    "third_party": true, 
    "type": "lib"
  }, 
  {
    "deps": [
      "boringssl", 
      "boringssl_test_util"
    ], 
    "headers": [], 
    "language": "c++", 
    "name": "boringssl_ed25519_test_lib", 
    "src": [], 
    "third_party": true, 
    "type": "lib"
  }, 
  {
    "deps": [
      "boringssl", 
      "boringssl_test_util"
    ], 
    "headers": [], 
    "language": "c++", 
    "name": "boringssl_x25519_test_lib", 
    "src": [], 
    "third_party": true, 
    "type": "lib"
  }, 
  {
    "deps": [
      "boringssl", 
      "boringssl_test_util"
    ], 
    "headers": [], 
    "language": "c++", 
    "name": "boringssl_dh_test_lib", 
    "src": [], 
    "third_party": true, 
    "type": "lib"
  }, 
  {
    "deps": [
      "boringssl", 
      "boringssl_test_util"
    ], 
    "headers": [], 
    "language": "c++", 
    "name": "boringssl_digest_test_lib", 
    "src": [], 
    "third_party": true, 
    "type": "lib"
  }, 
  {
    "deps": [
      "boringssl", 
      "boringssl_test_util"
    ], 
    "headers": [], 
    "language": "c", 
    "name": "boringssl_dsa_test_lib", 
    "src": [], 
    "third_party": true, 
    "type": "lib"
  }, 
  {
    "deps": [
      "boringssl", 
      "boringssl_test_util"
    ], 
    "headers": [], 
    "language": "c++", 
    "name": "boringssl_ec_test_lib", 
    "src": [], 
    "third_party": true, 
    "type": "lib"
  }, 
  {
    "deps": [
      "boringssl", 
      "boringssl_test_util"
    ], 
    "headers": [], 
    "language": "c", 
    "name": "boringssl_example_mul_lib", 
    "src": [], 
    "third_party": true, 
    "type": "lib"
  }, 
  {
    "deps": [
      "boringssl", 
      "boringssl_test_util"
    ], 
    "headers": [], 
    "language": "c++", 
    "name": "boringssl_ecdsa_test_lib", 
    "src": [], 
    "third_party": true, 
    "type": "lib"
  }, 
  {
    "deps": [
      "boringssl", 
      "boringssl_test_util"
    ], 
    "headers": [], 
    "language": "c++", 
    "name": "boringssl_err_test_lib", 
    "src": [], 
    "third_party": true, 
    "type": "lib"
  }, 
  {
    "deps": [
      "boringssl", 
      "boringssl_test_util"
    ], 
    "headers": [], 
    "language": "c++", 
    "name": "boringssl_evp_extra_test_lib", 
    "src": [], 
    "third_party": true, 
    "type": "lib"
  }, 
  {
    "deps": [
      "boringssl", 
      "boringssl_test_util"
    ], 
    "headers": [], 
    "language": "c++", 
    "name": "boringssl_evp_test_lib", 
    "src": [], 
    "third_party": true, 
    "type": "lib"
  }, 
  {
    "deps": [
      "boringssl", 
      "boringssl_test_util"
    ], 
<<<<<<< HEAD
    "headers": [
      "src/proto/grpc/testing/messages.grpc.pb.h", 
      "src/proto/grpc/testing/messages.pb.h", 
      "test/cpp/interop/client_helper.h"
=======
    "headers": [], 
    "language": "c++", 
    "name": "boringssl_pbkdf_test_lib", 
    "src": [], 
    "third_party": true, 
    "type": "lib"
  }, 
  {
    "deps": [
      "boringssl", 
      "boringssl_test_util"
    ], 
    "headers": [], 
    "language": "c", 
    "name": "boringssl_hkdf_test_lib", 
    "src": [], 
    "third_party": true, 
    "type": "lib"
  }, 
  {
    "deps": [
      "boringssl", 
      "boringssl_test_util"
>>>>>>> 1df08606
    ], 
    "headers": [], 
    "language": "c++", 
    "name": "boringssl_hmac_test_lib", 
    "src": [], 
    "third_party": true, 
    "type": "lib"
  }, 
  {
    "deps": [
      "boringssl", 
      "boringssl_test_util"
    ], 
<<<<<<< HEAD
    "headers": [
      "src/proto/grpc/testing/empty.grpc.pb.h", 
      "src/proto/grpc/testing/empty.pb.h", 
      "src/proto/grpc/testing/messages.grpc.pb.h", 
      "src/proto/grpc/testing/messages.pb.h", 
      "src/proto/grpc/testing/test.grpc.pb.h", 
      "src/proto/grpc/testing/test.pb.h", 
      "test/cpp/interop/interop_client.h"
=======
    "headers": [], 
    "language": "c", 
    "name": "boringssl_lhash_test_lib", 
    "src": [], 
    "third_party": true, 
    "type": "lib"
  }, 
  {
    "deps": [
      "boringssl", 
      "boringssl_test_util"
    ], 
    "headers": [], 
    "language": "c", 
    "name": "boringssl_gcm_test_lib", 
    "src": [], 
    "third_party": true, 
    "type": "lib"
  }, 
  {
    "deps": [
      "boringssl", 
      "boringssl_test_util"
>>>>>>> 1df08606
    ], 
    "headers": [], 
    "language": "c++", 
    "name": "boringssl_pkcs12_test_lib", 
    "src": [], 
    "third_party": true, 
    "type": "lib"
  }, 
  {
    "deps": [
      "boringssl", 
      "boringssl_test_util"
    ], 
    "headers": [], 
    "language": "c++", 
    "name": "boringssl_pkcs8_test_lib", 
    "src": [], 
    "third_party": true, 
    "type": "lib"
  }, 
  {
    "deps": [
      "boringssl", 
      "boringssl_test_util"
    ], 
    "headers": [], 
    "language": "c++", 
    "name": "boringssl_poly1305_test_lib", 
    "src": [], 
    "third_party": true, 
    "type": "lib"
  }, 
  {
    "deps": [
      "boringssl", 
      "boringssl_test_util"
    ], 
<<<<<<< HEAD
    "headers": [
      "src/proto/grpc/testing/empty.grpc.pb.h", 
      "src/proto/grpc/testing/empty.pb.h", 
      "src/proto/grpc/testing/messages.grpc.pb.h", 
      "src/proto/grpc/testing/messages.pb.h", 
      "src/proto/grpc/testing/test.grpc.pb.h", 
      "src/proto/grpc/testing/test.pb.h"
=======
    "headers": [], 
    "language": "c", 
    "name": "boringssl_refcount_test_lib", 
    "src": [], 
    "third_party": true, 
    "type": "lib"
  }, 
  {
    "deps": [
      "boringssl", 
      "boringssl_test_util"
>>>>>>> 1df08606
    ], 
    "headers": [], 
    "language": "c++", 
    "name": "boringssl_rsa_test_lib", 
    "src": [], 
    "third_party": true, 
    "type": "lib"
  }, 
  {
    "deps": [
      "boringssl", 
      "boringssl_test_util"
    ], 
<<<<<<< HEAD
    "headers": [
      "src/proto/grpc/testing/control.grpc.pb.h", 
      "src/proto/grpc/testing/control.pb.h", 
      "src/proto/grpc/testing/messages.grpc.pb.h", 
      "src/proto/grpc/testing/messages.pb.h", 
      "src/proto/grpc/testing/payloads.grpc.pb.h", 
      "src/proto/grpc/testing/payloads.pb.h", 
      "src/proto/grpc/testing/perf_db.grpc.pb.h", 
      "src/proto/grpc/testing/perf_db.pb.h", 
      "src/proto/grpc/testing/services.grpc.pb.h", 
      "src/proto/grpc/testing/services.pb.h", 
      "src/proto/grpc/testing/stats.grpc.pb.h", 
      "src/proto/grpc/testing/stats.pb.h", 
      "test/cpp/qps/client.h", 
      "test/cpp/qps/driver.h", 
      "test/cpp/qps/histogram.h", 
      "test/cpp/qps/interarrival.h", 
      "test/cpp/qps/perf_db_client.h", 
      "test/cpp/qps/qps_worker.h", 
      "test/cpp/qps/report.h", 
      "test/cpp/qps/server.h", 
      "test/cpp/qps/stats.h", 
      "test/cpp/qps/timer.h", 
      "test/cpp/util/benchmark_config.h"
=======
    "headers": [], 
    "language": "c", 
    "name": "boringssl_thread_test_lib", 
    "src": [], 
    "third_party": true, 
    "type": "lib"
  }, 
  {
    "deps": [
      "boringssl", 
      "boringssl_test_util"
    ], 
    "headers": [], 
    "language": "c", 
    "name": "boringssl_pkcs7_test_lib", 
    "src": [], 
    "third_party": true, 
    "type": "lib"
  }, 
  {
    "deps": [
      "boringssl", 
      "boringssl_test_util"
    ], 
    "headers": [], 
    "language": "c", 
    "name": "boringssl_tab_test_lib", 
    "src": [], 
    "third_party": true, 
    "type": "lib"
  }, 
  {
    "deps": [
      "boringssl", 
      "boringssl_test_util"
    ], 
    "headers": [], 
    "language": "c", 
    "name": "boringssl_v3name_test_lib", 
    "src": [], 
    "third_party": true, 
    "type": "lib"
  }, 
  {
    "deps": [
      "boringssl", 
      "boringssl_test_util"
    ], 
    "headers": [], 
    "language": "c", 
    "name": "boringssl_pqueue_test_lib", 
    "src": [], 
    "third_party": true, 
    "type": "lib"
  }, 
  {
    "deps": [
      "boringssl", 
      "boringssl_test_util"
>>>>>>> 1df08606
    ], 
    "headers": [], 
    "language": "c++", 
    "name": "boringssl_ssl_test_lib", 
    "src": [], 
    "third_party": true, 
    "type": "lib"
  }, 
  {
    "deps": [], 
    "headers": [
      "third_party/zlib/crc32.h", 
      "third_party/zlib/deflate.h", 
      "third_party/zlib/gzguts.h", 
      "third_party/zlib/inffast.h", 
      "third_party/zlib/inffixed.h", 
      "third_party/zlib/inflate.h", 
      "third_party/zlib/inftrees.h", 
      "third_party/zlib/trees.h", 
      "third_party/zlib/zconf.h", 
      "third_party/zlib/zlib.h", 
      "third_party/zlib/zutil.h"
    ], 
    "language": "c", 
    "name": "z", 
    "src": [], 
    "third_party": true, 
    "type": "lib"
  }, 
  {
    "deps": [
      "gpr", 
      "gpr_test_util", 
      "grpc_test_util_unsecure", 
      "grpc_unsecure"
    ], 
    "headers": [
      "test/core/bad_client/bad_client.h"
    ], 
    "language": "c", 
    "name": "bad_client_test", 
    "src": [
      "test/core/bad_client/bad_client.c", 
      "test/core/bad_client/bad_client.h"
    ], 
    "third_party": false, 
    "type": "lib"
  }, 
  {
    "deps": [
      "gpr", 
      "gpr_test_util", 
      "grpc", 
      "grpc_test_util"
    ], 
    "headers": [
      "test/core/bad_ssl/server_common.h"
    ], 
    "language": "c", 
    "name": "bad_ssl_test_server", 
    "src": [
      "test/core/bad_ssl/server_common.c", 
      "test/core/bad_ssl/server_common.h"
    ], 
    "third_party": false, 
    "type": "lib"
  }, 
  {
    "deps": [
      "end2end_certs", 
      "gpr", 
      "gpr_test_util", 
      "grpc", 
      "grpc_test_util"
    ], 
    "headers": [
      "test/core/end2end/end2end_tests.h", 
      "test/core/end2end/tests/cancel_test_helpers.h"
    ], 
    "language": "c", 
    "name": "end2end_tests", 
    "src": [
      "test/core/end2end/end2end_tests.c", 
      "test/core/end2end/end2end_tests.h", 
      "test/core/end2end/tests/bad_hostname.c", 
      "test/core/end2end/tests/binary_metadata.c", 
      "test/core/end2end/tests/call_creds.c", 
      "test/core/end2end/tests/cancel_after_accept.c", 
      "test/core/end2end/tests/cancel_after_client_done.c", 
      "test/core/end2end/tests/cancel_after_invoke.c", 
      "test/core/end2end/tests/cancel_before_invoke.c", 
      "test/core/end2end/tests/cancel_in_a_vacuum.c", 
      "test/core/end2end/tests/cancel_test_helpers.h", 
      "test/core/end2end/tests/cancel_with_status.c", 
      "test/core/end2end/tests/compressed_payload.c", 
      "test/core/end2end/tests/connectivity.c", 
      "test/core/end2end/tests/default_host.c", 
      "test/core/end2end/tests/disappearing_server.c", 
      "test/core/end2end/tests/empty_batch.c", 
      "test/core/end2end/tests/graceful_server_shutdown.c", 
      "test/core/end2end/tests/high_initial_seqno.c", 
      "test/core/end2end/tests/hpack_size.c", 
      "test/core/end2end/tests/invoke_large_request.c", 
      "test/core/end2end/tests/large_metadata.c", 
      "test/core/end2end/tests/max_concurrent_streams.c", 
      "test/core/end2end/tests/max_message_length.c", 
      "test/core/end2end/tests/negative_deadline.c", 
      "test/core/end2end/tests/no_op.c", 
      "test/core/end2end/tests/payload.c", 
      "test/core/end2end/tests/ping.c", 
      "test/core/end2end/tests/ping_pong_streaming.c", 
      "test/core/end2end/tests/registered_call.c", 
      "test/core/end2end/tests/request_with_flags.c", 
      "test/core/end2end/tests/request_with_payload.c", 
      "test/core/end2end/tests/server_finishes_request.c", 
      "test/core/end2end/tests/shutdown_finishes_calls.c", 
      "test/core/end2end/tests/shutdown_finishes_tags.c", 
      "test/core/end2end/tests/simple_delayed_request.c", 
      "test/core/end2end/tests/simple_metadata.c", 
      "test/core/end2end/tests/simple_request.c", 
      "test/core/end2end/tests/trailing_metadata.c"
    ], 
    "third_party": false, 
    "type": "lib"
  }, 
  {
    "deps": [
      "gpr", 
      "gpr_test_util", 
      "grpc_test_util_unsecure", 
      "grpc_unsecure"
    ], 
    "headers": [
      "test/core/end2end/end2end_tests.h", 
      "test/core/end2end/tests/cancel_test_helpers.h"
    ], 
    "language": "c", 
    "name": "end2end_nosec_tests", 
    "src": [
      "test/core/end2end/end2end_nosec_tests.c", 
      "test/core/end2end/end2end_tests.h", 
      "test/core/end2end/tests/bad_hostname.c", 
      "test/core/end2end/tests/binary_metadata.c", 
      "test/core/end2end/tests/cancel_after_accept.c", 
      "test/core/end2end/tests/cancel_after_client_done.c", 
      "test/core/end2end/tests/cancel_after_invoke.c", 
      "test/core/end2end/tests/cancel_before_invoke.c", 
      "test/core/end2end/tests/cancel_in_a_vacuum.c", 
      "test/core/end2end/tests/cancel_test_helpers.h", 
      "test/core/end2end/tests/cancel_with_status.c", 
      "test/core/end2end/tests/compressed_payload.c", 
      "test/core/end2end/tests/connectivity.c", 
      "test/core/end2end/tests/default_host.c", 
      "test/core/end2end/tests/disappearing_server.c", 
      "test/core/end2end/tests/empty_batch.c", 
      "test/core/end2end/tests/graceful_server_shutdown.c", 
      "test/core/end2end/tests/high_initial_seqno.c", 
      "test/core/end2end/tests/hpack_size.c", 
      "test/core/end2end/tests/invoke_large_request.c", 
      "test/core/end2end/tests/large_metadata.c", 
      "test/core/end2end/tests/max_concurrent_streams.c", 
      "test/core/end2end/tests/max_message_length.c", 
      "test/core/end2end/tests/negative_deadline.c", 
      "test/core/end2end/tests/no_op.c", 
      "test/core/end2end/tests/payload.c", 
      "test/core/end2end/tests/ping.c", 
      "test/core/end2end/tests/ping_pong_streaming.c", 
      "test/core/end2end/tests/registered_call.c", 
      "test/core/end2end/tests/request_with_flags.c", 
      "test/core/end2end/tests/request_with_payload.c", 
      "test/core/end2end/tests/server_finishes_request.c", 
      "test/core/end2end/tests/shutdown_finishes_calls.c", 
      "test/core/end2end/tests/shutdown_finishes_tags.c", 
      "test/core/end2end/tests/simple_delayed_request.c", 
      "test/core/end2end/tests/simple_metadata.c", 
      "test/core/end2end/tests/simple_request.c", 
      "test/core/end2end/tests/trailing_metadata.c"
    ], 
    "third_party": false, 
    "type": "lib"
  }, 
  {
    "deps": [], 
    "headers": [], 
    "language": "c", 
    "name": "end2end_certs", 
    "src": [
      "test/core/end2end/data/server1_cert.c", 
      "test/core/end2end/data/server1_key.c", 
      "test/core/end2end/data/test_root_cert.c"
    ], 
    "third_party": false, 
    "type": "lib"
  }
]<|MERGE_RESOLUTION|>--- conflicted
+++ resolved
@@ -5791,19 +5791,6 @@
       "boringssl", 
       "boringssl_test_util"
     ], 
-<<<<<<< HEAD
-    "headers": [
-      "src/proto/grpc/testing/duplicate/echo_duplicate.grpc.pb.h", 
-      "src/proto/grpc/testing/duplicate/echo_duplicate.pb.h", 
-      "src/proto/grpc/testing/echo.grpc.pb.h", 
-      "src/proto/grpc/testing/echo.pb.h", 
-      "src/proto/grpc/testing/echo_messages.grpc.pb.h", 
-      "src/proto/grpc/testing/echo_messages.pb.h", 
-      "test/cpp/util/cli_call.h", 
-      "test/cpp/util/create_test_channel.h", 
-      "test/cpp/util/string_ref_helper.h", 
-      "test/cpp/util/subprocess.h"
-=======
     "headers": [], 
     "language": "c++", 
     "name": "boringssl_base64_test_lib", 
@@ -5815,7 +5802,6 @@
     "deps": [
       "boringssl", 
       "boringssl_test_util"
->>>>>>> 1df08606
     ], 
     "headers": [], 
     "language": "c++", 
@@ -6033,12 +6019,6 @@
       "boringssl", 
       "boringssl_test_util"
     ], 
-<<<<<<< HEAD
-    "headers": [
-      "src/proto/grpc/testing/messages.grpc.pb.h", 
-      "src/proto/grpc/testing/messages.pb.h", 
-      "test/cpp/interop/client_helper.h"
-=======
     "headers": [], 
     "language": "c++", 
     "name": "boringssl_pbkdf_test_lib", 
@@ -6062,7 +6042,6 @@
     "deps": [
       "boringssl", 
       "boringssl_test_util"
->>>>>>> 1df08606
     ], 
     "headers": [], 
     "language": "c++", 
@@ -6076,16 +6055,6 @@
       "boringssl", 
       "boringssl_test_util"
     ], 
-<<<<<<< HEAD
-    "headers": [
-      "src/proto/grpc/testing/empty.grpc.pb.h", 
-      "src/proto/grpc/testing/empty.pb.h", 
-      "src/proto/grpc/testing/messages.grpc.pb.h", 
-      "src/proto/grpc/testing/messages.pb.h", 
-      "src/proto/grpc/testing/test.grpc.pb.h", 
-      "src/proto/grpc/testing/test.pb.h", 
-      "test/cpp/interop/interop_client.h"
-=======
     "headers": [], 
     "language": "c", 
     "name": "boringssl_lhash_test_lib", 
@@ -6109,7 +6078,6 @@
     "deps": [
       "boringssl", 
       "boringssl_test_util"
->>>>>>> 1df08606
     ], 
     "headers": [], 
     "language": "c++", 
@@ -6147,15 +6115,6 @@
       "boringssl", 
       "boringssl_test_util"
     ], 
-<<<<<<< HEAD
-    "headers": [
-      "src/proto/grpc/testing/empty.grpc.pb.h", 
-      "src/proto/grpc/testing/empty.pb.h", 
-      "src/proto/grpc/testing/messages.grpc.pb.h", 
-      "src/proto/grpc/testing/messages.pb.h", 
-      "src/proto/grpc/testing/test.grpc.pb.h", 
-      "src/proto/grpc/testing/test.pb.h"
-=======
     "headers": [], 
     "language": "c", 
     "name": "boringssl_refcount_test_lib", 
@@ -6167,7 +6126,6 @@
     "deps": [
       "boringssl", 
       "boringssl_test_util"
->>>>>>> 1df08606
     ], 
     "headers": [], 
     "language": "c++", 
@@ -6181,32 +6139,6 @@
       "boringssl", 
       "boringssl_test_util"
     ], 
-<<<<<<< HEAD
-    "headers": [
-      "src/proto/grpc/testing/control.grpc.pb.h", 
-      "src/proto/grpc/testing/control.pb.h", 
-      "src/proto/grpc/testing/messages.grpc.pb.h", 
-      "src/proto/grpc/testing/messages.pb.h", 
-      "src/proto/grpc/testing/payloads.grpc.pb.h", 
-      "src/proto/grpc/testing/payloads.pb.h", 
-      "src/proto/grpc/testing/perf_db.grpc.pb.h", 
-      "src/proto/grpc/testing/perf_db.pb.h", 
-      "src/proto/grpc/testing/services.grpc.pb.h", 
-      "src/proto/grpc/testing/services.pb.h", 
-      "src/proto/grpc/testing/stats.grpc.pb.h", 
-      "src/proto/grpc/testing/stats.pb.h", 
-      "test/cpp/qps/client.h", 
-      "test/cpp/qps/driver.h", 
-      "test/cpp/qps/histogram.h", 
-      "test/cpp/qps/interarrival.h", 
-      "test/cpp/qps/perf_db_client.h", 
-      "test/cpp/qps/qps_worker.h", 
-      "test/cpp/qps/report.h", 
-      "test/cpp/qps/server.h", 
-      "test/cpp/qps/stats.h", 
-      "test/cpp/qps/timer.h", 
-      "test/cpp/util/benchmark_config.h"
-=======
     "headers": [], 
     "language": "c", 
     "name": "boringssl_thread_test_lib", 
@@ -6266,7 +6198,6 @@
     "deps": [
       "boringssl", 
       "boringssl_test_util"
->>>>>>> 1df08606
     ], 
     "headers": [], 
     "language": "c++", 
