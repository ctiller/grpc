--- conflicted
+++ resolved
@@ -1,489 +1,6 @@
 <?xml version="1.0" encoding="utf-8"?>
 <Project ToolsVersion="4.0" xmlns="http://schemas.microsoft.com/developer/msbuild/2003">
   <ItemGroup>
-<<<<<<< HEAD
-    <ClCompile Include="$(SolutionDir)\..\src\core\ext\debug\debugger_macros.c">
-      <Filter>src\core\ext\debug</Filter>
-    </ClCompile>
-    <ClCompile Include="$(SolutionDir)\..\src\core\lib\channel\channel_args.c">
-      <Filter>src\core\lib\channel</Filter>
-    </ClCompile>
-    <ClCompile Include="$(SolutionDir)\..\src\core\lib\channel\channel_stack.c">
-      <Filter>src\core\lib\channel</Filter>
-    </ClCompile>
-    <ClCompile Include="$(SolutionDir)\..\src\core\lib\channel\channel_stack_builder.c">
-      <Filter>src\core\lib\channel</Filter>
-    </ClCompile>
-    <ClCompile Include="$(SolutionDir)\..\src\core\lib\channel\compress_filter.c">
-      <Filter>src\core\lib\channel</Filter>
-    </ClCompile>
-    <ClCompile Include="$(SolutionDir)\..\src\core\lib\channel\connected_channel.c">
-      <Filter>src\core\lib\channel</Filter>
-    </ClCompile>
-    <ClCompile Include="$(SolutionDir)\..\src\core\lib\channel\deadline_filter.c">
-      <Filter>src\core\lib\channel</Filter>
-    </ClCompile>
-    <ClCompile Include="$(SolutionDir)\..\src\core\lib\channel\handshaker.c">
-      <Filter>src\core\lib\channel</Filter>
-    </ClCompile>
-    <ClCompile Include="$(SolutionDir)\..\src\core\lib\channel\handshaker_factory.c">
-      <Filter>src\core\lib\channel</Filter>
-    </ClCompile>
-    <ClCompile Include="$(SolutionDir)\..\src\core\lib\channel\handshaker_registry.c">
-      <Filter>src\core\lib\channel</Filter>
-    </ClCompile>
-    <ClCompile Include="$(SolutionDir)\..\src\core\lib\channel\http_client_filter.c">
-      <Filter>src\core\lib\channel</Filter>
-    </ClCompile>
-    <ClCompile Include="$(SolutionDir)\..\src\core\lib\channel\http_server_filter.c">
-      <Filter>src\core\lib\channel</Filter>
-    </ClCompile>
-    <ClCompile Include="$(SolutionDir)\..\src\core\lib\channel\message_size_filter.c">
-      <Filter>src\core\lib\channel</Filter>
-    </ClCompile>
-    <ClCompile Include="$(SolutionDir)\..\src\core\lib\compression\compression.c">
-      <Filter>src\core\lib\compression</Filter>
-    </ClCompile>
-    <ClCompile Include="$(SolutionDir)\..\src\core\lib\compression\message_compress.c">
-      <Filter>src\core\lib\compression</Filter>
-    </ClCompile>
-    <ClCompile Include="$(SolutionDir)\..\src\core\lib\debug\trace.c">
-      <Filter>src\core\lib\debug</Filter>
-    </ClCompile>
-    <ClCompile Include="$(SolutionDir)\..\src\core\lib\http\format_request.c">
-      <Filter>src\core\lib\http</Filter>
-    </ClCompile>
-    <ClCompile Include="$(SolutionDir)\..\src\core\lib\http\httpcli.c">
-      <Filter>src\core\lib\http</Filter>
-    </ClCompile>
-    <ClCompile Include="$(SolutionDir)\..\src\core\lib\http\parser.c">
-      <Filter>src\core\lib\http</Filter>
-    </ClCompile>
-    <ClCompile Include="$(SolutionDir)\..\src\core\lib\iomgr\closure.c">
-      <Filter>src\core\lib\iomgr</Filter>
-    </ClCompile>
-    <ClCompile Include="$(SolutionDir)\..\src\core\lib\iomgr\combiner.c">
-      <Filter>src\core\lib\iomgr</Filter>
-    </ClCompile>
-    <ClCompile Include="$(SolutionDir)\..\src\core\lib\iomgr\endpoint.c">
-      <Filter>src\core\lib\iomgr</Filter>
-    </ClCompile>
-    <ClCompile Include="$(SolutionDir)\..\src\core\lib\iomgr\endpoint_pair_posix.c">
-      <Filter>src\core\lib\iomgr</Filter>
-    </ClCompile>
-    <ClCompile Include="$(SolutionDir)\..\src\core\lib\iomgr\endpoint_pair_uv.c">
-      <Filter>src\core\lib\iomgr</Filter>
-    </ClCompile>
-    <ClCompile Include="$(SolutionDir)\..\src\core\lib\iomgr\endpoint_pair_windows.c">
-      <Filter>src\core\lib\iomgr</Filter>
-    </ClCompile>
-    <ClCompile Include="$(SolutionDir)\..\src\core\lib\iomgr\error.c">
-      <Filter>src\core\lib\iomgr</Filter>
-    </ClCompile>
-    <ClCompile Include="$(SolutionDir)\..\src\core\lib\iomgr\ev_epoll_linux.c">
-      <Filter>src\core\lib\iomgr</Filter>
-    </ClCompile>
-    <ClCompile Include="$(SolutionDir)\..\src\core\lib\iomgr\ev_poll_posix.c">
-      <Filter>src\core\lib\iomgr</Filter>
-    </ClCompile>
-    <ClCompile Include="$(SolutionDir)\..\src\core\lib\iomgr\ev_posix.c">
-      <Filter>src\core\lib\iomgr</Filter>
-    </ClCompile>
-    <ClCompile Include="$(SolutionDir)\..\src\core\lib\iomgr\exec_ctx.c">
-      <Filter>src\core\lib\iomgr</Filter>
-    </ClCompile>
-    <ClCompile Include="$(SolutionDir)\..\src\core\lib\iomgr\executor.c">
-      <Filter>src\core\lib\iomgr</Filter>
-    </ClCompile>
-    <ClCompile Include="$(SolutionDir)\..\src\core\lib\iomgr\iocp_windows.c">
-      <Filter>src\core\lib\iomgr</Filter>
-    </ClCompile>
-    <ClCompile Include="$(SolutionDir)\..\src\core\lib\iomgr\iomgr.c">
-      <Filter>src\core\lib\iomgr</Filter>
-    </ClCompile>
-    <ClCompile Include="$(SolutionDir)\..\src\core\lib\iomgr\iomgr_posix.c">
-      <Filter>src\core\lib\iomgr</Filter>
-    </ClCompile>
-    <ClCompile Include="$(SolutionDir)\..\src\core\lib\iomgr\iomgr_uv.c">
-      <Filter>src\core\lib\iomgr</Filter>
-    </ClCompile>
-    <ClCompile Include="$(SolutionDir)\..\src\core\lib\iomgr\iomgr_windows.c">
-      <Filter>src\core\lib\iomgr</Filter>
-    </ClCompile>
-    <ClCompile Include="$(SolutionDir)\..\src\core\lib\iomgr\load_file.c">
-      <Filter>src\core\lib\iomgr</Filter>
-    </ClCompile>
-    <ClCompile Include="$(SolutionDir)\..\src\core\lib\iomgr\network_status_tracker.c">
-      <Filter>src\core\lib\iomgr</Filter>
-    </ClCompile>
-    <ClCompile Include="$(SolutionDir)\..\src\core\lib\iomgr\polling_entity.c">
-      <Filter>src\core\lib\iomgr</Filter>
-    </ClCompile>
-    <ClCompile Include="$(SolutionDir)\..\src\core\lib\iomgr\pollset_set_uv.c">
-      <Filter>src\core\lib\iomgr</Filter>
-    </ClCompile>
-    <ClCompile Include="$(SolutionDir)\..\src\core\lib\iomgr\pollset_set_windows.c">
-      <Filter>src\core\lib\iomgr</Filter>
-    </ClCompile>
-    <ClCompile Include="$(SolutionDir)\..\src\core\lib\iomgr\pollset_uv.c">
-      <Filter>src\core\lib\iomgr</Filter>
-    </ClCompile>
-    <ClCompile Include="$(SolutionDir)\..\src\core\lib\iomgr\pollset_windows.c">
-      <Filter>src\core\lib\iomgr</Filter>
-    </ClCompile>
-    <ClCompile Include="$(SolutionDir)\..\src\core\lib\iomgr\resolve_address_posix.c">
-      <Filter>src\core\lib\iomgr</Filter>
-    </ClCompile>
-    <ClCompile Include="$(SolutionDir)\..\src\core\lib\iomgr\resolve_address_uv.c">
-      <Filter>src\core\lib\iomgr</Filter>
-    </ClCompile>
-    <ClCompile Include="$(SolutionDir)\..\src\core\lib\iomgr\resolve_address_windows.c">
-      <Filter>src\core\lib\iomgr</Filter>
-    </ClCompile>
-    <ClCompile Include="$(SolutionDir)\..\src\core\lib\iomgr\resource_quota.c">
-      <Filter>src\core\lib\iomgr</Filter>
-    </ClCompile>
-    <ClCompile Include="$(SolutionDir)\..\src\core\lib\iomgr\sockaddr_utils.c">
-      <Filter>src\core\lib\iomgr</Filter>
-    </ClCompile>
-    <ClCompile Include="$(SolutionDir)\..\src\core\lib\iomgr\socket_mutator.c">
-      <Filter>src\core\lib\iomgr</Filter>
-    </ClCompile>
-    <ClCompile Include="$(SolutionDir)\..\src\core\lib\iomgr\socket_utils_common_posix.c">
-      <Filter>src\core\lib\iomgr</Filter>
-    </ClCompile>
-    <ClCompile Include="$(SolutionDir)\..\src\core\lib\iomgr\socket_utils_linux.c">
-      <Filter>src\core\lib\iomgr</Filter>
-    </ClCompile>
-    <ClCompile Include="$(SolutionDir)\..\src\core\lib\iomgr\socket_utils_posix.c">
-      <Filter>src\core\lib\iomgr</Filter>
-    </ClCompile>
-    <ClCompile Include="$(SolutionDir)\..\src\core\lib\iomgr\socket_utils_uv.c">
-      <Filter>src\core\lib\iomgr</Filter>
-    </ClCompile>
-    <ClCompile Include="$(SolutionDir)\..\src\core\lib\iomgr\socket_utils_windows.c">
-      <Filter>src\core\lib\iomgr</Filter>
-    </ClCompile>
-    <ClCompile Include="$(SolutionDir)\..\src\core\lib\iomgr\socket_windows.c">
-      <Filter>src\core\lib\iomgr</Filter>
-    </ClCompile>
-    <ClCompile Include="$(SolutionDir)\..\src\core\lib\iomgr\tcp_client_posix.c">
-      <Filter>src\core\lib\iomgr</Filter>
-    </ClCompile>
-    <ClCompile Include="$(SolutionDir)\..\src\core\lib\iomgr\tcp_client_uv.c">
-      <Filter>src\core\lib\iomgr</Filter>
-    </ClCompile>
-    <ClCompile Include="$(SolutionDir)\..\src\core\lib\iomgr\tcp_client_windows.c">
-      <Filter>src\core\lib\iomgr</Filter>
-    </ClCompile>
-    <ClCompile Include="$(SolutionDir)\..\src\core\lib\iomgr\tcp_posix.c">
-      <Filter>src\core\lib\iomgr</Filter>
-    </ClCompile>
-    <ClCompile Include="$(SolutionDir)\..\src\core\lib\iomgr\tcp_server_posix.c">
-      <Filter>src\core\lib\iomgr</Filter>
-    </ClCompile>
-    <ClCompile Include="$(SolutionDir)\..\src\core\lib\iomgr\tcp_server_uv.c">
-      <Filter>src\core\lib\iomgr</Filter>
-    </ClCompile>
-    <ClCompile Include="$(SolutionDir)\..\src\core\lib\iomgr\tcp_server_windows.c">
-      <Filter>src\core\lib\iomgr</Filter>
-    </ClCompile>
-    <ClCompile Include="$(SolutionDir)\..\src\core\lib\iomgr\tcp_uv.c">
-      <Filter>src\core\lib\iomgr</Filter>
-    </ClCompile>
-    <ClCompile Include="$(SolutionDir)\..\src\core\lib\iomgr\tcp_windows.c">
-      <Filter>src\core\lib\iomgr</Filter>
-    </ClCompile>
-    <ClCompile Include="$(SolutionDir)\..\src\core\lib\iomgr\time_averaged_stats.c">
-      <Filter>src\core\lib\iomgr</Filter>
-    </ClCompile>
-    <ClCompile Include="$(SolutionDir)\..\src\core\lib\iomgr\timer_generic.c">
-      <Filter>src\core\lib\iomgr</Filter>
-    </ClCompile>
-    <ClCompile Include="$(SolutionDir)\..\src\core\lib\iomgr\timer_heap.c">
-      <Filter>src\core\lib\iomgr</Filter>
-    </ClCompile>
-    <ClCompile Include="$(SolutionDir)\..\src\core\lib\iomgr\timer_uv.c">
-      <Filter>src\core\lib\iomgr</Filter>
-    </ClCompile>
-    <ClCompile Include="$(SolutionDir)\..\src\core\lib\iomgr\udp_server.c">
-      <Filter>src\core\lib\iomgr</Filter>
-    </ClCompile>
-    <ClCompile Include="$(SolutionDir)\..\src\core\lib\iomgr\unix_sockets_posix.c">
-      <Filter>src\core\lib\iomgr</Filter>
-    </ClCompile>
-    <ClCompile Include="$(SolutionDir)\..\src\core\lib\iomgr\unix_sockets_posix_noop.c">
-      <Filter>src\core\lib\iomgr</Filter>
-    </ClCompile>
-    <ClCompile Include="$(SolutionDir)\..\src\core\lib\iomgr\wakeup_fd_cv.c">
-      <Filter>src\core\lib\iomgr</Filter>
-    </ClCompile>
-    <ClCompile Include="$(SolutionDir)\..\src\core\lib\iomgr\wakeup_fd_eventfd.c">
-      <Filter>src\core\lib\iomgr</Filter>
-    </ClCompile>
-    <ClCompile Include="$(SolutionDir)\..\src\core\lib\iomgr\wakeup_fd_nospecial.c">
-      <Filter>src\core\lib\iomgr</Filter>
-    </ClCompile>
-    <ClCompile Include="$(SolutionDir)\..\src\core\lib\iomgr\wakeup_fd_pipe.c">
-      <Filter>src\core\lib\iomgr</Filter>
-    </ClCompile>
-    <ClCompile Include="$(SolutionDir)\..\src\core\lib\iomgr\wakeup_fd_posix.c">
-      <Filter>src\core\lib\iomgr</Filter>
-    </ClCompile>
-    <ClCompile Include="$(SolutionDir)\..\src\core\lib\iomgr\workqueue_uv.c">
-      <Filter>src\core\lib\iomgr</Filter>
-    </ClCompile>
-    <ClCompile Include="$(SolutionDir)\..\src\core\lib\iomgr\workqueue_windows.c">
-      <Filter>src\core\lib\iomgr</Filter>
-    </ClCompile>
-    <ClCompile Include="$(SolutionDir)\..\src\core\lib\json\json.c">
-      <Filter>src\core\lib\json</Filter>
-    </ClCompile>
-    <ClCompile Include="$(SolutionDir)\..\src\core\lib\json\json_reader.c">
-      <Filter>src\core\lib\json</Filter>
-    </ClCompile>
-    <ClCompile Include="$(SolutionDir)\..\src\core\lib\json\json_string.c">
-      <Filter>src\core\lib\json</Filter>
-    </ClCompile>
-    <ClCompile Include="$(SolutionDir)\..\src\core\lib\json\json_writer.c">
-      <Filter>src\core\lib\json</Filter>
-    </ClCompile>
-    <ClCompile Include="$(SolutionDir)\..\src\core\lib\slice\percent_encoding.c">
-      <Filter>src\core\lib\slice</Filter>
-    </ClCompile>
-    <ClCompile Include="$(SolutionDir)\..\src\core\lib\slice\slice.c">
-      <Filter>src\core\lib\slice</Filter>
-    </ClCompile>
-    <ClCompile Include="$(SolutionDir)\..\src\core\lib\slice\slice_buffer.c">
-      <Filter>src\core\lib\slice</Filter>
-    </ClCompile>
-    <ClCompile Include="$(SolutionDir)\..\src\core\lib\slice\slice_hash_table.c">
-      <Filter>src\core\lib\slice</Filter>
-    </ClCompile>
-    <ClCompile Include="$(SolutionDir)\..\src\core\lib\slice\slice_intern.c">
-      <Filter>src\core\lib\slice</Filter>
-    </ClCompile>
-    <ClCompile Include="$(SolutionDir)\..\src\core\lib\slice\slice_string_helpers.c">
-      <Filter>src\core\lib\slice</Filter>
-    </ClCompile>
-    <ClCompile Include="$(SolutionDir)\..\src\core\lib\surface\alarm.c">
-      <Filter>src\core\lib\surface</Filter>
-    </ClCompile>
-    <ClCompile Include="$(SolutionDir)\..\src\core\lib\surface\api_trace.c">
-      <Filter>src\core\lib\surface</Filter>
-    </ClCompile>
-    <ClCompile Include="$(SolutionDir)\..\src\core\lib\surface\byte_buffer.c">
-      <Filter>src\core\lib\surface</Filter>
-    </ClCompile>
-    <ClCompile Include="$(SolutionDir)\..\src\core\lib\surface\byte_buffer_reader.c">
-      <Filter>src\core\lib\surface</Filter>
-    </ClCompile>
-    <ClCompile Include="$(SolutionDir)\..\src\core\lib\surface\call.c">
-      <Filter>src\core\lib\surface</Filter>
-    </ClCompile>
-    <ClCompile Include="$(SolutionDir)\..\src\core\lib\surface\call_details.c">
-      <Filter>src\core\lib\surface</Filter>
-    </ClCompile>
-    <ClCompile Include="$(SolutionDir)\..\src\core\lib\surface\call_log_batch.c">
-      <Filter>src\core\lib\surface</Filter>
-    </ClCompile>
-    <ClCompile Include="$(SolutionDir)\..\src\core\lib\surface\channel.c">
-      <Filter>src\core\lib\surface</Filter>
-    </ClCompile>
-    <ClCompile Include="$(SolutionDir)\..\src\core\lib\surface\channel_init.c">
-      <Filter>src\core\lib\surface</Filter>
-    </ClCompile>
-    <ClCompile Include="$(SolutionDir)\..\src\core\lib\surface\channel_ping.c">
-      <Filter>src\core\lib\surface</Filter>
-    </ClCompile>
-    <ClCompile Include="$(SolutionDir)\..\src\core\lib\surface\channel_stack_type.c">
-      <Filter>src\core\lib\surface</Filter>
-    </ClCompile>
-    <ClCompile Include="$(SolutionDir)\..\src\core\lib\surface\completion_queue.c">
-      <Filter>src\core\lib\surface</Filter>
-    </ClCompile>
-    <ClCompile Include="$(SolutionDir)\..\src\core\lib\surface\event_string.c">
-      <Filter>src\core\lib\surface</Filter>
-    </ClCompile>
-    <ClCompile Include="$(SolutionDir)\..\src\core\lib\surface\lame_client.c">
-      <Filter>src\core\lib\surface</Filter>
-    </ClCompile>
-    <ClCompile Include="$(SolutionDir)\..\src\core\lib\surface\metadata_array.c">
-      <Filter>src\core\lib\surface</Filter>
-    </ClCompile>
-    <ClCompile Include="$(SolutionDir)\..\src\core\lib\surface\server.c">
-      <Filter>src\core\lib\surface</Filter>
-    </ClCompile>
-    <ClCompile Include="$(SolutionDir)\..\src\core\lib\surface\validate_metadata.c">
-      <Filter>src\core\lib\surface</Filter>
-    </ClCompile>
-    <ClCompile Include="$(SolutionDir)\..\src\core\lib\surface\version.c">
-      <Filter>src\core\lib\surface</Filter>
-    </ClCompile>
-    <ClCompile Include="$(SolutionDir)\..\src\core\lib\transport\byte_stream.c">
-      <Filter>src\core\lib\transport</Filter>
-    </ClCompile>
-    <ClCompile Include="$(SolutionDir)\..\src\core\lib\transport\connectivity_state.c">
-      <Filter>src\core\lib\transport</Filter>
-    </ClCompile>
-    <ClCompile Include="$(SolutionDir)\..\src\core\lib\transport\error_utils.c">
-      <Filter>src\core\lib\transport</Filter>
-    </ClCompile>
-    <ClCompile Include="$(SolutionDir)\..\src\core\lib\transport\metadata.c">
-      <Filter>src\core\lib\transport</Filter>
-    </ClCompile>
-    <ClCompile Include="$(SolutionDir)\..\src\core\lib\transport\metadata_batch.c">
-      <Filter>src\core\lib\transport</Filter>
-    </ClCompile>
-    <ClCompile Include="$(SolutionDir)\..\src\core\lib\transport\pid_controller.c">
-      <Filter>src\core\lib\transport</Filter>
-    </ClCompile>
-    <ClCompile Include="$(SolutionDir)\..\src\core\lib\transport\service_config.c">
-      <Filter>src\core\lib\transport</Filter>
-    </ClCompile>
-    <ClCompile Include="$(SolutionDir)\..\src\core\lib\transport\static_metadata.c">
-      <Filter>src\core\lib\transport</Filter>
-    </ClCompile>
-    <ClCompile Include="$(SolutionDir)\..\src\core\lib\transport\status_conversion.c">
-      <Filter>src\core\lib\transport</Filter>
-    </ClCompile>
-    <ClCompile Include="$(SolutionDir)\..\src\core\lib\transport\timeout_encoding.c">
-      <Filter>src\core\lib\transport</Filter>
-    </ClCompile>
-    <ClCompile Include="$(SolutionDir)\..\src\core\lib\transport\transport.c">
-      <Filter>src\core\lib\transport</Filter>
-    </ClCompile>
-    <ClCompile Include="$(SolutionDir)\..\src\core\lib\transport\transport_op_string.c">
-      <Filter>src\core\lib\transport</Filter>
-    </ClCompile>
-    <ClCompile Include="$(SolutionDir)\..\src\core\ext\client_channel\channel_connectivity.c">
-      <Filter>src\core\ext\client_channel</Filter>
-    </ClCompile>
-    <ClCompile Include="$(SolutionDir)\..\src\core\ext\client_channel\client_channel.c">
-      <Filter>src\core\ext\client_channel</Filter>
-    </ClCompile>
-    <ClCompile Include="$(SolutionDir)\..\src\core\ext\client_channel\client_channel_factory.c">
-      <Filter>src\core\ext\client_channel</Filter>
-    </ClCompile>
-    <ClCompile Include="$(SolutionDir)\..\src\core\ext\client_channel\client_channel_plugin.c">
-      <Filter>src\core\ext\client_channel</Filter>
-    </ClCompile>
-    <ClCompile Include="$(SolutionDir)\..\src\core\ext\client_channel\connector.c">
-      <Filter>src\core\ext\client_channel</Filter>
-    </ClCompile>
-    <ClCompile Include="$(SolutionDir)\..\src\core\ext\client_channel\default_initial_connect_string.c">
-      <Filter>src\core\ext\client_channel</Filter>
-    </ClCompile>
-    <ClCompile Include="$(SolutionDir)\..\src\core\ext\client_channel\http_connect_handshaker.c">
-      <Filter>src\core\ext\client_channel</Filter>
-    </ClCompile>
-    <ClCompile Include="$(SolutionDir)\..\src\core\ext\client_channel\http_proxy.c">
-      <Filter>src\core\ext\client_channel</Filter>
-    </ClCompile>
-    <ClCompile Include="$(SolutionDir)\..\src\core\ext\client_channel\initial_connect_string.c">
-      <Filter>src\core\ext\client_channel</Filter>
-    </ClCompile>
-    <ClCompile Include="$(SolutionDir)\..\src\core\ext\client_channel\lb_policy.c">
-      <Filter>src\core\ext\client_channel</Filter>
-    </ClCompile>
-    <ClCompile Include="$(SolutionDir)\..\src\core\ext\client_channel\lb_policy_factory.c">
-      <Filter>src\core\ext\client_channel</Filter>
-    </ClCompile>
-    <ClCompile Include="$(SolutionDir)\..\src\core\ext\client_channel\lb_policy_registry.c">
-      <Filter>src\core\ext\client_channel</Filter>
-    </ClCompile>
-    <ClCompile Include="$(SolutionDir)\..\src\core\ext\client_channel\parse_address.c">
-      <Filter>src\core\ext\client_channel</Filter>
-    </ClCompile>
-    <ClCompile Include="$(SolutionDir)\..\src\core\ext\client_channel\proxy_mapper.c">
-      <Filter>src\core\ext\client_channel</Filter>
-    </ClCompile>
-    <ClCompile Include="$(SolutionDir)\..\src\core\ext\client_channel\proxy_mapper_registry.c">
-      <Filter>src\core\ext\client_channel</Filter>
-    </ClCompile>
-    <ClCompile Include="$(SolutionDir)\..\src\core\ext\client_channel\resolver.c">
-      <Filter>src\core\ext\client_channel</Filter>
-    </ClCompile>
-    <ClCompile Include="$(SolutionDir)\..\src\core\ext\client_channel\resolver_factory.c">
-      <Filter>src\core\ext\client_channel</Filter>
-    </ClCompile>
-    <ClCompile Include="$(SolutionDir)\..\src\core\ext\client_channel\resolver_registry.c">
-      <Filter>src\core\ext\client_channel</Filter>
-    </ClCompile>
-    <ClCompile Include="$(SolutionDir)\..\src\core\ext\client_channel\subchannel.c">
-      <Filter>src\core\ext\client_channel</Filter>
-    </ClCompile>
-    <ClCompile Include="$(SolutionDir)\..\src\core\ext\client_channel\subchannel_index.c">
-      <Filter>src\core\ext\client_channel</Filter>
-    </ClCompile>
-    <ClCompile Include="$(SolutionDir)\..\src\core\ext\client_channel\uri_parser.c">
-      <Filter>src\core\ext\client_channel</Filter>
-    </ClCompile>
-    <ClCompile Include="$(SolutionDir)\..\src\core\ext\transport\chttp2\transport\bin_decoder.c">
-      <Filter>src\core\ext\transport\chttp2\transport</Filter>
-    </ClCompile>
-    <ClCompile Include="$(SolutionDir)\..\src\core\ext\transport\chttp2\transport\bin_encoder.c">
-      <Filter>src\core\ext\transport\chttp2\transport</Filter>
-    </ClCompile>
-    <ClCompile Include="$(SolutionDir)\..\src\core\ext\transport\chttp2\transport\chttp2_plugin.c">
-      <Filter>src\core\ext\transport\chttp2\transport</Filter>
-    </ClCompile>
-    <ClCompile Include="$(SolutionDir)\..\src\core\ext\transport\chttp2\transport\chttp2_transport.c">
-      <Filter>src\core\ext\transport\chttp2\transport</Filter>
-    </ClCompile>
-    <ClCompile Include="$(SolutionDir)\..\src\core\ext\transport\chttp2\transport\frame_data.c">
-      <Filter>src\core\ext\transport\chttp2\transport</Filter>
-    </ClCompile>
-    <ClCompile Include="$(SolutionDir)\..\src\core\ext\transport\chttp2\transport\frame_goaway.c">
-      <Filter>src\core\ext\transport\chttp2\transport</Filter>
-    </ClCompile>
-    <ClCompile Include="$(SolutionDir)\..\src\core\ext\transport\chttp2\transport\frame_ping.c">
-      <Filter>src\core\ext\transport\chttp2\transport</Filter>
-    </ClCompile>
-    <ClCompile Include="$(SolutionDir)\..\src\core\ext\transport\chttp2\transport\frame_rst_stream.c">
-      <Filter>src\core\ext\transport\chttp2\transport</Filter>
-    </ClCompile>
-    <ClCompile Include="$(SolutionDir)\..\src\core\ext\transport\chttp2\transport\frame_settings.c">
-      <Filter>src\core\ext\transport\chttp2\transport</Filter>
-    </ClCompile>
-    <ClCompile Include="$(SolutionDir)\..\src\core\ext\transport\chttp2\transport\frame_window_update.c">
-      <Filter>src\core\ext\transport\chttp2\transport</Filter>
-    </ClCompile>
-    <ClCompile Include="$(SolutionDir)\..\src\core\ext\transport\chttp2\transport\hpack_encoder.c">
-      <Filter>src\core\ext\transport\chttp2\transport</Filter>
-    </ClCompile>
-    <ClCompile Include="$(SolutionDir)\..\src\core\ext\transport\chttp2\transport\hpack_parser.c">
-      <Filter>src\core\ext\transport\chttp2\transport</Filter>
-    </ClCompile>
-    <ClCompile Include="$(SolutionDir)\..\src\core\ext\transport\chttp2\transport\hpack_table.c">
-      <Filter>src\core\ext\transport\chttp2\transport</Filter>
-    </ClCompile>
-    <ClCompile Include="$(SolutionDir)\..\src\core\ext\transport\chttp2\transport\huffsyms.c">
-      <Filter>src\core\ext\transport\chttp2\transport</Filter>
-    </ClCompile>
-    <ClCompile Include="$(SolutionDir)\..\src\core\ext\transport\chttp2\transport\incoming_metadata.c">
-      <Filter>src\core\ext\transport\chttp2\transport</Filter>
-    </ClCompile>
-    <ClCompile Include="$(SolutionDir)\..\src\core\ext\transport\chttp2\transport\parsing.c">
-      <Filter>src\core\ext\transport\chttp2\transport</Filter>
-    </ClCompile>
-    <ClCompile Include="$(SolutionDir)\..\src\core\ext\transport\chttp2\transport\stream_lists.c">
-      <Filter>src\core\ext\transport\chttp2\transport</Filter>
-    </ClCompile>
-    <ClCompile Include="$(SolutionDir)\..\src\core\ext\transport\chttp2\transport\stream_map.c">
-      <Filter>src\core\ext\transport\chttp2\transport</Filter>
-    </ClCompile>
-    <ClCompile Include="$(SolutionDir)\..\src\core\ext\transport\chttp2\transport\varint.c">
-      <Filter>src\core\ext\transport\chttp2\transport</Filter>
-    </ClCompile>
-    <ClCompile Include="$(SolutionDir)\..\src\core\ext\transport\chttp2\transport\writing.c">
-      <Filter>src\core\ext\transport\chttp2\transport</Filter>
-    </ClCompile>
-    <ClCompile Include="$(SolutionDir)\..\src\core\ext\transport\chttp2\alpn\alpn.c">
-      <Filter>src\core\ext\transport\chttp2\alpn</Filter>
-    </ClCompile>
-=======
->>>>>>> f5369947
     <ClCompile Include="$(SolutionDir)\..\test\core\end2end\cq_verifier.c">
       <Filter>test\core\end2end</Filter>
     </ClCompile>
@@ -499,12 +16,9 @@
     <ClCompile Include="$(SolutionDir)\..\test\core\iomgr\endpoint_tests.c">
       <Filter>test\core\iomgr</Filter>
     </ClCompile>
-<<<<<<< HEAD
-=======
     <ClCompile Include="$(SolutionDir)\..\test\core\util\debugger_macros.c">
       <Filter>test\core\util</Filter>
     </ClCompile>
->>>>>>> f5369947
     <ClCompile Include="$(SolutionDir)\..\test\core\util\grpc_profiler.c">
       <Filter>test\core\util</Filter>
     </ClCompile>
@@ -535,528 +49,8 @@
     <ClCompile Include="$(SolutionDir)\..\test\core\util\slice_splitter.c">
       <Filter>test\core\util</Filter>
     </ClCompile>
-<<<<<<< HEAD
   </ItemGroup>
   <ItemGroup>
-    <ClInclude Include="$(SolutionDir)\..\include\grpc\byte_buffer.h">
-      <Filter>include\grpc</Filter>
-    </ClInclude>
-    <ClInclude Include="$(SolutionDir)\..\include\grpc\byte_buffer_reader.h">
-      <Filter>include\grpc</Filter>
-    </ClInclude>
-    <ClInclude Include="$(SolutionDir)\..\include\grpc\compression.h">
-      <Filter>include\grpc</Filter>
-    </ClInclude>
-    <ClInclude Include="$(SolutionDir)\..\include\grpc\grpc.h">
-      <Filter>include\grpc</Filter>
-    </ClInclude>
-    <ClInclude Include="$(SolutionDir)\..\include\grpc\grpc_posix.h">
-      <Filter>include\grpc</Filter>
-    </ClInclude>
-    <ClInclude Include="$(SolutionDir)\..\include\grpc\grpc_security_constants.h">
-      <Filter>include\grpc</Filter>
-    </ClInclude>
-    <ClInclude Include="$(SolutionDir)\..\include\grpc\slice.h">
-      <Filter>include\grpc</Filter>
-    </ClInclude>
-    <ClInclude Include="$(SolutionDir)\..\include\grpc\slice_buffer.h">
-      <Filter>include\grpc</Filter>
-    </ClInclude>
-    <ClInclude Include="$(SolutionDir)\..\include\grpc\status.h">
-      <Filter>include\grpc</Filter>
-    </ClInclude>
-    <ClInclude Include="$(SolutionDir)\..\include\grpc\impl\codegen\byte_buffer_reader.h">
-      <Filter>include\grpc\impl\codegen</Filter>
-    </ClInclude>
-    <ClInclude Include="$(SolutionDir)\..\include\grpc\impl\codegen\compression_types.h">
-      <Filter>include\grpc\impl\codegen</Filter>
-    </ClInclude>
-    <ClInclude Include="$(SolutionDir)\..\include\grpc\impl\codegen\connectivity_state.h">
-      <Filter>include\grpc\impl\codegen</Filter>
-    </ClInclude>
-    <ClInclude Include="$(SolutionDir)\..\include\grpc\impl\codegen\exec_ctx_fwd.h">
-      <Filter>include\grpc\impl\codegen</Filter>
-    </ClInclude>
-    <ClInclude Include="$(SolutionDir)\..\include\grpc\impl\codegen\grpc_types.h">
-      <Filter>include\grpc\impl\codegen</Filter>
-    </ClInclude>
-    <ClInclude Include="$(SolutionDir)\..\include\grpc\impl\codegen\propagation_bits.h">
-      <Filter>include\grpc\impl\codegen</Filter>
-    </ClInclude>
-    <ClInclude Include="$(SolutionDir)\..\include\grpc\impl\codegen\status.h">
-      <Filter>include\grpc\impl\codegen</Filter>
-    </ClInclude>
-    <ClInclude Include="$(SolutionDir)\..\include\grpc\impl\codegen\atm.h">
-      <Filter>include\grpc\impl\codegen</Filter>
-    </ClInclude>
-    <ClInclude Include="$(SolutionDir)\..\include\grpc\impl\codegen\atm_gcc_atomic.h">
-      <Filter>include\grpc\impl\codegen</Filter>
-    </ClInclude>
-    <ClInclude Include="$(SolutionDir)\..\include\grpc\impl\codegen\atm_gcc_sync.h">
-      <Filter>include\grpc\impl\codegen</Filter>
-    </ClInclude>
-    <ClInclude Include="$(SolutionDir)\..\include\grpc\impl\codegen\atm_windows.h">
-      <Filter>include\grpc\impl\codegen</Filter>
-    </ClInclude>
-    <ClInclude Include="$(SolutionDir)\..\include\grpc\impl\codegen\gpr_slice.h">
-      <Filter>include\grpc\impl\codegen</Filter>
-    </ClInclude>
-    <ClInclude Include="$(SolutionDir)\..\include\grpc\impl\codegen\gpr_types.h">
-      <Filter>include\grpc\impl\codegen</Filter>
-    </ClInclude>
-    <ClInclude Include="$(SolutionDir)\..\include\grpc\impl\codegen\port_platform.h">
-      <Filter>include\grpc\impl\codegen</Filter>
-    </ClInclude>
-    <ClInclude Include="$(SolutionDir)\..\include\grpc\impl\codegen\slice.h">
-      <Filter>include\grpc\impl\codegen</Filter>
-    </ClInclude>
-    <ClInclude Include="$(SolutionDir)\..\include\grpc\impl\codegen\sync.h">
-      <Filter>include\grpc\impl\codegen</Filter>
-    </ClInclude>
-    <ClInclude Include="$(SolutionDir)\..\include\grpc\impl\codegen\sync_generic.h">
-      <Filter>include\grpc\impl\codegen</Filter>
-    </ClInclude>
-    <ClInclude Include="$(SolutionDir)\..\include\grpc\impl\codegen\sync_posix.h">
-      <Filter>include\grpc\impl\codegen</Filter>
-    </ClInclude>
-    <ClInclude Include="$(SolutionDir)\..\include\grpc\impl\codegen\sync_windows.h">
-      <Filter>include\grpc\impl\codegen</Filter>
-    </ClInclude>
-  </ItemGroup>
-  <ItemGroup>
-    <ClInclude Include="$(SolutionDir)\..\src\core\ext\debug\debugger_macros.h">
-      <Filter>src\core\ext\debug</Filter>
-    </ClInclude>
-    <ClInclude Include="$(SolutionDir)\..\src\core\lib\channel\channel_args.h">
-      <Filter>src\core\lib\channel</Filter>
-    </ClInclude>
-    <ClInclude Include="$(SolutionDir)\..\src\core\lib\channel\channel_stack.h">
-      <Filter>src\core\lib\channel</Filter>
-    </ClInclude>
-    <ClInclude Include="$(SolutionDir)\..\src\core\lib\channel\channel_stack_builder.h">
-      <Filter>src\core\lib\channel</Filter>
-    </ClInclude>
-    <ClInclude Include="$(SolutionDir)\..\src\core\lib\channel\compress_filter.h">
-      <Filter>src\core\lib\channel</Filter>
-    </ClInclude>
-    <ClInclude Include="$(SolutionDir)\..\src\core\lib\channel\connected_channel.h">
-      <Filter>src\core\lib\channel</Filter>
-    </ClInclude>
-    <ClInclude Include="$(SolutionDir)\..\src\core\lib\channel\context.h">
-      <Filter>src\core\lib\channel</Filter>
-    </ClInclude>
-    <ClInclude Include="$(SolutionDir)\..\src\core\lib\channel\deadline_filter.h">
-      <Filter>src\core\lib\channel</Filter>
-    </ClInclude>
-    <ClInclude Include="$(SolutionDir)\..\src\core\lib\channel\handshaker.h">
-      <Filter>src\core\lib\channel</Filter>
-    </ClInclude>
-    <ClInclude Include="$(SolutionDir)\..\src\core\lib\channel\handshaker_factory.h">
-      <Filter>src\core\lib\channel</Filter>
-    </ClInclude>
-    <ClInclude Include="$(SolutionDir)\..\src\core\lib\channel\handshaker_registry.h">
-      <Filter>src\core\lib\channel</Filter>
-    </ClInclude>
-    <ClInclude Include="$(SolutionDir)\..\src\core\lib\channel\http_client_filter.h">
-      <Filter>src\core\lib\channel</Filter>
-    </ClInclude>
-    <ClInclude Include="$(SolutionDir)\..\src\core\lib\channel\http_server_filter.h">
-      <Filter>src\core\lib\channel</Filter>
-    </ClInclude>
-    <ClInclude Include="$(SolutionDir)\..\src\core\lib\channel\message_size_filter.h">
-      <Filter>src\core\lib\channel</Filter>
-    </ClInclude>
-    <ClInclude Include="$(SolutionDir)\..\src\core\lib\compression\algorithm_metadata.h">
-      <Filter>src\core\lib\compression</Filter>
-    </ClInclude>
-    <ClInclude Include="$(SolutionDir)\..\src\core\lib\compression\message_compress.h">
-      <Filter>src\core\lib\compression</Filter>
-    </ClInclude>
-    <ClInclude Include="$(SolutionDir)\..\src\core\lib\debug\trace.h">
-      <Filter>src\core\lib\debug</Filter>
-    </ClInclude>
-    <ClInclude Include="$(SolutionDir)\..\src\core\lib\http\format_request.h">
-      <Filter>src\core\lib\http</Filter>
-    </ClInclude>
-    <ClInclude Include="$(SolutionDir)\..\src\core\lib\http\httpcli.h">
-      <Filter>src\core\lib\http</Filter>
-    </ClInclude>
-    <ClInclude Include="$(SolutionDir)\..\src\core\lib\http\parser.h">
-      <Filter>src\core\lib\http</Filter>
-    </ClInclude>
-    <ClInclude Include="$(SolutionDir)\..\src\core\lib\iomgr\closure.h">
-      <Filter>src\core\lib\iomgr</Filter>
-    </ClInclude>
-    <ClInclude Include="$(SolutionDir)\..\src\core\lib\iomgr\combiner.h">
-      <Filter>src\core\lib\iomgr</Filter>
-    </ClInclude>
-    <ClInclude Include="$(SolutionDir)\..\src\core\lib\iomgr\endpoint.h">
-      <Filter>src\core\lib\iomgr</Filter>
-    </ClInclude>
-    <ClInclude Include="$(SolutionDir)\..\src\core\lib\iomgr\endpoint_pair.h">
-      <Filter>src\core\lib\iomgr</Filter>
-    </ClInclude>
-    <ClInclude Include="$(SolutionDir)\..\src\core\lib\iomgr\error.h">
-      <Filter>src\core\lib\iomgr</Filter>
-    </ClInclude>
-    <ClInclude Include="$(SolutionDir)\..\src\core\lib\iomgr\error_internal.h">
-      <Filter>src\core\lib\iomgr</Filter>
-    </ClInclude>
-    <ClInclude Include="$(SolutionDir)\..\src\core\lib\iomgr\ev_epoll_linux.h">
-      <Filter>src\core\lib\iomgr</Filter>
-    </ClInclude>
-    <ClInclude Include="$(SolutionDir)\..\src\core\lib\iomgr\ev_poll_posix.h">
-      <Filter>src\core\lib\iomgr</Filter>
-    </ClInclude>
-    <ClInclude Include="$(SolutionDir)\..\src\core\lib\iomgr\ev_posix.h">
-      <Filter>src\core\lib\iomgr</Filter>
-    </ClInclude>
-    <ClInclude Include="$(SolutionDir)\..\src\core\lib\iomgr\exec_ctx.h">
-      <Filter>src\core\lib\iomgr</Filter>
-    </ClInclude>
-    <ClInclude Include="$(SolutionDir)\..\src\core\lib\iomgr\executor.h">
-      <Filter>src\core\lib\iomgr</Filter>
-    </ClInclude>
-    <ClInclude Include="$(SolutionDir)\..\src\core\lib\iomgr\iocp_windows.h">
-      <Filter>src\core\lib\iomgr</Filter>
-    </ClInclude>
-    <ClInclude Include="$(SolutionDir)\..\src\core\lib\iomgr\iomgr.h">
-      <Filter>src\core\lib\iomgr</Filter>
-    </ClInclude>
-    <ClInclude Include="$(SolutionDir)\..\src\core\lib\iomgr\iomgr_internal.h">
-      <Filter>src\core\lib\iomgr</Filter>
-    </ClInclude>
-    <ClInclude Include="$(SolutionDir)\..\src\core\lib\iomgr\iomgr_posix.h">
-      <Filter>src\core\lib\iomgr</Filter>
-    </ClInclude>
-    <ClInclude Include="$(SolutionDir)\..\src\core\lib\iomgr\load_file.h">
-      <Filter>src\core\lib\iomgr</Filter>
-    </ClInclude>
-    <ClInclude Include="$(SolutionDir)\..\src\core\lib\iomgr\network_status_tracker.h">
-      <Filter>src\core\lib\iomgr</Filter>
-    </ClInclude>
-    <ClInclude Include="$(SolutionDir)\..\src\core\lib\iomgr\polling_entity.h">
-      <Filter>src\core\lib\iomgr</Filter>
-    </ClInclude>
-    <ClInclude Include="$(SolutionDir)\..\src\core\lib\iomgr\pollset.h">
-      <Filter>src\core\lib\iomgr</Filter>
-    </ClInclude>
-    <ClInclude Include="$(SolutionDir)\..\src\core\lib\iomgr\pollset_set.h">
-      <Filter>src\core\lib\iomgr</Filter>
-    </ClInclude>
-    <ClInclude Include="$(SolutionDir)\..\src\core\lib\iomgr\pollset_set_windows.h">
-      <Filter>src\core\lib\iomgr</Filter>
-    </ClInclude>
-    <ClInclude Include="$(SolutionDir)\..\src\core\lib\iomgr\pollset_uv.h">
-      <Filter>src\core\lib\iomgr</Filter>
-    </ClInclude>
-    <ClInclude Include="$(SolutionDir)\..\src\core\lib\iomgr\pollset_windows.h">
-      <Filter>src\core\lib\iomgr</Filter>
-    </ClInclude>
-    <ClInclude Include="$(SolutionDir)\..\src\core\lib\iomgr\port.h">
-      <Filter>src\core\lib\iomgr</Filter>
-    </ClInclude>
-    <ClInclude Include="$(SolutionDir)\..\src\core\lib\iomgr\resolve_address.h">
-      <Filter>src\core\lib\iomgr</Filter>
-    </ClInclude>
-    <ClInclude Include="$(SolutionDir)\..\src\core\lib\iomgr\resource_quota.h">
-      <Filter>src\core\lib\iomgr</Filter>
-    </ClInclude>
-    <ClInclude Include="$(SolutionDir)\..\src\core\lib\iomgr\sockaddr.h">
-      <Filter>src\core\lib\iomgr</Filter>
-    </ClInclude>
-    <ClInclude Include="$(SolutionDir)\..\src\core\lib\iomgr\sockaddr_posix.h">
-      <Filter>src\core\lib\iomgr</Filter>
-    </ClInclude>
-    <ClInclude Include="$(SolutionDir)\..\src\core\lib\iomgr\sockaddr_utils.h">
-      <Filter>src\core\lib\iomgr</Filter>
-    </ClInclude>
-    <ClInclude Include="$(SolutionDir)\..\src\core\lib\iomgr\sockaddr_windows.h">
-      <Filter>src\core\lib\iomgr</Filter>
-    </ClInclude>
-    <ClInclude Include="$(SolutionDir)\..\src\core\lib\iomgr\socket_mutator.h">
-      <Filter>src\core\lib\iomgr</Filter>
-    </ClInclude>
-    <ClInclude Include="$(SolutionDir)\..\src\core\lib\iomgr\socket_utils.h">
-      <Filter>src\core\lib\iomgr</Filter>
-    </ClInclude>
-    <ClInclude Include="$(SolutionDir)\..\src\core\lib\iomgr\socket_utils_posix.h">
-      <Filter>src\core\lib\iomgr</Filter>
-    </ClInclude>
-    <ClInclude Include="$(SolutionDir)\..\src\core\lib\iomgr\socket_windows.h">
-      <Filter>src\core\lib\iomgr</Filter>
-    </ClInclude>
-    <ClInclude Include="$(SolutionDir)\..\src\core\lib\iomgr\tcp_client.h">
-      <Filter>src\core\lib\iomgr</Filter>
-    </ClInclude>
-    <ClInclude Include="$(SolutionDir)\..\src\core\lib\iomgr\tcp_client_posix.h">
-      <Filter>src\core\lib\iomgr</Filter>
-    </ClInclude>
-    <ClInclude Include="$(SolutionDir)\..\src\core\lib\iomgr\tcp_posix.h">
-      <Filter>src\core\lib\iomgr</Filter>
-    </ClInclude>
-    <ClInclude Include="$(SolutionDir)\..\src\core\lib\iomgr\tcp_server.h">
-      <Filter>src\core\lib\iomgr</Filter>
-    </ClInclude>
-    <ClInclude Include="$(SolutionDir)\..\src\core\lib\iomgr\tcp_uv.h">
-      <Filter>src\core\lib\iomgr</Filter>
-    </ClInclude>
-    <ClInclude Include="$(SolutionDir)\..\src\core\lib\iomgr\tcp_windows.h">
-      <Filter>src\core\lib\iomgr</Filter>
-    </ClInclude>
-    <ClInclude Include="$(SolutionDir)\..\src\core\lib\iomgr\time_averaged_stats.h">
-      <Filter>src\core\lib\iomgr</Filter>
-    </ClInclude>
-    <ClInclude Include="$(SolutionDir)\..\src\core\lib\iomgr\timer.h">
-      <Filter>src\core\lib\iomgr</Filter>
-    </ClInclude>
-    <ClInclude Include="$(SolutionDir)\..\src\core\lib\iomgr\timer_generic.h">
-      <Filter>src\core\lib\iomgr</Filter>
-    </ClInclude>
-    <ClInclude Include="$(SolutionDir)\..\src\core\lib\iomgr\timer_heap.h">
-      <Filter>src\core\lib\iomgr</Filter>
-    </ClInclude>
-    <ClInclude Include="$(SolutionDir)\..\src\core\lib\iomgr\timer_uv.h">
-      <Filter>src\core\lib\iomgr</Filter>
-    </ClInclude>
-    <ClInclude Include="$(SolutionDir)\..\src\core\lib\iomgr\udp_server.h">
-      <Filter>src\core\lib\iomgr</Filter>
-    </ClInclude>
-    <ClInclude Include="$(SolutionDir)\..\src\core\lib\iomgr\unix_sockets_posix.h">
-      <Filter>src\core\lib\iomgr</Filter>
-    </ClInclude>
-    <ClInclude Include="$(SolutionDir)\..\src\core\lib\iomgr\wakeup_fd_cv.h">
-      <Filter>src\core\lib\iomgr</Filter>
-    </ClInclude>
-    <ClInclude Include="$(SolutionDir)\..\src\core\lib\iomgr\wakeup_fd_pipe.h">
-      <Filter>src\core\lib\iomgr</Filter>
-    </ClInclude>
-    <ClInclude Include="$(SolutionDir)\..\src\core\lib\iomgr\wakeup_fd_posix.h">
-      <Filter>src\core\lib\iomgr</Filter>
-    </ClInclude>
-    <ClInclude Include="$(SolutionDir)\..\src\core\lib\iomgr\workqueue.h">
-      <Filter>src\core\lib\iomgr</Filter>
-    </ClInclude>
-    <ClInclude Include="$(SolutionDir)\..\src\core\lib\iomgr\workqueue_uv.h">
-      <Filter>src\core\lib\iomgr</Filter>
-    </ClInclude>
-    <ClInclude Include="$(SolutionDir)\..\src\core\lib\iomgr\workqueue_windows.h">
-      <Filter>src\core\lib\iomgr</Filter>
-    </ClInclude>
-    <ClInclude Include="$(SolutionDir)\..\src\core\lib\json\json.h">
-      <Filter>src\core\lib\json</Filter>
-    </ClInclude>
-    <ClInclude Include="$(SolutionDir)\..\src\core\lib\json\json_common.h">
-      <Filter>src\core\lib\json</Filter>
-    </ClInclude>
-    <ClInclude Include="$(SolutionDir)\..\src\core\lib\json\json_reader.h">
-      <Filter>src\core\lib\json</Filter>
-    </ClInclude>
-    <ClInclude Include="$(SolutionDir)\..\src\core\lib\json\json_writer.h">
-      <Filter>src\core\lib\json</Filter>
-    </ClInclude>
-    <ClInclude Include="$(SolutionDir)\..\src\core\lib\slice\percent_encoding.h">
-      <Filter>src\core\lib\slice</Filter>
-    </ClInclude>
-    <ClInclude Include="$(SolutionDir)\..\src\core\lib\slice\slice_hash_table.h">
-      <Filter>src\core\lib\slice</Filter>
-    </ClInclude>
-    <ClInclude Include="$(SolutionDir)\..\src\core\lib\slice\slice_internal.h">
-      <Filter>src\core\lib\slice</Filter>
-    </ClInclude>
-    <ClInclude Include="$(SolutionDir)\..\src\core\lib\slice\slice_string_helpers.h">
-      <Filter>src\core\lib\slice</Filter>
-    </ClInclude>
-    <ClInclude Include="$(SolutionDir)\..\src\core\lib\surface\api_trace.h">
-      <Filter>src\core\lib\surface</Filter>
-    </ClInclude>
-    <ClInclude Include="$(SolutionDir)\..\src\core\lib\surface\call.h">
-      <Filter>src\core\lib\surface</Filter>
-    </ClInclude>
-    <ClInclude Include="$(SolutionDir)\..\src\core\lib\surface\call_test_only.h">
-      <Filter>src\core\lib\surface</Filter>
-    </ClInclude>
-    <ClInclude Include="$(SolutionDir)\..\src\core\lib\surface\channel.h">
-      <Filter>src\core\lib\surface</Filter>
-    </ClInclude>
-    <ClInclude Include="$(SolutionDir)\..\src\core\lib\surface\channel_init.h">
-      <Filter>src\core\lib\surface</Filter>
-    </ClInclude>
-    <ClInclude Include="$(SolutionDir)\..\src\core\lib\surface\channel_stack_type.h">
-      <Filter>src\core\lib\surface</Filter>
-    </ClInclude>
-    <ClInclude Include="$(SolutionDir)\..\src\core\lib\surface\completion_queue.h">
-      <Filter>src\core\lib\surface</Filter>
-    </ClInclude>
-    <ClInclude Include="$(SolutionDir)\..\src\core\lib\surface\event_string.h">
-      <Filter>src\core\lib\surface</Filter>
-    </ClInclude>
-    <ClInclude Include="$(SolutionDir)\..\src\core\lib\surface\init.h">
-      <Filter>src\core\lib\surface</Filter>
-    </ClInclude>
-    <ClInclude Include="$(SolutionDir)\..\src\core\lib\surface\lame_client.h">
-      <Filter>src\core\lib\surface</Filter>
-    </ClInclude>
-    <ClInclude Include="$(SolutionDir)\..\src\core\lib\surface\server.h">
-      <Filter>src\core\lib\surface</Filter>
-    </ClInclude>
-    <ClInclude Include="$(SolutionDir)\..\src\core\lib\surface\validate_metadata.h">
-      <Filter>src\core\lib\surface</Filter>
-    </ClInclude>
-    <ClInclude Include="$(SolutionDir)\..\src\core\lib\transport\byte_stream.h">
-      <Filter>src\core\lib\transport</Filter>
-    </ClInclude>
-    <ClInclude Include="$(SolutionDir)\..\src\core\lib\transport\connectivity_state.h">
-      <Filter>src\core\lib\transport</Filter>
-    </ClInclude>
-    <ClInclude Include="$(SolutionDir)\..\src\core\lib\transport\error_utils.h">
-      <Filter>src\core\lib\transport</Filter>
-    </ClInclude>
-    <ClInclude Include="$(SolutionDir)\..\src\core\lib\transport\http2_errors.h">
-      <Filter>src\core\lib\transport</Filter>
-    </ClInclude>
-    <ClInclude Include="$(SolutionDir)\..\src\core\lib\transport\metadata.h">
-      <Filter>src\core\lib\transport</Filter>
-    </ClInclude>
-    <ClInclude Include="$(SolutionDir)\..\src\core\lib\transport\metadata_batch.h">
-      <Filter>src\core\lib\transport</Filter>
-    </ClInclude>
-    <ClInclude Include="$(SolutionDir)\..\src\core\lib\transport\pid_controller.h">
-      <Filter>src\core\lib\transport</Filter>
-    </ClInclude>
-    <ClInclude Include="$(SolutionDir)\..\src\core\lib\transport\service_config.h">
-      <Filter>src\core\lib\transport</Filter>
-    </ClInclude>
-    <ClInclude Include="$(SolutionDir)\..\src\core\lib\transport\static_metadata.h">
-      <Filter>src\core\lib\transport</Filter>
-    </ClInclude>
-    <ClInclude Include="$(SolutionDir)\..\src\core\lib\transport\status_conversion.h">
-      <Filter>src\core\lib\transport</Filter>
-    </ClInclude>
-    <ClInclude Include="$(SolutionDir)\..\src\core\lib\transport\timeout_encoding.h">
-      <Filter>src\core\lib\transport</Filter>
-    </ClInclude>
-    <ClInclude Include="$(SolutionDir)\..\src\core\lib\transport\transport.h">
-      <Filter>src\core\lib\transport</Filter>
-    </ClInclude>
-    <ClInclude Include="$(SolutionDir)\..\src\core\lib\transport\transport_impl.h">
-      <Filter>src\core\lib\transport</Filter>
-    </ClInclude>
-    <ClInclude Include="$(SolutionDir)\..\src\core\ext\client_channel\client_channel.h">
-      <Filter>src\core\ext\client_channel</Filter>
-    </ClInclude>
-    <ClInclude Include="$(SolutionDir)\..\src\core\ext\client_channel\client_channel_factory.h">
-      <Filter>src\core\ext\client_channel</Filter>
-    </ClInclude>
-    <ClInclude Include="$(SolutionDir)\..\src\core\ext\client_channel\connector.h">
-      <Filter>src\core\ext\client_channel</Filter>
-    </ClInclude>
-    <ClInclude Include="$(SolutionDir)\..\src\core\ext\client_channel\http_connect_handshaker.h">
-      <Filter>src\core\ext\client_channel</Filter>
-    </ClInclude>
-    <ClInclude Include="$(SolutionDir)\..\src\core\ext\client_channel\http_proxy.h">
-      <Filter>src\core\ext\client_channel</Filter>
-    </ClInclude>
-    <ClInclude Include="$(SolutionDir)\..\src\core\ext\client_channel\initial_connect_string.h">
-      <Filter>src\core\ext\client_channel</Filter>
-    </ClInclude>
-    <ClInclude Include="$(SolutionDir)\..\src\core\ext\client_channel\lb_policy.h">
-      <Filter>src\core\ext\client_channel</Filter>
-    </ClInclude>
-    <ClInclude Include="$(SolutionDir)\..\src\core\ext\client_channel\lb_policy_factory.h">
-      <Filter>src\core\ext\client_channel</Filter>
-    </ClInclude>
-    <ClInclude Include="$(SolutionDir)\..\src\core\ext\client_channel\lb_policy_registry.h">
-      <Filter>src\core\ext\client_channel</Filter>
-    </ClInclude>
-    <ClInclude Include="$(SolutionDir)\..\src\core\ext\client_channel\parse_address.h">
-      <Filter>src\core\ext\client_channel</Filter>
-    </ClInclude>
-    <ClInclude Include="$(SolutionDir)\..\src\core\ext\client_channel\proxy_mapper.h">
-      <Filter>src\core\ext\client_channel</Filter>
-    </ClInclude>
-    <ClInclude Include="$(SolutionDir)\..\src\core\ext\client_channel\proxy_mapper_registry.h">
-      <Filter>src\core\ext\client_channel</Filter>
-    </ClInclude>
-    <ClInclude Include="$(SolutionDir)\..\src\core\ext\client_channel\resolver.h">
-      <Filter>src\core\ext\client_channel</Filter>
-    </ClInclude>
-    <ClInclude Include="$(SolutionDir)\..\src\core\ext\client_channel\resolver_factory.h">
-      <Filter>src\core\ext\client_channel</Filter>
-    </ClInclude>
-    <ClInclude Include="$(SolutionDir)\..\src\core\ext\client_channel\resolver_registry.h">
-      <Filter>src\core\ext\client_channel</Filter>
-    </ClInclude>
-    <ClInclude Include="$(SolutionDir)\..\src\core\ext\client_channel\subchannel.h">
-      <Filter>src\core\ext\client_channel</Filter>
-    </ClInclude>
-    <ClInclude Include="$(SolutionDir)\..\src\core\ext\client_channel\subchannel_index.h">
-      <Filter>src\core\ext\client_channel</Filter>
-    </ClInclude>
-    <ClInclude Include="$(SolutionDir)\..\src\core\ext\client_channel\uri_parser.h">
-      <Filter>src\core\ext\client_channel</Filter>
-    </ClInclude>
-    <ClInclude Include="$(SolutionDir)\..\src\core\ext\transport\chttp2\transport\bin_decoder.h">
-      <Filter>src\core\ext\transport\chttp2\transport</Filter>
-    </ClInclude>
-    <ClInclude Include="$(SolutionDir)\..\src\core\ext\transport\chttp2\transport\bin_encoder.h">
-      <Filter>src\core\ext\transport\chttp2\transport</Filter>
-    </ClInclude>
-    <ClInclude Include="$(SolutionDir)\..\src\core\ext\transport\chttp2\transport\chttp2_transport.h">
-      <Filter>src\core\ext\transport\chttp2\transport</Filter>
-    </ClInclude>
-    <ClInclude Include="$(SolutionDir)\..\src\core\ext\transport\chttp2\transport\frame.h">
-      <Filter>src\core\ext\transport\chttp2\transport</Filter>
-    </ClInclude>
-    <ClInclude Include="$(SolutionDir)\..\src\core\ext\transport\chttp2\transport\frame_data.h">
-      <Filter>src\core\ext\transport\chttp2\transport</Filter>
-    </ClInclude>
-    <ClInclude Include="$(SolutionDir)\..\src\core\ext\transport\chttp2\transport\frame_goaway.h">
-      <Filter>src\core\ext\transport\chttp2\transport</Filter>
-    </ClInclude>
-    <ClInclude Include="$(SolutionDir)\..\src\core\ext\transport\chttp2\transport\frame_ping.h">
-      <Filter>src\core\ext\transport\chttp2\transport</Filter>
-    </ClInclude>
-    <ClInclude Include="$(SolutionDir)\..\src\core\ext\transport\chttp2\transport\frame_rst_stream.h">
-      <Filter>src\core\ext\transport\chttp2\transport</Filter>
-    </ClInclude>
-    <ClInclude Include="$(SolutionDir)\..\src\core\ext\transport\chttp2\transport\frame_settings.h">
-      <Filter>src\core\ext\transport\chttp2\transport</Filter>
-    </ClInclude>
-    <ClInclude Include="$(SolutionDir)\..\src\core\ext\transport\chttp2\transport\frame_window_update.h">
-      <Filter>src\core\ext\transport\chttp2\transport</Filter>
-    </ClInclude>
-    <ClInclude Include="$(SolutionDir)\..\src\core\ext\transport\chttp2\transport\hpack_encoder.h">
-      <Filter>src\core\ext\transport\chttp2\transport</Filter>
-    </ClInclude>
-    <ClInclude Include="$(SolutionDir)\..\src\core\ext\transport\chttp2\transport\hpack_parser.h">
-      <Filter>src\core\ext\transport\chttp2\transport</Filter>
-    </ClInclude>
-    <ClInclude Include="$(SolutionDir)\..\src\core\ext\transport\chttp2\transport\hpack_table.h">
-      <Filter>src\core\ext\transport\chttp2\transport</Filter>
-    </ClInclude>
-    <ClInclude Include="$(SolutionDir)\..\src\core\ext\transport\chttp2\transport\huffsyms.h">
-      <Filter>src\core\ext\transport\chttp2\transport</Filter>
-    </ClInclude>
-    <ClInclude Include="$(SolutionDir)\..\src\core\ext\transport\chttp2\transport\incoming_metadata.h">
-      <Filter>src\core\ext\transport\chttp2\transport</Filter>
-    </ClInclude>
-    <ClInclude Include="$(SolutionDir)\..\src\core\ext\transport\chttp2\transport\internal.h">
-      <Filter>src\core\ext\transport\chttp2\transport</Filter>
-    </ClInclude>
-    <ClInclude Include="$(SolutionDir)\..\src\core\ext\transport\chttp2\transport\stream_map.h">
-      <Filter>src\core\ext\transport\chttp2\transport</Filter>
-    </ClInclude>
-    <ClInclude Include="$(SolutionDir)\..\src\core\ext\transport\chttp2\transport\varint.h">
-      <Filter>src\core\ext\transport\chttp2\transport</Filter>
-    </ClInclude>
-    <ClInclude Include="$(SolutionDir)\..\src\core\ext\transport\chttp2\alpn\alpn.h">
-      <Filter>src\core\ext\transport\chttp2\alpn</Filter>
-    </ClInclude>
-=======
-  </ItemGroup>
-  <ItemGroup>
->>>>>>> f5369947
     <ClInclude Include="$(SolutionDir)\..\test\core\end2end\cq_verifier.h">
       <Filter>test\core\end2end</Filter>
     </ClInclude>
@@ -1072,12 +66,9 @@
     <ClInclude Include="$(SolutionDir)\..\test\core\iomgr\endpoint_tests.h">
       <Filter>test\core\iomgr</Filter>
     </ClInclude>
-<<<<<<< HEAD
-=======
     <ClInclude Include="$(SolutionDir)\..\test\core\util\debugger_macros.h">
       <Filter>test\core\util</Filter>
     </ClInclude>
->>>>>>> f5369947
     <ClInclude Include="$(SolutionDir)\..\test\core\util\grpc_profiler.h">
       <Filter>test\core\util</Filter>
     </ClInclude>
