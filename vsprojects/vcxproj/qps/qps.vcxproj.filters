<?xml version="1.0" encoding="utf-8"?>
<Project ToolsVersion="4.0" xmlns="http://schemas.microsoft.com/developer/msbuild/2003">
  <ItemGroup>
    <ClCompile Include="$(SolutionDir)\..\src\proto\grpc\testing\messages.proto">
      <Filter>src\proto\grpc\testing</Filter>
    </ClCompile>
<<<<<<< HEAD
    <ClCompile Include="$(SolutionDir)\..\src\proto\grpc\testing\control.proto">
      <Filter>src\proto\grpc\testing</Filter>
    </ClCompile>
    <ClCompile Include="$(SolutionDir)\..\src\proto\grpc\testing\payloads.proto">
      <Filter>src\proto\grpc\testing</Filter>
    </ClCompile>
    <ClCompile Include="$(SolutionDir)\..\src\proto\grpc\testing\services.proto">
      <Filter>src\proto\grpc\testing</Filter>
    </ClCompile>
    <ClCompile Include="$(SolutionDir)\..\src\proto\grpc\testing\stats.proto">
=======
    <ClCompile Include="$(SolutionDir)\..\src\proto\grpc\testing\payloads.proto">
      <Filter>src\proto\grpc\testing</Filter>
    </ClCompile>
    <ClCompile Include="$(SolutionDir)\..\src\proto\grpc\testing\stats.proto">
      <Filter>src\proto\grpc\testing</Filter>
    </ClCompile>
    <ClCompile Include="$(SolutionDir)\..\src\proto\grpc\testing\control.proto">
      <Filter>src\proto\grpc\testing</Filter>
    </ClCompile>
    <ClCompile Include="$(SolutionDir)\..\src\proto\grpc\testing\services.proto">
>>>>>>> 1df08606
      <Filter>src\proto\grpc\testing</Filter>
    </ClCompile>
    <ClCompile Include="$(SolutionDir)\..\src\proto\grpc\testing\perf_db.proto">
      <Filter>src\proto\grpc\testing</Filter>
    </ClCompile>
    <ClCompile Include="$(SolutionDir)\..\test\cpp\qps\client_async.cc">
      <Filter>test\cpp\qps</Filter>
    </ClCompile>
    <ClCompile Include="$(SolutionDir)\..\test\cpp\qps\client_sync.cc">
      <Filter>test\cpp\qps</Filter>
    </ClCompile>
    <ClCompile Include="$(SolutionDir)\..\test\cpp\qps\driver.cc">
      <Filter>test\cpp\qps</Filter>
    </ClCompile>
    <ClCompile Include="$(SolutionDir)\..\test\cpp\qps\limit_cores.cc">
      <Filter>test\cpp\qps</Filter>
    </ClCompile>
    <ClCompile Include="$(SolutionDir)\..\test\cpp\qps\perf_db_client.cc">
      <Filter>test\cpp\qps</Filter>
    </ClCompile>
    <ClCompile Include="$(SolutionDir)\..\test\cpp\qps\qps_worker.cc">
      <Filter>test\cpp\qps</Filter>
    </ClCompile>
    <ClCompile Include="$(SolutionDir)\..\test\cpp\qps\report.cc">
      <Filter>test\cpp\qps</Filter>
    </ClCompile>
    <ClCompile Include="$(SolutionDir)\..\test\cpp\qps\server_async.cc">
      <Filter>test\cpp\qps</Filter>
    </ClCompile>
    <ClCompile Include="$(SolutionDir)\..\test\cpp\qps\server_sync.cc">
      <Filter>test\cpp\qps</Filter>
    </ClCompile>
    <ClCompile Include="$(SolutionDir)\..\test\cpp\qps\usage_timer.cc">
      <Filter>test\cpp\qps</Filter>
    </ClCompile>
    <ClCompile Include="$(SolutionDir)\..\test\cpp\util\benchmark_config.cc">
      <Filter>test\cpp\util</Filter>
    </ClCompile>
  </ItemGroup>
  <ItemGroup>
    <ClInclude Include="$(SolutionDir)\..\test\cpp\qps\client.h">
      <Filter>test\cpp\qps</Filter>
    </ClInclude>
    <ClInclude Include="$(SolutionDir)\..\test\cpp\qps\driver.h">
      <Filter>test\cpp\qps</Filter>
    </ClInclude>
    <ClInclude Include="$(SolutionDir)\..\test\cpp\qps\histogram.h">
      <Filter>test\cpp\qps</Filter>
    </ClInclude>
    <ClInclude Include="$(SolutionDir)\..\test\cpp\qps\interarrival.h">
      <Filter>test\cpp\qps</Filter>
    </ClInclude>
    <ClInclude Include="$(SolutionDir)\..\test\cpp\qps\limit_cores.h">
      <Filter>test\cpp\qps</Filter>
    </ClInclude>
    <ClInclude Include="$(SolutionDir)\..\test\cpp\qps\perf_db_client.h">
      <Filter>test\cpp\qps</Filter>
    </ClInclude>
    <ClInclude Include="$(SolutionDir)\..\test\cpp\qps\qps_worker.h">
      <Filter>test\cpp\qps</Filter>
    </ClInclude>
    <ClInclude Include="$(SolutionDir)\..\test\cpp\qps\report.h">
      <Filter>test\cpp\qps</Filter>
    </ClInclude>
    <ClInclude Include="$(SolutionDir)\..\test\cpp\qps\server.h">
      <Filter>test\cpp\qps</Filter>
    </ClInclude>
    <ClInclude Include="$(SolutionDir)\..\test\cpp\qps\stats.h">
      <Filter>test\cpp\qps</Filter>
    </ClInclude>
    <ClInclude Include="$(SolutionDir)\..\test\cpp\qps\usage_timer.h">
      <Filter>test\cpp\qps</Filter>
    </ClInclude>
    <ClInclude Include="$(SolutionDir)\..\test\cpp\util\benchmark_config.h">
      <Filter>test\cpp\util</Filter>
    </ClInclude>
  </ItemGroup>

  <ItemGroup>
    <Filter Include="src">
      <UniqueIdentifier>{0a68b7ce-1b1a-8927-e173-5e8d7ebecf8a}</UniqueIdentifier>
    </Filter>
    <Filter Include="src\proto">
      <UniqueIdentifier>{7e654fb3-2440-c5ad-9cc1-c6c425cd91bd}</UniqueIdentifier>
    </Filter>
    <Filter Include="src\proto\grpc">
      <UniqueIdentifier>{d95c9d8c-ad29-576f-c974-aafa292a361e}</UniqueIdentifier>
    </Filter>
    <Filter Include="src\proto\grpc\testing">
      <UniqueIdentifier>{0878a4bc-7ae5-7cad-e2e1-3a91cc0e7b59}</UniqueIdentifier>
    </Filter>
    <Filter Include="test">
      <UniqueIdentifier>{2d898a55-573b-f256-2336-bddd04eb7c70}</UniqueIdentifier>
    </Filter>
    <Filter Include="test\cpp">
      <UniqueIdentifier>{10aaf291-3f7c-55fe-d0c5-0d09e3f6dd5a}</UniqueIdentifier>
    </Filter>
    <Filter Include="test\cpp\qps">
      <UniqueIdentifier>{b57fa0e4-f88d-fe46-8885-956fc582de3d}</UniqueIdentifier>
    </Filter>
    <Filter Include="test\cpp\util">
      <UniqueIdentifier>{9042d134-6d5a-a907-799e-01768a475055}</UniqueIdentifier>
    </Filter>
  </ItemGroup>
</Project>
<|MERGE_RESOLUTION|>--- conflicted
+++ resolved
@@ -4,18 +4,6 @@
     <ClCompile Include="$(SolutionDir)\..\src\proto\grpc\testing\messages.proto">
       <Filter>src\proto\grpc\testing</Filter>
     </ClCompile>
-<<<<<<< HEAD
-    <ClCompile Include="$(SolutionDir)\..\src\proto\grpc\testing\control.proto">
-      <Filter>src\proto\grpc\testing</Filter>
-    </ClCompile>
-    <ClCompile Include="$(SolutionDir)\..\src\proto\grpc\testing\payloads.proto">
-      <Filter>src\proto\grpc\testing</Filter>
-    </ClCompile>
-    <ClCompile Include="$(SolutionDir)\..\src\proto\grpc\testing\services.proto">
-      <Filter>src\proto\grpc\testing</Filter>
-    </ClCompile>
-    <ClCompile Include="$(SolutionDir)\..\src\proto\grpc\testing\stats.proto">
-=======
     <ClCompile Include="$(SolutionDir)\..\src\proto\grpc\testing\payloads.proto">
       <Filter>src\proto\grpc\testing</Filter>
     </ClCompile>
@@ -26,7 +14,6 @@
       <Filter>src\proto\grpc\testing</Filter>
     </ClCompile>
     <ClCompile Include="$(SolutionDir)\..\src\proto\grpc\testing\services.proto">
->>>>>>> 1df08606
       <Filter>src\proto\grpc\testing</Filter>
     </ClCompile>
     <ClCompile Include="$(SolutionDir)\..\src\proto\grpc\testing\perf_db.proto">
